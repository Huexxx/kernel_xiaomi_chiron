VERSION = 4
PATCHLEVEL = 4
<<<<<<< HEAD
SUBLEVEL = 30
EXTRAVERSION = -cip
=======
SUBLEVEL = 42
EXTRAVERSION =
>>>>>>> 49c4446a
NAME = Blurry Fish Butt

# *DOCUMENTATION*
# To see a list of typical targets execute "make help"
# More info can be located in ./README
# Comments in this file are targeted only to the developer, do not
# expect to learn how to build the kernel reading this file.

# o Do not use make's built-in rules and variables
#   (this increases performance and avoids hard-to-debug behaviour);
# o Look for make include files relative to root of kernel src
MAKEFLAGS += -rR --include-dir=$(CURDIR)

# Avoid funny character set dependencies
unexport LC_ALL
LC_COLLATE=C
LC_NUMERIC=C
export LC_COLLATE LC_NUMERIC

# Avoid interference with shell env settings
unexport GREP_OPTIONS

# We are using a recursive build, so we need to do a little thinking
# to get the ordering right.
#
# Most importantly: sub-Makefiles should only ever modify files in
# their own directory. If in some directory we have a dependency on
# a file in another dir (which doesn't happen often, but it's often
# unavoidable when linking the built-in.o targets which finally
# turn into vmlinux), we will call a sub make in that other dir, and
# after that we are sure that everything which is in that other dir
# is now up to date.
#
# The only cases where we need to modify files which have global
# effects are thus separated out and done before the recursive
# descending is started. They are now explicitly listed as the
# prepare rule.

# Beautify output
# ---------------------------------------------------------------------------
#
# Normally, we echo the whole command before executing it. By making
# that echo $($(quiet)$(cmd)), we now have the possibility to set
# $(quiet) to choose other forms of output instead, e.g.
#
#         quiet_cmd_cc_o_c = Compiling $(RELDIR)/$@
#         cmd_cc_o_c       = $(CC) $(c_flags) -c -o $@ $<
#
# If $(quiet) is empty, the whole command will be printed.
# If it is set to "quiet_", only the short version will be printed.
# If it is set to "silent_", nothing will be printed at all, since
# the variable $(silent_cmd_cc_o_c) doesn't exist.
#
# A simple variant is to prefix commands with $(Q) - that's useful
# for commands that shall be hidden in non-verbose mode.
#
#	$(Q)ln $@ :<
#
# If KBUILD_VERBOSE equals 0 then the above command will be hidden.
# If KBUILD_VERBOSE equals 1 then the above command is displayed.
#
# To put more focus on warnings, be less verbose as default
# Use 'make V=1' to see the full commands

ifeq ("$(origin V)", "command line")
  KBUILD_VERBOSE = $(V)
endif
ifndef KBUILD_VERBOSE
  KBUILD_VERBOSE = 0
endif

ifeq ($(KBUILD_VERBOSE),1)
  quiet =
  Q =
else
  quiet=quiet_
  Q = @
endif

# If the user is running make -s (silent mode), suppress echoing of
# commands

ifneq ($(filter 4.%,$(MAKE_VERSION)),)	# make-4
ifneq ($(filter %s ,$(firstword x$(MAKEFLAGS))),)
  quiet=silent_
endif
else					# make-3.8x
ifneq ($(filter s% -s%,$(MAKEFLAGS)),)
  quiet=silent_
endif
endif

export quiet Q KBUILD_VERBOSE

# kbuild supports saving output files in a separate directory.
# To locate output files in a separate directory two syntaxes are supported.
# In both cases the working directory must be the root of the kernel src.
# 1) O=
# Use "make O=dir/to/store/output/files/"
#
# 2) Set KBUILD_OUTPUT
# Set the environment variable KBUILD_OUTPUT to point to the directory
# where the output files shall be placed.
# export KBUILD_OUTPUT=dir/to/store/output/files/
# make
#
# The O= assignment takes precedence over the KBUILD_OUTPUT environment
# variable.

# KBUILD_SRC is set on invocation of make in OBJ directory
# KBUILD_SRC is not intended to be used by the regular user (for now)
ifeq ($(KBUILD_SRC),)

# OK, Make called in directory where kernel src resides
# Do we want to locate output files in a separate directory?
ifeq ("$(origin O)", "command line")
  KBUILD_OUTPUT := $(O)
endif

# That's our default target when none is given on the command line
PHONY := _all
_all:

# Cancel implicit rules on top Makefile
$(CURDIR)/Makefile Makefile: ;

ifneq ($(words $(subst :, ,$(CURDIR))), 1)
  $(error main directory cannot contain spaces nor colons)
endif

ifneq ($(KBUILD_OUTPUT),)
# Invoke a second make in the output directory, passing relevant variables
# check that the output directory actually exists
saved-output := $(KBUILD_OUTPUT)
KBUILD_OUTPUT := $(shell mkdir -p $(KBUILD_OUTPUT) && cd $(KBUILD_OUTPUT) \
								&& /bin/pwd)
$(if $(KBUILD_OUTPUT),, \
     $(error failed to create output directory "$(saved-output)"))

PHONY += $(MAKECMDGOALS) sub-make

$(filter-out _all sub-make $(CURDIR)/Makefile, $(MAKECMDGOALS)) _all: sub-make
	@:

sub-make: FORCE
	$(Q)$(MAKE) -C $(KBUILD_OUTPUT) KBUILD_SRC=$(CURDIR) \
	-f $(CURDIR)/Makefile $(filter-out _all sub-make,$(MAKECMDGOALS))

# Leave processing to above invocation of make
skip-makefile := 1
endif # ifneq ($(KBUILD_OUTPUT),)
endif # ifeq ($(KBUILD_SRC),)

# We process the rest of the Makefile if this is the final invocation of make
ifeq ($(skip-makefile),)

# Do not print "Entering directory ...",
# but we want to display it when entering to the output directory
# so that IDEs/editors are able to understand relative filenames.
MAKEFLAGS += --no-print-directory

# Call a source code checker (by default, "sparse") as part of the
# C compilation.
#
# Use 'make C=1' to enable checking of only re-compiled files.
# Use 'make C=2' to enable checking of *all* source files, regardless
# of whether they are re-compiled or not.
#
# See the file "Documentation/sparse.txt" for more details, including
# where to get the "sparse" utility.

ifeq ("$(origin C)", "command line")
  KBUILD_CHECKSRC = $(C)
endif
ifndef KBUILD_CHECKSRC
  KBUILD_CHECKSRC = 0
endif

# Use make M=dir to specify directory of external module to build
# Old syntax make ... SUBDIRS=$PWD is still supported
# Setting the environment variable KBUILD_EXTMOD take precedence
ifdef SUBDIRS
  KBUILD_EXTMOD ?= $(SUBDIRS)
endif

ifeq ("$(origin M)", "command line")
  KBUILD_EXTMOD := $(M)
endif

# If building an external module we do not care about the all: rule
# but instead _all depend on modules
PHONY += all
ifeq ($(KBUILD_EXTMOD),)
_all: all
else
_all: modules
endif

ifeq ($(KBUILD_SRC),)
        # building in the source tree
        srctree := .
else
        ifeq ($(KBUILD_SRC)/,$(dir $(CURDIR)))
                # building in a subdirectory of the source tree
                srctree := ..
        else
                srctree := $(KBUILD_SRC)
        endif
endif
objtree		:= .
src		:= $(srctree)
obj		:= $(objtree)

VPATH		:= $(srctree)$(if $(KBUILD_EXTMOD),:$(KBUILD_EXTMOD))

export srctree objtree VPATH

# SUBARCH tells the usermode build what the underlying arch is.  That is set
# first, and if a usermode build is happening, the "ARCH=um" on the command
# line overrides the setting of ARCH below.  If a native build is happening,
# then ARCH is assigned, getting whatever value it gets normally, and
# SUBARCH is subsequently ignored.

SUBARCH := $(shell uname -m | sed -e s/i.86/x86/ -e s/x86_64/x86/ \
				  -e s/sun4u/sparc64/ \
				  -e s/arm.*/arm/ -e s/sa110/arm/ \
				  -e s/s390x/s390/ -e s/parisc64/parisc/ \
				  -e s/ppc.*/powerpc/ -e s/mips.*/mips/ \
				  -e s/sh[234].*/sh/ -e s/aarch64.*/arm64/ )

# Cross compiling and selecting different set of gcc/bin-utils
# ---------------------------------------------------------------------------
#
# When performing cross compilation for other architectures ARCH shall be set
# to the target architecture. (See arch/* for the possibilities).
# ARCH can be set during invocation of make:
# make ARCH=ia64
# Another way is to have ARCH set in the environment.
# The default ARCH is the host where make is executed.

# CROSS_COMPILE specify the prefix used for all executables used
# during compilation. Only gcc and related bin-utils executables
# are prefixed with $(CROSS_COMPILE).
# CROSS_COMPILE can be set on the command line
# make CROSS_COMPILE=ia64-linux-
# Alternatively CROSS_COMPILE can be set in the environment.
# A third alternative is to store a setting in .config so that plain
# "make" in the configured kernel build directory always uses that.
# Default value for CROSS_COMPILE is not to prefix executables
# Note: Some architectures assign CROSS_COMPILE in their arch/*/Makefile
ARCH		?= $(SUBARCH)
CROSS_COMPILE	?= $(CONFIG_CROSS_COMPILE:"%"=%)

# Architecture as present in compile.h
UTS_MACHINE 	:= $(ARCH)
SRCARCH 	:= $(ARCH)

# Additional ARCH settings for x86
ifeq ($(ARCH),i386)
        SRCARCH := x86
endif
ifeq ($(ARCH),x86_64)
        SRCARCH := x86
endif

# Additional ARCH settings for sparc
ifeq ($(ARCH),sparc32)
       SRCARCH := sparc
endif
ifeq ($(ARCH),sparc64)
       SRCARCH := sparc
endif

# Additional ARCH settings for sh
ifeq ($(ARCH),sh64)
       SRCARCH := sh
endif

# Additional ARCH settings for tile
ifeq ($(ARCH),tilepro)
       SRCARCH := tile
endif
ifeq ($(ARCH),tilegx)
       SRCARCH := tile
endif

# Where to locate arch specific headers
hdr-arch  := $(SRCARCH)

KCONFIG_CONFIG	?= .config
export KCONFIG_CONFIG

# SHELL used by kbuild
CONFIG_SHELL := $(shell if [ -x "$$BASH" ]; then echo $$BASH; \
	  else if [ -x /bin/bash ]; then echo /bin/bash; \
	  else echo sh; fi ; fi)

HOSTCC       = gcc
HOSTCXX      = g++
HOSTCFLAGS   = -Wall -Wmissing-prototypes -Wstrict-prototypes -O2 -fomit-frame-pointer -std=gnu89
HOSTCXXFLAGS = -O2

ifeq ($(shell $(HOSTCC) -v 2>&1 | grep -c "clang version"), 1)
HOSTCFLAGS  += -Wno-unused-value -Wno-unused-parameter \
		-Wno-missing-field-initializers -fno-delete-null-pointer-checks
endif

# Decide whether to build built-in, modular, or both.
# Normally, just do built-in.

KBUILD_MODULES :=
KBUILD_BUILTIN := 1

# If we have only "make modules", don't compile built-in objects.
# When we're building modules with modversions, we need to consider
# the built-in objects during the descend as well, in order to
# make sure the checksums are up to date before we record them.

ifeq ($(MAKECMDGOALS),modules)
  KBUILD_BUILTIN := $(if $(CONFIG_MODVERSIONS),1)
endif

# If we have "make <whatever> modules", compile modules
# in addition to whatever we do anyway.
# Just "make" or "make all" shall build modules as well

ifneq ($(filter all _all modules,$(MAKECMDGOALS)),)
  KBUILD_MODULES := 1
endif

ifeq ($(MAKECMDGOALS),)
  KBUILD_MODULES := 1
endif

export KBUILD_MODULES KBUILD_BUILTIN
export KBUILD_CHECKSRC KBUILD_SRC KBUILD_EXTMOD

# We need some generic definitions (do not try to remake the file).
scripts/Kbuild.include: ;
include scripts/Kbuild.include

# Make variables (CC, etc...)
AS		= $(CROSS_COMPILE)as
LD		= $(CROSS_COMPILE)ld
CC		= $(CROSS_COMPILE)gcc
CPP		= $(CC) -E
AR		= $(CROSS_COMPILE)ar
NM		= $(CROSS_COMPILE)nm
STRIP		= $(CROSS_COMPILE)strip
OBJCOPY		= $(CROSS_COMPILE)objcopy
OBJDUMP		= $(CROSS_COMPILE)objdump
AWK		= awk
GENKSYMS	= scripts/genksyms/genksyms
INSTALLKERNEL  := installkernel
DEPMOD		= /sbin/depmod
PERL		= perl
PYTHON		= python
CHECK		= sparse

CHECKFLAGS     := -D__linux__ -Dlinux -D__STDC__ -Dunix -D__unix__ \
		  -Wbitwise -Wno-return-void $(CF)
CFLAGS_MODULE   =
AFLAGS_MODULE   =
LDFLAGS_MODULE  =
CFLAGS_KERNEL	=
AFLAGS_KERNEL	=
CFLAGS_GCOV	= -fprofile-arcs -ftest-coverage -fno-tree-loop-im


# Use USERINCLUDE when you must reference the UAPI directories only.
USERINCLUDE    := \
		-I$(srctree)/arch/$(hdr-arch)/include/uapi \
		-Iarch/$(hdr-arch)/include/generated/uapi \
		-I$(srctree)/include/uapi \
		-Iinclude/generated/uapi \
                -include $(srctree)/include/linux/kconfig.h

# Use LINUXINCLUDE when you must reference the include/ directory.
# Needed to be compatible with the O= option
LINUXINCLUDE    := \
		-I$(srctree)/arch/$(hdr-arch)/include \
		-Iarch/$(hdr-arch)/include/generated/uapi \
		-Iarch/$(hdr-arch)/include/generated \
		$(if $(KBUILD_SRC), -I$(srctree)/include) \
		-Iinclude \
		$(USERINCLUDE)

KBUILD_CPPFLAGS := -D__KERNEL__

KBUILD_CFLAGS   := -Wall -Wundef -Wstrict-prototypes -Wno-trigraphs \
		   -fno-strict-aliasing -fno-common \
		   -Werror-implicit-function-declaration \
		   -Wno-format-security \
		   -std=gnu89 $(call cc-option,-fno-PIE)


KBUILD_AFLAGS_KERNEL :=
KBUILD_CFLAGS_KERNEL :=
KBUILD_AFLAGS   := -D__ASSEMBLY__ $(call cc-option,-fno-PIE)
KBUILD_AFLAGS_MODULE  := -DMODULE
KBUILD_CFLAGS_MODULE  := -DMODULE
KBUILD_LDFLAGS_MODULE := -T $(srctree)/scripts/module-common.lds

# Read KERNELRELEASE from include/config/kernel.release (if it exists)
KERNELRELEASE = $(shell cat include/config/kernel.release 2> /dev/null)
KERNELVERSION = $(VERSION)$(if $(PATCHLEVEL),.$(PATCHLEVEL)$(if $(SUBLEVEL),.$(SUBLEVEL)))$(EXTRAVERSION)

export VERSION PATCHLEVEL SUBLEVEL KERNELRELEASE KERNELVERSION
export ARCH SRCARCH CONFIG_SHELL HOSTCC HOSTCFLAGS CROSS_COMPILE AS LD CC
export CPP AR NM STRIP OBJCOPY OBJDUMP
export MAKE AWK GENKSYMS INSTALLKERNEL PERL PYTHON UTS_MACHINE
export HOSTCXX HOSTCXXFLAGS LDFLAGS_MODULE CHECK CHECKFLAGS

export KBUILD_CPPFLAGS NOSTDINC_FLAGS LINUXINCLUDE OBJCOPYFLAGS LDFLAGS
export KBUILD_CFLAGS CFLAGS_KERNEL CFLAGS_MODULE CFLAGS_GCOV CFLAGS_KASAN CFLAGS_UBSAN
export KBUILD_AFLAGS AFLAGS_KERNEL AFLAGS_MODULE
export KBUILD_AFLAGS_MODULE KBUILD_CFLAGS_MODULE KBUILD_LDFLAGS_MODULE
export KBUILD_AFLAGS_KERNEL KBUILD_CFLAGS_KERNEL
export KBUILD_ARFLAGS

# When compiling out-of-tree modules, put MODVERDIR in the module
# tree rather than in the kernel tree. The kernel tree might
# even be read-only.
export MODVERDIR := $(if $(KBUILD_EXTMOD),$(firstword $(KBUILD_EXTMOD))/).tmp_versions

# Files to ignore in find ... statements

export RCS_FIND_IGNORE := \( -name SCCS -o -name BitKeeper -o -name .svn -o    \
			  -name CVS -o -name .pc -o -name .hg -o -name .git \) \
			  -prune -o
export RCS_TAR_IGNORE := --exclude SCCS --exclude BitKeeper --exclude .svn \
			 --exclude CVS --exclude .pc --exclude .hg --exclude .git

# ===========================================================================
# Rules shared between *config targets and build targets

# Basic helpers built in scripts/
PHONY += scripts_basic
scripts_basic:
	$(Q)$(MAKE) $(build)=scripts/basic
	$(Q)rm -f .tmp_quiet_recordmcount

# To avoid any implicit rule to kick in, define an empty command.
scripts/basic/%: scripts_basic ;

PHONY += outputmakefile
# outputmakefile generates a Makefile in the output directory, if using a
# separate output directory. This allows convenient use of make in the
# output directory.
outputmakefile:
ifneq ($(KBUILD_SRC),)
	$(Q)ln -fsn $(srctree) source
	$(Q)$(CONFIG_SHELL) $(srctree)/scripts/mkmakefile \
	    $(srctree) $(objtree) $(VERSION) $(PATCHLEVEL)
endif

# Support for using generic headers in asm-generic
PHONY += asm-generic
asm-generic:
	$(Q)$(MAKE) -f $(srctree)/scripts/Makefile.asm-generic \
	            src=asm obj=arch/$(SRCARCH)/include/generated/asm
	$(Q)$(MAKE) -f $(srctree)/scripts/Makefile.asm-generic \
	            src=uapi/asm obj=arch/$(SRCARCH)/include/generated/uapi/asm

# To make sure we do not include .config for any of the *config targets
# catch them early, and hand them over to scripts/kconfig/Makefile
# It is allowed to specify more targets when calling make, including
# mixing *config targets and build targets.
# For example 'make oldconfig all'.
# Detect when mixed targets is specified, and make a second invocation
# of make so .config is not included in this case either (for *config).

version_h := include/generated/uapi/linux/version.h
old_version_h := include/linux/version.h

no-dot-config-targets := clean mrproper distclean \
			 cscope gtags TAGS tags help% %docs check% coccicheck \
			 $(version_h) headers_% archheaders archscripts \
			 kernelversion %src-pkg

config-targets := 0
mixed-targets  := 0
dot-config     := 1

ifneq ($(filter $(no-dot-config-targets), $(MAKECMDGOALS)),)
	ifeq ($(filter-out $(no-dot-config-targets), $(MAKECMDGOALS)),)
		dot-config := 0
	endif
endif

ifeq ($(KBUILD_EXTMOD),)
        ifneq ($(filter config %config,$(MAKECMDGOALS)),)
                config-targets := 1
                ifneq ($(words $(MAKECMDGOALS)),1)
                        mixed-targets := 1
                endif
        endif
endif
# install and module_install need also be processed one by one
ifneq ($(filter install,$(MAKECMDGOALS)),)
        ifneq ($(filter modules_install,$(MAKECMDGOALS)),)
	        mixed-targets := 1
        endif
endif

ifeq ($(mixed-targets),1)
# ===========================================================================
# We're called with mixed targets (*config and build targets).
# Handle them one by one.

PHONY += $(MAKECMDGOALS) __build_one_by_one

$(filter-out __build_one_by_one, $(MAKECMDGOALS)): __build_one_by_one
	@:

__build_one_by_one:
	$(Q)set -e; \
	for i in $(MAKECMDGOALS); do \
		$(MAKE) -f $(srctree)/Makefile $$i; \
	done

else
ifeq ($(config-targets),1)
# ===========================================================================
# *config targets only - make sure prerequisites are updated, and descend
# in scripts/kconfig to make the *config target

# Read arch specific Makefile to set KBUILD_DEFCONFIG as needed.
# KBUILD_DEFCONFIG may point out an alternative default configuration
# used for 'make defconfig'
include arch/$(SRCARCH)/Makefile
export KBUILD_DEFCONFIG KBUILD_KCONFIG

config: scripts_basic outputmakefile FORCE
	$(Q)$(MAKE) $(build)=scripts/kconfig $@

%config: scripts_basic outputmakefile FORCE
	$(Q)$(MAKE) $(build)=scripts/kconfig $@

else
# ===========================================================================
# Build targets only - this includes vmlinux, arch specific targets, clean
# targets and others. In general all targets except *config targets.

ifeq ($(KBUILD_EXTMOD),)
# Additional helpers built in scripts/
# Carefully list dependencies so we do not try to build scripts twice
# in parallel
PHONY += scripts
scripts: scripts_basic include/config/auto.conf include/config/tristate.conf \
	 asm-generic
	$(Q)$(MAKE) $(build)=$(@)

# Objects we will link into vmlinux / subdirs we need to visit
init-y		:= init/
drivers-y	:= drivers/ sound/ firmware/
net-y		:= net/
libs-y		:= lib/
core-y		:= usr/
virt-y		:= virt/
endif # KBUILD_EXTMOD

ifeq ($(dot-config),1)
# Read in config
-include include/config/auto.conf

ifeq ($(KBUILD_EXTMOD),)
# Read in dependencies to all Kconfig* files, make sure to run
# oldconfig if changes are detected.
-include include/config/auto.conf.cmd

# To avoid any implicit rule to kick in, define an empty command
$(KCONFIG_CONFIG) include/config/auto.conf.cmd: ;

# If .config is newer than include/config/auto.conf, someone tinkered
# with it and forgot to run make oldconfig.
# if auto.conf.cmd is missing then we are probably in a cleaned tree so
# we execute the config step to be sure to catch updated Kconfig files
include/config/%.conf: $(KCONFIG_CONFIG) include/config/auto.conf.cmd
	$(Q)$(MAKE) -f $(srctree)/Makefile silentoldconfig
else
# external modules needs include/generated/autoconf.h and include/config/auto.conf
# but do not care if they are up-to-date. Use auto.conf to trigger the test
PHONY += include/config/auto.conf

include/config/auto.conf:
	$(Q)test -e include/generated/autoconf.h -a -e $@ || (		\
	echo >&2;							\
	echo >&2 "  ERROR: Kernel configuration is invalid.";		\
	echo >&2 "         include/generated/autoconf.h or $@ are missing.";\
	echo >&2 "         Run 'make oldconfig && make prepare' on kernel src to fix it.";	\
	echo >&2 ;							\
	/bin/false)

endif # KBUILD_EXTMOD

else
# Dummy target needed, because used as prerequisite
include/config/auto.conf: ;
endif # $(dot-config)

# The all: target is the default when no target is given on the
# command line.
# This allow a user to issue only 'make' to build a kernel including modules
# Defaults to vmlinux, but the arch makefile usually adds further targets
all: vmlinux

# The arch Makefile can set ARCH_{CPP,A,C}FLAGS to override the default
# values of the respective KBUILD_* variables
ARCH_CPPFLAGS :=
ARCH_AFLAGS :=
ARCH_CFLAGS :=
include arch/$(SRCARCH)/Makefile

KBUILD_CFLAGS	+= $(call cc-option,-fno-delete-null-pointer-checks,)
KBUILD_CFLAGS	+= $(call cc-disable-warning,maybe-uninitialized,)
KBUILD_CFLAGS	+= $(call cc-disable-warning,frame-address,)

ifdef CONFIG_CC_OPTIMIZE_FOR_SIZE
KBUILD_CFLAGS	+= -Os
else
ifdef CONFIG_PROFILE_ALL_BRANCHES
KBUILD_CFLAGS	+= -O2
else
KBUILD_CFLAGS   += -O2
endif
endif

# Tell gcc to never replace conditional load with a non-conditional one
KBUILD_CFLAGS	+= $(call cc-option,--param=allow-store-data-races=0)

ifdef CONFIG_READABLE_ASM
# Disable optimizations that make assembler listings hard to read.
# reorder blocks reorders the control in the function
# ipa clone creates specialized cloned functions
# partial inlining inlines only parts of functions
KBUILD_CFLAGS += $(call cc-option,-fno-reorder-blocks,) \
                 $(call cc-option,-fno-ipa-cp-clone,) \
                 $(call cc-option,-fno-partial-inlining)
endif

ifneq ($(CONFIG_FRAME_WARN),0)
KBUILD_CFLAGS += $(call cc-option,-Wframe-larger-than=${CONFIG_FRAME_WARN})
endif

# Handle stack protector mode.
#
# Since kbuild can potentially perform two passes (first with the old
# .config values and then with updated .config values), we cannot error out
# if a desired compiler option is unsupported. If we were to error, kbuild
# could never get to the second pass and actually notice that we changed
# the option to something that was supported.
#
# Additionally, we don't want to fallback and/or silently change which compiler
# flags will be used, since that leads to producing kernels with different
# security feature characteristics depending on the compiler used. ("But I
# selected CC_STACKPROTECTOR_STRONG! Why did it build with _REGULAR?!")
#
# The middle ground is to warn here so that the failed option is obvious, but
# to let the build fail with bad compiler flags so that we can't produce a
# kernel when there is a CONFIG and compiler mismatch.
#
ifdef CONFIG_CC_STACKPROTECTOR_REGULAR
  stackp-flag := -fstack-protector
  ifeq ($(call cc-option, $(stackp-flag)),)
    $(warning Cannot use CONFIG_CC_STACKPROTECTOR_REGULAR: \
             -fstack-protector not supported by compiler)
  endif
else
ifdef CONFIG_CC_STACKPROTECTOR_STRONG
  stackp-flag := -fstack-protector-strong
  ifeq ($(call cc-option, $(stackp-flag)),)
    $(warning Cannot use CONFIG_CC_STACKPROTECTOR_STRONG: \
	      -fstack-protector-strong not supported by compiler)
  endif
else
  # Force off for distro compilers that enable stack protector by default.
  stackp-flag := $(call cc-option, -fno-stack-protector)
endif
endif
KBUILD_CFLAGS += $(stackp-flag)

ifeq ($(cc-name),clang)
KBUILD_CPPFLAGS += $(call cc-option,-Qunused-arguments,)
KBUILD_CPPFLAGS += $(call cc-option,-Wno-unknown-warning-option,)
KBUILD_CFLAGS += $(call cc-disable-warning, unused-variable)
KBUILD_CFLAGS += $(call cc-disable-warning, format-invalid-specifier)
KBUILD_CFLAGS += $(call cc-disable-warning, gnu)
# Quiet clang warning: comparison of unsigned expression < 0 is always false
KBUILD_CFLAGS += $(call cc-disable-warning, tautological-compare)
# CLANG uses a _MergedGlobals as optimization, but this breaks modpost, as the
# source of a reference will be _MergedGlobals and not on of the whitelisted names.
# See modpost pattern 2
KBUILD_CFLAGS += $(call cc-option, -mno-global-merge,)
KBUILD_CFLAGS += $(call cc-option, -fcatch-undefined-behavior)
else

# These warnings generated too much noise in a regular build.
# Use make W=1 to enable them (see scripts/Makefile.build)
KBUILD_CFLAGS += $(call cc-disable-warning, unused-but-set-variable)
KBUILD_CFLAGS += $(call cc-disable-warning, unused-const-variable)
endif

ifdef CONFIG_FRAME_POINTER
KBUILD_CFLAGS	+= -fno-omit-frame-pointer -fno-optimize-sibling-calls
else
# Some targets (ARM with Thumb2, for example), can't be built with frame
# pointers.  For those, we don't have FUNCTION_TRACER automatically
# select FRAME_POINTER.  However, FUNCTION_TRACER adds -pg, and this is
# incompatible with -fomit-frame-pointer with current GCC, so we don't use
# -fomit-frame-pointer with FUNCTION_TRACER.
ifndef CONFIG_FUNCTION_TRACER
KBUILD_CFLAGS	+= -fomit-frame-pointer
endif
endif

KBUILD_CFLAGS   += $(call cc-option, -fno-var-tracking-assignments)

ifdef CONFIG_DEBUG_INFO
ifdef CONFIG_DEBUG_INFO_SPLIT
KBUILD_CFLAGS   += $(call cc-option, -gsplit-dwarf, -g)
else
KBUILD_CFLAGS	+= -g
endif
KBUILD_AFLAGS	+= -Wa,-gdwarf-2
endif
ifdef CONFIG_DEBUG_INFO_DWARF4
KBUILD_CFLAGS	+= $(call cc-option, -gdwarf-4,)
endif

ifdef CONFIG_DEBUG_INFO_REDUCED
KBUILD_CFLAGS 	+= $(call cc-option, -femit-struct-debug-baseonly) \
		   $(call cc-option,-fno-var-tracking)
endif

ifdef CONFIG_FUNCTION_TRACER
ifndef CC_FLAGS_FTRACE
CC_FLAGS_FTRACE := -pg
endif
export CC_FLAGS_FTRACE
ifdef CONFIG_HAVE_FENTRY
CC_USING_FENTRY	:= $(call cc-option, -mfentry -DCC_USING_FENTRY)
endif
KBUILD_CFLAGS	+= $(CC_FLAGS_FTRACE) $(CC_USING_FENTRY)
KBUILD_AFLAGS	+= $(CC_USING_FENTRY)
ifdef CONFIG_DYNAMIC_FTRACE
	ifdef CONFIG_HAVE_C_RECORDMCOUNT
		BUILD_C_RECORDMCOUNT := y
		export BUILD_C_RECORDMCOUNT
	endif
endif
endif

# We trigger additional mismatches with less inlining
ifdef CONFIG_DEBUG_SECTION_MISMATCH
KBUILD_CFLAGS += $(call cc-option, -fno-inline-functions-called-once)
endif

# arch Makefile may override CC so keep this after arch Makefile is included
NOSTDINC_FLAGS += -nostdinc -isystem $(shell $(CC) -print-file-name=include)
CHECKFLAGS     += $(NOSTDINC_FLAGS)

# warn about C99 declaration after statement
KBUILD_CFLAGS += $(call cc-option,-Wdeclaration-after-statement,)

# disable pointer signed / unsigned warnings in gcc 4.0
KBUILD_CFLAGS += $(call cc-disable-warning, pointer-sign)

# disable invalid "can't wrap" optimizations for signed / pointers
KBUILD_CFLAGS	+= $(call cc-option,-fno-strict-overflow)

# conserve stack if available
KBUILD_CFLAGS   += $(call cc-option,-fconserve-stack)

# disallow errors like 'EXPORT_GPL(foo);' with missing header
KBUILD_CFLAGS   += $(call cc-option,-Werror=implicit-int)

# require functions to have arguments in prototypes, not empty 'int foo()'
KBUILD_CFLAGS   += $(call cc-option,-Werror=strict-prototypes)

# Prohibit date/time macros, which would make the build non-deterministic
KBUILD_CFLAGS   += $(call cc-option,-Werror=date-time)

# use the deterministic mode of AR if available
KBUILD_ARFLAGS := $(call ar-option,D)

# check for 'asm goto'
ifeq ($(shell $(CONFIG_SHELL) $(srctree)/scripts/gcc-goto.sh $(CC)), y)
	KBUILD_CFLAGS += -DCC_HAVE_ASM_GOTO
	KBUILD_AFLAGS += -DCC_HAVE_ASM_GOTO
endif

include scripts/Makefile.kasan
include scripts/Makefile.extrawarn
include scripts/Makefile.ubsan

# Add any arch overrides and user supplied CPPFLAGS, AFLAGS and CFLAGS as the
# last assignments
KBUILD_CPPFLAGS += $(ARCH_CPPFLAGS) $(KCPPFLAGS)
KBUILD_AFLAGS   += $(ARCH_AFLAGS)   $(KAFLAGS)
KBUILD_CFLAGS   += $(ARCH_CFLAGS)   $(KCFLAGS)

# Use --build-id when available.
LDFLAGS_BUILD_ID = $(patsubst -Wl$(comma)%,%,\
			      $(call cc-ldoption, -Wl$(comma)--build-id,))
KBUILD_LDFLAGS_MODULE += $(LDFLAGS_BUILD_ID)
LDFLAGS_vmlinux += $(LDFLAGS_BUILD_ID)

ifeq ($(CONFIG_STRIP_ASM_SYMS),y)
LDFLAGS_vmlinux	+= $(call ld-option, -X,)
endif

# Default kernel image to build when no specific target is given.
# KBUILD_IMAGE may be overruled on the command line or
# set in the environment
# Also any assignments in arch/$(ARCH)/Makefile take precedence over
# this default value
export KBUILD_IMAGE ?= vmlinux

#
# INSTALL_PATH specifies where to place the updated kernel and system map
# images. Default is /boot, but you can set it to other values
export	INSTALL_PATH ?= /boot

#
# INSTALL_DTBS_PATH specifies a prefix for relocations required by build roots.
# Like INSTALL_MOD_PATH, it isn't defined in the Makefile, but can be passed as
# an argument if needed. Otherwise it defaults to the kernel install path
#
export INSTALL_DTBS_PATH ?= $(INSTALL_PATH)/dtbs/$(KERNELRELEASE)

#
# INSTALL_MOD_PATH specifies a prefix to MODLIB for module directory
# relocations required by build roots.  This is not defined in the
# makefile but the argument can be passed to make if needed.
#

MODLIB	= $(INSTALL_MOD_PATH)/lib/modules/$(KERNELRELEASE)
export MODLIB

#
# INSTALL_MOD_STRIP, if defined, will cause modules to be
# stripped after they are installed.  If INSTALL_MOD_STRIP is '1', then
# the default option --strip-debug will be used.  Otherwise,
# INSTALL_MOD_STRIP value will be used as the options to the strip command.

ifdef INSTALL_MOD_STRIP
ifeq ($(INSTALL_MOD_STRIP),1)
mod_strip_cmd = $(STRIP) --strip-debug
else
mod_strip_cmd = $(STRIP) $(INSTALL_MOD_STRIP)
endif # INSTALL_MOD_STRIP=1
else
mod_strip_cmd = true
endif # INSTALL_MOD_STRIP
export mod_strip_cmd

# CONFIG_MODULE_COMPRESS, if defined, will cause module to be compressed
# after they are installed in agreement with CONFIG_MODULE_COMPRESS_GZIP
# or CONFIG_MODULE_COMPRESS_XZ.

mod_compress_cmd = true
ifdef CONFIG_MODULE_COMPRESS
  ifdef CONFIG_MODULE_COMPRESS_GZIP
    mod_compress_cmd = gzip -n -f
  endif # CONFIG_MODULE_COMPRESS_GZIP
  ifdef CONFIG_MODULE_COMPRESS_XZ
    mod_compress_cmd = xz -f
  endif # CONFIG_MODULE_COMPRESS_XZ
endif # CONFIG_MODULE_COMPRESS
export mod_compress_cmd

# Select initial ramdisk compression format, default is gzip(1).
# This shall be used by the dracut(8) tool while creating an initramfs image.
#
INITRD_COMPRESS-y                  := gzip
INITRD_COMPRESS-$(CONFIG_RD_BZIP2) := bzip2
INITRD_COMPRESS-$(CONFIG_RD_LZMA)  := lzma
INITRD_COMPRESS-$(CONFIG_RD_XZ)    := xz
INITRD_COMPRESS-$(CONFIG_RD_LZO)   := lzo
INITRD_COMPRESS-$(CONFIG_RD_LZ4)   := lz4
# do not export INITRD_COMPRESS, since we didn't actually
# choose a sane default compression above.
# export INITRD_COMPRESS := $(INITRD_COMPRESS-y)

ifdef CONFIG_MODULE_SIG_ALL
$(eval $(call config_filename,MODULE_SIG_KEY))

mod_sign_cmd = scripts/sign-file $(CONFIG_MODULE_SIG_HASH) $(MODULE_SIG_KEY_SRCPREFIX)$(CONFIG_MODULE_SIG_KEY) certs/signing_key.x509
else
mod_sign_cmd = true
endif
export mod_sign_cmd


ifeq ($(KBUILD_EXTMOD),)
core-y		+= kernel/ certs/ mm/ fs/ ipc/ security/ crypto/ block/

vmlinux-dirs	:= $(patsubst %/,%,$(filter %/, $(init-y) $(init-m) \
		     $(core-y) $(core-m) $(drivers-y) $(drivers-m) \
		     $(net-y) $(net-m) $(libs-y) $(libs-m) $(virt-y)))

vmlinux-alldirs	:= $(sort $(vmlinux-dirs) $(patsubst %/,%,$(filter %/, \
		     $(init-) $(core-) $(drivers-) $(net-) $(libs-) $(virt-))))

init-y		:= $(patsubst %/, %/built-in.o, $(init-y))
core-y		:= $(patsubst %/, %/built-in.o, $(core-y))
drivers-y	:= $(patsubst %/, %/built-in.o, $(drivers-y))
net-y		:= $(patsubst %/, %/built-in.o, $(net-y))
libs-y1		:= $(patsubst %/, %/lib.a, $(libs-y))
libs-y2		:= $(patsubst %/, %/built-in.o, $(libs-y))
libs-y		:= $(libs-y1) $(libs-y2)
virt-y		:= $(patsubst %/, %/built-in.o, $(virt-y))

# Externally visible symbols (used by link-vmlinux.sh)
export KBUILD_VMLINUX_INIT := $(head-y) $(init-y)
export KBUILD_VMLINUX_MAIN := $(core-y) $(libs-y) $(drivers-y) $(net-y) $(virt-y)
export KBUILD_LDS          := arch/$(SRCARCH)/kernel/vmlinux.lds
export LDFLAGS_vmlinux
# used by scripts/pacmage/Makefile
export KBUILD_ALLDIRS := $(sort $(filter-out arch/%,$(vmlinux-alldirs)) arch Documentation include samples scripts tools)

vmlinux-deps := $(KBUILD_LDS) $(KBUILD_VMLINUX_INIT) $(KBUILD_VMLINUX_MAIN)

# Final link of vmlinux
      cmd_link-vmlinux = $(CONFIG_SHELL) $< $(LD) $(LDFLAGS) $(LDFLAGS_vmlinux)
quiet_cmd_link-vmlinux = LINK    $@

# Include targets which we want to
# execute if the rest of the kernel build went well.
vmlinux: scripts/link-vmlinux.sh $(vmlinux-deps) FORCE
ifdef CONFIG_HEADERS_CHECK
	$(Q)$(MAKE) -f $(srctree)/Makefile headers_check
endif
ifdef CONFIG_SAMPLES
	$(Q)$(MAKE) $(build)=samples
endif
ifdef CONFIG_BUILD_DOCSRC
	$(Q)$(MAKE) $(build)=Documentation
endif
ifdef CONFIG_GDB_SCRIPTS
	$(Q)ln -fsn `cd $(srctree) && /bin/pwd`/scripts/gdb/vmlinux-gdb.py
endif
	+$(call if_changed,link-vmlinux)

# The actual objects are generated when descending,
# make sure no implicit rule kicks in
$(sort $(vmlinux-deps)): $(vmlinux-dirs) ;

# Handle descending into subdirectories listed in $(vmlinux-dirs)
# Preset locale variables to speed up the build process. Limit locale
# tweaks to this spot to avoid wrong language settings when running
# make menuconfig etc.
# Error messages still appears in the original language

PHONY += $(vmlinux-dirs)
$(vmlinux-dirs): prepare scripts
	$(Q)$(MAKE) $(build)=$@

define filechk_kernel.release
	echo "$(KERNELVERSION)$$($(CONFIG_SHELL) $(srctree)/scripts/setlocalversion $(srctree))"
endef

# Store (new) KERNELRELEASE string in include/config/kernel.release
include/config/kernel.release: include/config/auto.conf FORCE
	$(call filechk,kernel.release)


# Things we need to do before we recursively start building the kernel
# or the modules are listed in "prepare".
# A multi level approach is used. prepareN is processed before prepareN-1.
# archprepare is used in arch Makefiles and when processed asm symlink,
# version.h and scripts_basic is processed / created.

# Listed in dependency order
PHONY += prepare archprepare prepare0 prepare1 prepare2 prepare3

# prepare3 is used to check if we are building in a separate output directory,
# and if so do:
# 1) Check that make has not been executed in the kernel src $(srctree)
prepare3: include/config/kernel.release
ifneq ($(KBUILD_SRC),)
	@$(kecho) '  Using $(srctree) as source for kernel'
	$(Q)if [ -f $(srctree)/.config -o -d $(srctree)/include/config ]; then \
		echo >&2 "  $(srctree) is not clean, please run 'make mrproper'"; \
		echo >&2 "  in the '$(srctree)' directory.";\
		/bin/false; \
	fi;
endif

# prepare2 creates a makefile if using a separate output directory
prepare2: prepare3 outputmakefile asm-generic

prepare1: prepare2 $(version_h) include/generated/utsrelease.h \
                   include/config/auto.conf
	$(cmd_crmodverdir)

archprepare: archheaders archscripts prepare1 scripts_basic

prepare0: archprepare FORCE
	$(Q)$(MAKE) $(build)=.

# All the preparing..
prepare: prepare0

# Generate some files
# ---------------------------------------------------------------------------

# KERNELRELEASE can change from a few different places, meaning version.h
# needs to be updated, so this check is forced on all builds

uts_len := 64
define filechk_utsrelease.h
	if [ `echo -n "$(KERNELRELEASE)" | wc -c ` -gt $(uts_len) ]; then \
	  echo '"$(KERNELRELEASE)" exceeds $(uts_len) characters' >&2;    \
	  exit 1;                                                         \
	fi;                                                               \
	(echo \#define UTS_RELEASE \"$(KERNELRELEASE)\";)
endef

define filechk_version.h
	(echo \#define LINUX_VERSION_CODE $(shell                         \
	expr $(VERSION) \* 65536 + 0$(PATCHLEVEL) \* 256 + 0$(SUBLEVEL)); \
	echo '#define KERNEL_VERSION(a,b,c) (((a) << 16) + ((b) << 8) + (c))';)
endef

$(version_h): $(srctree)/Makefile FORCE
	$(call filechk,version.h)
	$(Q)rm -f $(old_version_h)

include/generated/utsrelease.h: include/config/kernel.release FORCE
	$(call filechk,utsrelease.h)

PHONY += headerdep
headerdep:
	$(Q)find $(srctree)/include/ -name '*.h' | xargs --max-args 1 \
	$(srctree)/scripts/headerdep.pl -I$(srctree)/include

# ---------------------------------------------------------------------------
# Firmware install
INSTALL_FW_PATH=$(INSTALL_MOD_PATH)/lib/firmware
export INSTALL_FW_PATH

PHONY += firmware_install
firmware_install: FORCE
	@mkdir -p $(objtree)/firmware
	$(Q)$(MAKE) -f $(srctree)/scripts/Makefile.fwinst obj=firmware __fw_install

# ---------------------------------------------------------------------------
# Kernel headers

#Default location for installed headers
export INSTALL_HDR_PATH = $(objtree)/usr

# If we do an all arch process set dst to asm-$(hdr-arch)
hdr-dst = $(if $(KBUILD_HEADERS), dst=include/asm-$(hdr-arch), dst=include/asm)

PHONY += archheaders
archheaders:

PHONY += archscripts
archscripts:

PHONY += __headers
__headers: $(version_h) scripts_basic asm-generic archheaders archscripts FORCE
	$(Q)$(MAKE) $(build)=scripts build_unifdef

PHONY += headers_install_all
headers_install_all:
	$(Q)$(CONFIG_SHELL) $(srctree)/scripts/headers.sh install

PHONY += headers_install
headers_install: __headers
	$(if $(wildcard $(srctree)/arch/$(hdr-arch)/include/uapi/asm/Kbuild),, \
	  $(error Headers not exportable for the $(SRCARCH) architecture))
	$(Q)$(MAKE) $(hdr-inst)=include/uapi
	$(Q)$(MAKE) $(hdr-inst)=arch/$(hdr-arch)/include/uapi/asm $(hdr-dst)

PHONY += headers_check_all
headers_check_all: headers_install_all
	$(Q)$(CONFIG_SHELL) $(srctree)/scripts/headers.sh check

PHONY += headers_check
headers_check: headers_install
	$(Q)$(MAKE) $(hdr-inst)=include/uapi HDRCHECK=1
	$(Q)$(MAKE) $(hdr-inst)=arch/$(hdr-arch)/include/uapi/asm $(hdr-dst) HDRCHECK=1

# ---------------------------------------------------------------------------
# Kernel selftest

PHONY += kselftest
kselftest:
	$(Q)$(MAKE) -C tools/testing/selftests run_tests

kselftest-clean:
	$(Q)$(MAKE) -C tools/testing/selftests clean

# ---------------------------------------------------------------------------
# Modules

ifdef CONFIG_MODULES

# By default, build modules as well

all: modules

# Build modules
#
# A module can be listed more than once in obj-m resulting in
# duplicate lines in modules.order files.  Those are removed
# using awk while concatenating to the final file.

PHONY += modules
modules: $(vmlinux-dirs) $(if $(KBUILD_BUILTIN),vmlinux) modules.builtin
	$(Q)$(AWK) '!x[$$0]++' $(vmlinux-dirs:%=$(objtree)/%/modules.order) > $(objtree)/modules.order
	@$(kecho) '  Building modules, stage 2.';
	$(Q)$(MAKE) -f $(srctree)/scripts/Makefile.modpost
	$(Q)$(MAKE) -f $(srctree)/scripts/Makefile.fwinst obj=firmware __fw_modbuild

modules.builtin: $(vmlinux-dirs:%=%/modules.builtin)
	$(Q)$(AWK) '!x[$$0]++' $^ > $(objtree)/modules.builtin

%/modules.builtin: include/config/auto.conf
	$(Q)$(MAKE) $(modbuiltin)=$*


# Target to prepare building external modules
PHONY += modules_prepare
modules_prepare: prepare scripts

# Target to install modules
PHONY += modules_install
modules_install: _modinst_ _modinst_post

PHONY += _modinst_
_modinst_:
	@rm -rf $(MODLIB)/kernel
	@rm -f $(MODLIB)/source
	@mkdir -p $(MODLIB)/kernel
	@ln -s `cd $(srctree) && /bin/pwd` $(MODLIB)/source
	@if [ ! $(objtree) -ef  $(MODLIB)/build ]; then \
		rm -f $(MODLIB)/build ; \
		ln -s $(CURDIR) $(MODLIB)/build ; \
	fi
	@cp -f $(objtree)/modules.order $(MODLIB)/
	@cp -f $(objtree)/modules.builtin $(MODLIB)/
	$(Q)$(MAKE) -f $(srctree)/scripts/Makefile.modinst

# This depmod is only for convenience to give the initial
# boot a modules.dep even before / is mounted read-write.  However the
# boot script depmod is the master version.
PHONY += _modinst_post
_modinst_post: _modinst_
	$(Q)$(MAKE) -f $(srctree)/scripts/Makefile.fwinst obj=firmware __fw_modinst
	$(call cmd,depmod)

ifeq ($(CONFIG_MODULE_SIG), y)
PHONY += modules_sign
modules_sign:
	$(Q)$(MAKE) -f $(srctree)/scripts/Makefile.modsign
endif

else # CONFIG_MODULES

# Modules not configured
# ---------------------------------------------------------------------------

modules modules_install: FORCE
	@echo >&2
	@echo >&2 "The present kernel configuration has modules disabled."
	@echo >&2 "Type 'make config' and enable loadable module support."
	@echo >&2 "Then build a kernel with module support enabled."
	@echo >&2
	@exit 1

endif # CONFIG_MODULES

###
# Cleaning is done on three levels.
# make clean     Delete most generated files
#                Leave enough to build external modules
# make mrproper  Delete the current configuration, and all generated files
# make distclean Remove editor backup files, patch leftover files and the like

# Directories & files removed with 'make clean'
CLEAN_DIRS  += $(MODVERDIR)

# Directories & files removed with 'make mrproper'
MRPROPER_DIRS  += include/config usr/include include/generated          \
		  arch/*/include/generated .tmp_objdiff
MRPROPER_FILES += .config .config.old .version .old_version \
		  Module.symvers tags TAGS cscope* GPATH GTAGS GRTAGS GSYMS \
		  signing_key.pem signing_key.priv signing_key.x509	\
		  x509.genkey extra_certificates signing_key.x509.keyid	\
		  signing_key.x509.signer vmlinux-gdb.py

# clean - Delete most, but leave enough to build external modules
#
clean: rm-dirs  := $(CLEAN_DIRS)
clean: rm-files := $(CLEAN_FILES)
clean-dirs      := $(addprefix _clean_, . $(vmlinux-alldirs) Documentation samples)

PHONY += $(clean-dirs) clean archclean vmlinuxclean
$(clean-dirs):
	$(Q)$(MAKE) $(clean)=$(patsubst _clean_%,%,$@)

vmlinuxclean:
	$(Q)$(CONFIG_SHELL) $(srctree)/scripts/link-vmlinux.sh clean

clean: archclean vmlinuxclean

# mrproper - Delete all generated files, including .config
#
mrproper: rm-dirs  := $(wildcard $(MRPROPER_DIRS))
mrproper: rm-files := $(wildcard $(MRPROPER_FILES))
mrproper-dirs      := $(addprefix _mrproper_,Documentation/DocBook scripts)

PHONY += $(mrproper-dirs) mrproper archmrproper
$(mrproper-dirs):
	$(Q)$(MAKE) $(clean)=$(patsubst _mrproper_%,%,$@)

mrproper: clean archmrproper $(mrproper-dirs)
	$(call cmd,rmdirs)
	$(call cmd,rmfiles)

# distclean
#
PHONY += distclean

distclean: mrproper
	@find $(srctree) $(RCS_FIND_IGNORE) \
		\( -name '*.orig' -o -name '*.rej' -o -name '*~' \
		-o -name '*.bak' -o -name '#*#' -o -name '.*.orig' \
		-o -name '.*.rej' -o -name '*%'  -o -name 'core' \) \
		-type f -print | xargs rm -f


# Packaging of the kernel to various formats
# ---------------------------------------------------------------------------
# rpm target kept for backward compatibility
package-dir	:= scripts/package

%src-pkg: FORCE
	$(Q)$(MAKE) $(build)=$(package-dir) $@
%pkg: include/config/kernel.release FORCE
	$(Q)$(MAKE) $(build)=$(package-dir) $@
rpm: include/config/kernel.release FORCE
	$(Q)$(MAKE) $(build)=$(package-dir) $@


# Brief documentation of the typical targets used
# ---------------------------------------------------------------------------

boards := $(wildcard $(srctree)/arch/$(SRCARCH)/configs/*_defconfig)
boards := $(sort $(notdir $(boards)))
board-dirs := $(dir $(wildcard $(srctree)/arch/$(SRCARCH)/configs/*/*_defconfig))
board-dirs := $(sort $(notdir $(board-dirs:/=)))

help:
	@echo  'Cleaning targets:'
	@echo  '  clean		  - Remove most generated files but keep the config and'
	@echo  '                    enough build support to build external modules'
	@echo  '  mrproper	  - Remove all generated files + config + various backup files'
	@echo  '  distclean	  - mrproper + remove editor backup and patch files'
	@echo  ''
	@echo  'Configuration targets:'
	@$(MAKE) -f $(srctree)/scripts/kconfig/Makefile help
	@echo  ''
	@echo  'Other generic targets:'
	@echo  '  all		  - Build all targets marked with [*]'
	@echo  '* vmlinux	  - Build the bare kernel'
	@echo  '* modules	  - Build all modules'
	@echo  '  modules_install - Install all modules to INSTALL_MOD_PATH (default: /)'
	@echo  '  firmware_install- Install all firmware to INSTALL_FW_PATH'
	@echo  '                    (default: $$(INSTALL_MOD_PATH)/lib/firmware)'
	@echo  '  dir/            - Build all files in dir and below'
	@echo  '  dir/file.[ois]  - Build specified target only'
	@echo  '  dir/file.lst    - Build specified mixed source/assembly target only'
	@echo  '                    (requires a recent binutils and recent build (System.map))'
	@echo  '  dir/file.ko     - Build module including final link'
	@echo  '  modules_prepare - Set up for building external modules'
	@echo  '  tags/TAGS	  - Generate tags file for editors'
	@echo  '  cscope	  - Generate cscope index'
	@echo  '  gtags           - Generate GNU GLOBAL index'
	@echo  '  kernelrelease	  - Output the release version string (use with make -s)'
	@echo  '  kernelversion	  - Output the version stored in Makefile (use with make -s)'
	@echo  '  image_name	  - Output the image name (use with make -s)'
	@echo  '  headers_install - Install sanitised kernel headers to INSTALL_HDR_PATH'; \
	 echo  '                    (default: $(INSTALL_HDR_PATH))'; \
	 echo  ''
	@echo  'Static analysers'
	@echo  '  checkstack      - Generate a list of stack hogs'
	@echo  '  namespacecheck  - Name space analysis on compiled kernel'
	@echo  '  versioncheck    - Sanity check on version.h usage'
	@echo  '  includecheck    - Check for duplicate included header files'
	@echo  '  export_report   - List the usages of all exported symbols'
	@echo  '  headers_check   - Sanity check on exported headers'
	@echo  '  headerdep       - Detect inclusion cycles in headers'
	@$(MAKE) -f $(srctree)/scripts/Makefile.help checker-help
	@echo  ''
	@echo  'Kernel selftest'
	@echo  '  kselftest       - Build and run kernel selftest (run as root)'
	@echo  '                    Build, install, and boot kernel before'
	@echo  '                    running kselftest on it'
	@echo  '  kselftest-clean - Remove all generated kselftest files'
	@echo  ''
	@echo  'Kernel packaging:'
	@$(MAKE) $(build)=$(package-dir) help
	@echo  ''
	@echo  'Documentation targets:'
	@$(MAKE) -f $(srctree)/Documentation/DocBook/Makefile dochelp
	@echo  ''
	@echo  'Architecture specific targets ($(SRCARCH)):'
	@$(if $(archhelp),$(archhelp),\
		echo '  No architecture specific help defined for $(SRCARCH)')
	@echo  ''
	@$(if $(boards), \
		$(foreach b, $(boards), \
		printf "  %-24s - Build for %s\\n" $(b) $(subst _defconfig,,$(b));) \
		echo '')
	@$(if $(board-dirs), \
		$(foreach b, $(board-dirs), \
		printf "  %-16s - Show %s-specific targets\\n" help-$(b) $(b);) \
		printf "  %-16s - Show all of the above\\n" help-boards; \
		echo '')

	@echo  '  make V=0|1 [targets] 0 => quiet build (default), 1 => verbose build'
	@echo  '  make V=2   [targets] 2 => give reason for rebuild of target'
	@echo  '  make O=dir [targets] Locate all output files in "dir", including .config'
	@echo  '  make C=1   [targets] Check all c source with $$CHECK (sparse by default)'
	@echo  '  make C=2   [targets] Force check of all c source with $$CHECK'
	@echo  '  make RECORDMCOUNT_WARN=1 [targets] Warn about ignored mcount sections'
	@echo  '  make W=n   [targets] Enable extra gcc checks, n=1,2,3 where'
	@echo  '		1: warnings which may be relevant and do not occur too often'
	@echo  '		2: warnings which occur quite often but may still be relevant'
	@echo  '		3: more obscure warnings, can most likely be ignored'
	@echo  '		Multiple levels can be combined with W=12 or W=123'
	@echo  ''
	@echo  'Execute "make" or "make all" to build all targets marked with [*] '
	@echo  'For further info see the ./README file'


help-board-dirs := $(addprefix help-,$(board-dirs))

help-boards: $(help-board-dirs)

boards-per-dir = $(sort $(notdir $(wildcard $(srctree)/arch/$(SRCARCH)/configs/$*/*_defconfig)))

$(help-board-dirs): help-%:
	@echo  'Architecture specific targets ($(SRCARCH) $*):'
	@$(if $(boards-per-dir), \
		$(foreach b, $(boards-per-dir), \
		printf "  %-24s - Build for %s\\n" $*/$(b) $(subst _defconfig,,$(b));) \
		echo '')


# Documentation targets
# ---------------------------------------------------------------------------
%docs: scripts_basic FORCE
	$(Q)$(MAKE) $(build)=scripts build_docproc build_check-lc_ctype
	$(Q)$(MAKE) $(build)=Documentation/DocBook $@

else # KBUILD_EXTMOD

###
# External module support.
# When building external modules the kernel used as basis is considered
# read-only, and no consistency checks are made and the make
# system is not used on the basis kernel. If updates are required
# in the basis kernel ordinary make commands (without M=...) must
# be used.
#
# The following are the only valid targets when building external
# modules.
# make M=dir clean     Delete all automatically generated files
# make M=dir modules   Make all modules in specified dir
# make M=dir	       Same as 'make M=dir modules'
# make M=dir modules_install
#                      Install the modules built in the module directory
#                      Assumes install directory is already created

# We are always building modules
KBUILD_MODULES := 1
PHONY += crmodverdir
crmodverdir:
	$(cmd_crmodverdir)

PHONY += $(objtree)/Module.symvers
$(objtree)/Module.symvers:
	@test -e $(objtree)/Module.symvers || ( \
	echo; \
	echo "  WARNING: Symbol version dump $(objtree)/Module.symvers"; \
	echo "           is missing; modules will have no dependencies and modversions."; \
	echo )

module-dirs := $(addprefix _module_,$(KBUILD_EXTMOD))
PHONY += $(module-dirs) modules
$(module-dirs): crmodverdir $(objtree)/Module.symvers
	$(Q)$(MAKE) $(build)=$(patsubst _module_%,%,$@)

modules: $(module-dirs)
	@$(kecho) '  Building modules, stage 2.';
	$(Q)$(MAKE) -f $(srctree)/scripts/Makefile.modpost

PHONY += modules_install
modules_install: _emodinst_ _emodinst_post

install-dir := $(if $(INSTALL_MOD_DIR),$(INSTALL_MOD_DIR),extra)
PHONY += _emodinst_
_emodinst_:
	$(Q)mkdir -p $(MODLIB)/$(install-dir)
	$(Q)$(MAKE) -f $(srctree)/scripts/Makefile.modinst

PHONY += _emodinst_post
_emodinst_post: _emodinst_
	$(call cmd,depmod)

clean-dirs := $(addprefix _clean_,$(KBUILD_EXTMOD))

PHONY += $(clean-dirs) clean
$(clean-dirs):
	$(Q)$(MAKE) $(clean)=$(patsubst _clean_%,%,$@)

clean:	rm-dirs := $(MODVERDIR)
clean: rm-files := $(KBUILD_EXTMOD)/Module.symvers

help:
	@echo  '  Building external modules.'
	@echo  '  Syntax: make -C path/to/kernel/src M=$$PWD target'
	@echo  ''
	@echo  '  modules         - default target, build the module(s)'
	@echo  '  modules_install - install the module'
	@echo  '  clean           - remove generated files in module directory only'
	@echo  ''

# Dummies...
PHONY += prepare scripts
prepare: ;
scripts: ;
endif # KBUILD_EXTMOD

clean: $(clean-dirs)
	$(call cmd,rmdirs)
	$(call cmd,rmfiles)
	@find $(if $(KBUILD_EXTMOD), $(KBUILD_EXTMOD), .) $(RCS_FIND_IGNORE) \
		\( -name '*.[oas]' -o -name '*.ko' -o -name '.*.cmd' \
		-o -name '*.ko.*' \
		-o -name '*.dwo'  \
		-o -name '*.su'  \
		-o -name '.*.d' -o -name '.*.tmp' -o -name '*.mod.c' \
		-o -name '*.symtypes' -o -name 'modules.order' \
		-o -name modules.builtin -o -name '.tmp_*.o.*' \
		-o -name '*.gcno' \) -type f -print | xargs rm -f

# Generate tags for editors
# ---------------------------------------------------------------------------
quiet_cmd_tags = GEN     $@
      cmd_tags = $(CONFIG_SHELL) $(srctree)/scripts/tags.sh $@

tags TAGS cscope gtags: FORCE
	$(call cmd,tags)

# Scripts to check various things for consistency
# ---------------------------------------------------------------------------

PHONY += includecheck versioncheck coccicheck namespacecheck export_report

includecheck:
	find $(srctree)/* $(RCS_FIND_IGNORE) \
		-name '*.[hcS]' -type f -print | sort \
		| xargs $(PERL) -w $(srctree)/scripts/checkincludes.pl

versioncheck:
	find $(srctree)/* $(RCS_FIND_IGNORE) \
		-name '*.[hcS]' -type f -print | sort \
		| xargs $(PERL) -w $(srctree)/scripts/checkversion.pl

coccicheck:
	$(Q)$(CONFIG_SHELL) $(srctree)/scripts/$@

namespacecheck:
	$(PERL) $(srctree)/scripts/namespace.pl

export_report:
	$(PERL) $(srctree)/scripts/export_report.pl

endif #ifeq ($(config-targets),1)
endif #ifeq ($(mixed-targets),1)

PHONY += checkstack kernelrelease kernelversion image_name

# UML needs a little special treatment here.  It wants to use the host
# toolchain, so needs $(SUBARCH) passed to checkstack.pl.  Everyone
# else wants $(ARCH), including people doing cross-builds, which means
# that $(SUBARCH) doesn't work here.
ifeq ($(ARCH), um)
CHECKSTACK_ARCH := $(SUBARCH)
else
CHECKSTACK_ARCH := $(ARCH)
endif
checkstack:
	$(OBJDUMP) -d vmlinux $$(find . -name '*.ko') | \
	$(PERL) $(src)/scripts/checkstack.pl $(CHECKSTACK_ARCH)

kernelrelease:
	@echo "$(KERNELVERSION)$$($(CONFIG_SHELL) $(srctree)/scripts/setlocalversion $(srctree))"

kernelversion:
	@echo $(KERNELVERSION)

image_name:
	@echo $(KBUILD_IMAGE)

# Clear a bunch of variables before executing the submake
tools/: FORCE
	$(Q)mkdir -p $(objtree)/tools
	$(Q)$(MAKE) LDFLAGS= MAKEFLAGS="$(filter --j% -j,$(MAKEFLAGS))" O=$(shell cd $(objtree) && /bin/pwd) subdir=tools -C $(src)/tools/

tools/%: FORCE
	$(Q)mkdir -p $(objtree)/tools
	$(Q)$(MAKE) LDFLAGS= MAKEFLAGS="$(filter --j% -j,$(MAKEFLAGS))" O=$(shell cd $(objtree) && /bin/pwd) subdir=tools -C $(src)/tools/ $*

# Single targets
# ---------------------------------------------------------------------------
# Single targets are compatible with:
# - build with mixed source and output
# - build with separate output dir 'make O=...'
# - external modules
#
#  target-dir => where to store outputfile
#  build-dir  => directory in kernel source tree to use

ifeq ($(KBUILD_EXTMOD),)
        build-dir  = $(patsubst %/,%,$(dir $@))
        target-dir = $(dir $@)
else
        zap-slash=$(filter-out .,$(patsubst %/,%,$(dir $@)))
        build-dir  = $(KBUILD_EXTMOD)$(if $(zap-slash),/$(zap-slash))
        target-dir = $(if $(KBUILD_EXTMOD),$(dir $<),$(dir $@))
endif

%.s: %.c prepare scripts FORCE
	$(Q)$(MAKE) $(build)=$(build-dir) $(target-dir)$(notdir $@)
%.i: %.c prepare scripts FORCE
	$(Q)$(MAKE) $(build)=$(build-dir) $(target-dir)$(notdir $@)
%.o: %.c prepare scripts FORCE
	$(Q)$(MAKE) $(build)=$(build-dir) $(target-dir)$(notdir $@)
%.lst: %.c prepare scripts FORCE
	$(Q)$(MAKE) $(build)=$(build-dir) $(target-dir)$(notdir $@)
%.s: %.S prepare scripts FORCE
	$(Q)$(MAKE) $(build)=$(build-dir) $(target-dir)$(notdir $@)
%.o: %.S prepare scripts FORCE
	$(Q)$(MAKE) $(build)=$(build-dir) $(target-dir)$(notdir $@)
%.symtypes: %.c prepare scripts FORCE
	$(Q)$(MAKE) $(build)=$(build-dir) $(target-dir)$(notdir $@)

# Modules
/: prepare scripts FORCE
	$(cmd_crmodverdir)
	$(Q)$(MAKE) KBUILD_MODULES=$(if $(CONFIG_MODULES),1) \
	$(build)=$(build-dir)
# Make sure the latest headers are built for Documentation
Documentation/: headers_install
%/: prepare scripts FORCE
	$(cmd_crmodverdir)
	$(Q)$(MAKE) KBUILD_MODULES=$(if $(CONFIG_MODULES),1) \
	$(build)=$(build-dir)
%.ko: prepare scripts FORCE
	$(cmd_crmodverdir)
	$(Q)$(MAKE) KBUILD_MODULES=$(if $(CONFIG_MODULES),1)   \
	$(build)=$(build-dir) $(@:.ko=.o)
	$(Q)$(MAKE) -f $(srctree)/scripts/Makefile.modpost

# FIXME Should go into a make.lib or something
# ===========================================================================

quiet_cmd_rmdirs = $(if $(wildcard $(rm-dirs)),CLEAN   $(wildcard $(rm-dirs)))
      cmd_rmdirs = rm -rf $(rm-dirs)

quiet_cmd_rmfiles = $(if $(wildcard $(rm-files)),CLEAN   $(wildcard $(rm-files)))
      cmd_rmfiles = rm -f $(rm-files)

# Run depmod only if we have System.map and depmod is executable
quiet_cmd_depmod = DEPMOD  $(KERNELRELEASE)
      cmd_depmod = $(CONFIG_SHELL) $(srctree)/scripts/depmod.sh $(DEPMOD) \
                   $(KERNELRELEASE) "$(patsubst y,_,$(CONFIG_HAVE_UNDERSCORE_SYMBOL_PREFIX))"

# Create temporary dir for module support files
# clean it up only when building all modules
cmd_crmodverdir = $(Q)mkdir -p $(MODVERDIR) \
                  $(if $(KBUILD_MODULES),; rm -f $(MODVERDIR)/*)

# read all saved command lines

targets := $(wildcard $(sort $(targets)))
cmd_files := $(wildcard .*.cmd $(foreach f,$(targets),$(dir $(f)).$(notdir $(f)).cmd))

ifneq ($(cmd_files),)
  $(cmd_files): ;	# Do not try to update included dependency files
  include $(cmd_files)
endif

endif	# skip-makefile

PHONY += FORCE
FORCE:

# Declare the contents of the .PHONY variable as phony.  We keep that
# information in a variable so we can use it in if_changed and friends.
.PHONY: $(PHONY)<|MERGE_RESOLUTION|>--- conflicted
+++ resolved
@@ -1,12 +1,7 @@
 VERSION = 4
 PATCHLEVEL = 4
-<<<<<<< HEAD
-SUBLEVEL = 30
+SUBLEVEL = 42
 EXTRAVERSION = -cip
-=======
-SUBLEVEL = 42
-EXTRAVERSION =
->>>>>>> 49c4446a
 NAME = Blurry Fish Butt
 
 # *DOCUMENTATION*
