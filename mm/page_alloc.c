/*
 *  linux/mm/page_alloc.c
 *
 *  Manages the free list, the system allocates free pages here.
 *  Note that kmalloc() lives in slab.c
 *
 *  Copyright (C) 1991, 1992, 1993, 1994  Linus Torvalds
 *  Swap reorganised 29.12.95, Stephen Tweedie
 *  Support of BIGMEM added by Gerhard Wichert, Siemens AG, July 1999
 *  Reshaped it to be a zoned allocator, Ingo Molnar, Red Hat, 1999
 *  Discontiguous memory support, Kanoj Sarcar, SGI, Nov 1999
 *  Zone balancing, Kanoj Sarcar, SGI, Jan 2000
 *  Per cpu hot/cold page lists, bulk allocation, Martin J. Bligh, Sept 2002
 *          (lots of bits borrowed from Ingo Molnar & Andrew Morton)
 */

#include <linux/stddef.h>
#include <linux/mm.h>
#include <linux/highmem.h>
#include <linux/swap.h>
#include <linux/interrupt.h>
#include <linux/pagemap.h>
#include <linux/jiffies.h>
#include <linux/bootmem.h>
#include <linux/memblock.h>
#include <linux/compiler.h>
#include <linux/kernel.h>
#include <linux/kmemcheck.h>
#include <linux/kasan.h>
#include <linux/module.h>
#include <linux/suspend.h>
#include <linux/pagevec.h>
#include <linux/blkdev.h>
#include <linux/slab.h>
#include <linux/ratelimit.h>
#include <linux/oom.h>
#include <linux/notifier.h>
#include <linux/topology.h>
#include <linux/sysctl.h>
#include <linux/cpu.h>
#include <linux/cpuset.h>
#include <linux/memory_hotplug.h>
#include <linux/nodemask.h>
#include <linux/vmalloc.h>
#include <linux/vmstat.h>
#include <linux/mempolicy.h>
#include <linux/stop_machine.h>
#include <linux/sort.h>
#include <linux/pfn.h>
#include <linux/backing-dev.h>
#include <linux/fault-inject.h>
#include <linux/page-isolation.h>
#include <linux/page_ext.h>
#include <linux/debugobjects.h>
#include <linux/kmemleak.h>
#include <linux/compaction.h>
#include <trace/events/kmem.h>
#include <linux/prefetch.h>
#include <linux/mm_inline.h>
#include <linux/migrate.h>
#include <linux/page_ext.h>
#include <linux/hugetlb.h>
#include <linux/sched/rt.h>
#include <linux/page_owner.h>
#include <linux/kthread.h>

#include <asm/sections.h>
#include <asm/tlbflush.h>
#include <asm/div64.h>
#include "internal.h"

atomic_long_t kswapd_waiters = ATOMIC_LONG_INIT(0);

/* prevent >1 _updater_ of zone percpu pageset ->high and ->batch fields */
static DEFINE_MUTEX(pcp_batch_high_lock);
#define MIN_PERCPU_PAGELIST_FRACTION	(8)

#ifdef CONFIG_USE_PERCPU_NUMA_NODE_ID
DEFINE_PER_CPU(int, numa_node);
EXPORT_PER_CPU_SYMBOL(numa_node);
#endif

#ifdef CONFIG_HAVE_MEMORYLESS_NODES
/*
 * N.B., Do NOT reference the '_numa_mem_' per cpu variable directly.
 * It will not be defined when CONFIG_HAVE_MEMORYLESS_NODES is not defined.
 * Use the accessor functions set_numa_mem(), numa_mem_id() and cpu_to_mem()
 * defined in <linux/topology.h>.
 */
DEFINE_PER_CPU(int, _numa_mem_);		/* Kernel "local memory" node */
EXPORT_PER_CPU_SYMBOL(_numa_mem_);
int _node_numa_mem_[MAX_NUMNODES];
#endif

/*
 * Array of node states.
 */
nodemask_t node_states[NR_NODE_STATES] __read_mostly = {
	[N_POSSIBLE] = NODE_MASK_ALL,
	[N_ONLINE] = { { [0] = 1UL } },
#ifndef CONFIG_NUMA
	[N_NORMAL_MEMORY] = { { [0] = 1UL } },
#ifdef CONFIG_HIGHMEM
	[N_HIGH_MEMORY] = { { [0] = 1UL } },
#endif
#ifdef CONFIG_MOVABLE_NODE
	[N_MEMORY] = { { [0] = 1UL } },
#endif
	[N_CPU] = { { [0] = 1UL } },
#endif	/* NUMA */
};
EXPORT_SYMBOL(node_states);

/* Protect totalram_pages and zone->managed_pages */
static DEFINE_SPINLOCK(managed_page_count_lock);

atomic_long_t _totalram_pages __read_mostly;
EXPORT_SYMBOL(_totalram_pages);
unsigned long totalreserve_pages __read_mostly;
unsigned long totalcma_pages __read_mostly;

int percpu_pagelist_fraction;
gfp_t gfp_allowed_mask __read_mostly = GFP_BOOT_MASK;

/*
 * A cached value of the page's pageblock's migratetype, used when the page is
 * put on a pcplist. Used to avoid the pageblock migratetype lookup when
 * freeing from pcplists in most cases, at the cost of possibly becoming stale.
 * Also the migratetype set in the page does not necessarily match the pcplist
 * index, e.g. page might have MIGRATE_CMA set but be on a pcplist with any
 * other index - this ensures that it will be put on the correct CMA freelist.
 */
static inline int get_pcppage_migratetype(struct page *page)
{
	return page->index;
}

static inline void set_pcppage_migratetype(struct page *page, int migratetype)
{
	page->index = migratetype;
}

#ifdef CONFIG_PM_SLEEP
/*
 * The following functions are used by the suspend/hibernate code to temporarily
 * change gfp_allowed_mask in order to avoid using I/O during memory allocations
 * while devices are suspended.  To avoid races with the suspend/hibernate code,
 * they should always be called with pm_mutex held (gfp_allowed_mask also should
 * only be modified with pm_mutex held, unless the suspend/hibernate code is
 * guaranteed not to run in parallel with that modification).
 */

static gfp_t saved_gfp_mask;

void pm_restore_gfp_mask(void)
{
	WARN_ON(!mutex_is_locked(&pm_mutex));
	if (saved_gfp_mask) {
		gfp_allowed_mask = saved_gfp_mask;
		saved_gfp_mask = 0;
	}
}

void pm_restrict_gfp_mask(void)
{
	WARN_ON(!mutex_is_locked(&pm_mutex));
	WARN_ON(saved_gfp_mask);
	saved_gfp_mask = gfp_allowed_mask;
	gfp_allowed_mask &= ~(__GFP_IO | __GFP_FS);
}

bool pm_suspended_storage(void)
{
	if ((gfp_allowed_mask & (__GFP_IO | __GFP_FS)) == (__GFP_IO | __GFP_FS))
		return false;
	return true;
}
#endif /* CONFIG_PM_SLEEP */

#ifdef CONFIG_HUGETLB_PAGE_SIZE_VARIABLE
unsigned int pageblock_order __read_mostly;
#endif

static void __free_pages_ok(struct page *page, unsigned int order);

/*
 * results with 256, 32 in the lowmem_reserve sysctl:
 *	1G machine -> (16M dma, 800M-16M normal, 1G-800M high)
 *	1G machine -> (16M dma, 784M normal, 224M high)
 *	NORMAL allocation will leave 784M/256 of ram reserved in the ZONE_DMA
 *	HIGHMEM allocation will leave 224M/32 of ram reserved in ZONE_NORMAL
 *	HIGHMEM allocation will leave (224M+784M)/256 of ram reserved in ZONE_DMA
 *
 * TBD: should special case ZONE_DMA32 machines here - in those we normally
 * don't need any ZONE_NORMAL reservation
 */
int sysctl_lowmem_reserve_ratio[MAX_NR_ZONES-1] = {
#ifdef CONFIG_ZONE_DMA
	 256,
#endif
#ifdef CONFIG_ZONE_DMA32
	 256,
#endif
#ifdef CONFIG_HIGHMEM
	 32,
#endif
	 32,
};

EXPORT_SYMBOL(totalram_pages);

static char * const zone_names[MAX_NR_ZONES] = {
#ifdef CONFIG_ZONE_DMA
	 "DMA",
#endif
#ifdef CONFIG_ZONE_DMA32
	 "DMA32",
#endif
	 "Normal",
#ifdef CONFIG_HIGHMEM
	 "HighMem",
#endif
	 "Movable",
#ifdef CONFIG_ZONE_DEVICE
	 "Device",
#endif
};

static void free_compound_page(struct page *page);

char * const migratetype_names[MIGRATE_TYPES] = {
	"Unmovable",
	"Movable",
	"Reclaimable",
#ifdef CONFIG_CMA
	"CMA",
#endif
	"HighAtomic",
#ifdef CONFIG_MEMORY_ISOLATION
	"Isolate",
#endif
};

compound_page_dtor * const compound_page_dtors[] = {
	NULL,
	free_compound_page,
#ifdef CONFIG_HUGETLB_PAGE
	free_huge_page,
#endif
};

/*
 * Try to keep at least this much lowmem free.  Do not allow normal
 * allocations below this point, only high priority ones. Automatically
 * tuned according to the amount of memory in the system.
 */
int min_free_kbytes = 1024;
int user_min_free_kbytes = -1;

/*
 * Extra memory for the system to try freeing. Used to temporarily
 * free memory, to make space for new workloads. Anyone can allocate
 * down to the min watermarks controlled by min_free_kbytes above.
 */
int extra_free_kbytes = 0;

static unsigned long __meminitdata nr_kernel_pages;
static unsigned long __meminitdata nr_all_pages;
static unsigned long __meminitdata dma_reserve;

#ifdef CONFIG_HAVE_MEMBLOCK_NODE_MAP
static unsigned long __meminitdata arch_zone_lowest_possible_pfn[MAX_NR_ZONES];
static unsigned long __meminitdata arch_zone_highest_possible_pfn[MAX_NR_ZONES];
static unsigned long __initdata required_kernelcore;
static unsigned long __initdata required_movablecore;
static unsigned long __meminitdata zone_movable_pfn[MAX_NUMNODES];

/* movable_zone is the "real" zone pages in ZONE_MOVABLE are taken from */
int movable_zone;
EXPORT_SYMBOL(movable_zone);
#endif /* CONFIG_HAVE_MEMBLOCK_NODE_MAP */

#if MAX_NUMNODES > 1
int nr_node_ids __read_mostly = MAX_NUMNODES;
int nr_online_nodes __read_mostly = 1;
EXPORT_SYMBOL(nr_node_ids);
EXPORT_SYMBOL(nr_online_nodes);
#endif

int page_group_by_mobility_disabled __read_mostly;

#ifdef CONFIG_DEFERRED_STRUCT_PAGE_INIT

/*
 * Determine how many pages need to be initialized durig early boot
 * (non-deferred initialization).
 * The value of first_deferred_pfn will be set later, once non-deferred pages
 * are initialized, but for now set it ULONG_MAX.
 */
static inline void reset_deferred_meminit(pg_data_t *pgdat)
{
	phys_addr_t start_addr, end_addr;
	unsigned long max_pgcnt;
	unsigned long reserved;

	/*
	 * Initialise at least 2G of a node but also take into account that
	 * two large system hashes that can take up 1GB for 0.25TB/node.
	 */
	max_pgcnt = max(2UL << (30 - PAGE_SHIFT),
			(pgdat->node_spanned_pages >> 8));

	/*
	 * Compensate the all the memblock reservations (e.g. crash kernel)
	 * from the initial estimation to make sure we will initialize enough
	 * memory to boot.
	 */
	start_addr = PFN_PHYS(pgdat->node_start_pfn);
	end_addr = PFN_PHYS(pgdat->node_start_pfn + max_pgcnt);
	reserved = memblock_reserved_memory_within(start_addr, end_addr);
	max_pgcnt += PHYS_PFN(reserved);

	pgdat->static_init_pgcnt = min(max_pgcnt, pgdat->node_spanned_pages);
	pgdat->first_deferred_pfn = ULONG_MAX;
}

/* Returns true if the struct page for the pfn is uninitialised */
static inline bool __meminit early_page_uninitialised(unsigned long pfn)
{
	int nid = early_pfn_to_nid(pfn);

	if (node_online(nid) && pfn >= NODE_DATA(nid)->first_deferred_pfn)
		return true;

	return false;
}

static inline bool early_page_nid_uninitialised(unsigned long pfn, int nid)
{
	if (pfn >= NODE_DATA(nid)->first_deferred_pfn)
		return true;

	return false;
}

/*
 * Returns false when the remaining initialisation should be deferred until
 * later in the boot cycle when it can be parallelised.
 */
static inline bool update_defer_init(pg_data_t *pgdat,
				unsigned long pfn, unsigned long zone_end,
				unsigned long *nr_initialised)
{
	/* Always populate low zones for address-contrained allocations */
	if (zone_end < pgdat_end_pfn(pgdat))
		return true;
	/* Initialise at least 2G of the highest zone */
	(*nr_initialised)++;
	if ((*nr_initialised > pgdat->static_init_pgcnt) &&
	    (pfn & (PAGES_PER_SECTION - 1)) == 0) {
		pgdat->first_deferred_pfn = pfn;
		return false;
	}

	return true;
}
#else
static inline void reset_deferred_meminit(pg_data_t *pgdat)
{
}

static inline bool early_page_uninitialised(unsigned long pfn)
{
	return false;
}

static inline bool early_page_nid_uninitialised(unsigned long pfn, int nid)
{
	return false;
}

static inline bool update_defer_init(pg_data_t *pgdat,
				unsigned long pfn, unsigned long zone_end,
				unsigned long *nr_initialised)
{
	return true;
}
#endif


void set_pageblock_migratetype(struct page *page, int migratetype)
{
	if (unlikely(page_group_by_mobility_disabled &&
		     migratetype < MIGRATE_PCPTYPES))
		migratetype = MIGRATE_UNMOVABLE;

	set_pageblock_flags_group(page, (unsigned long)migratetype,
					PB_migrate, PB_migrate_end);
}

#ifdef CONFIG_DEBUG_VM
static int page_outside_zone_boundaries(struct zone *zone, struct page *page)
{
	int ret = 0;
	unsigned seq;
	unsigned long pfn = page_to_pfn(page);
	unsigned long sp, start_pfn;

	do {
		seq = zone_span_seqbegin(zone);
		start_pfn = zone->zone_start_pfn;
		sp = zone->spanned_pages;
		if (!zone_spans_pfn(zone, pfn))
			ret = 1;
	} while (zone_span_seqretry(zone, seq));

	if (ret)
		pr_err("page 0x%lx outside node %d zone %s [ 0x%lx - 0x%lx ]\n",
			pfn, zone_to_nid(zone), zone->name,
			start_pfn, start_pfn + sp);

	return ret;
}

static int page_is_consistent(struct zone *zone, struct page *page)
{
	if (!pfn_valid_within(page_to_pfn(page)))
		return 0;
	if (zone != page_zone(page))
		return 0;

	return 1;
}
/*
 * Temporary debugging check for pages not lying within a given zone.
 */
static int bad_range(struct zone *zone, struct page *page)
{
	if (page_outside_zone_boundaries(zone, page))
		return 1;
	if (!page_is_consistent(zone, page))
		return 1;

	return 0;
}
#else
static inline int bad_range(struct zone *zone, struct page *page)
{
	return 0;
}
#endif

static void bad_page(struct page *page, const char *reason,
		unsigned long bad_flags)
{
	static unsigned long resume;
	static unsigned long nr_shown;
	static unsigned long nr_unshown;

	/* Don't complain about poisoned pages */
	if (PageHWPoison(page)) {
		page_mapcount_reset(page); /* remove PageBuddy */
		return;
	}

	/*
	 * Allow a burst of 60 reports, then keep quiet for that minute;
	 * or allow a steady drip of one report per second.
	 */
	if (nr_shown == 60) {
		if (time_before(jiffies, resume)) {
			nr_unshown++;
			goto out;
		}
		if (nr_unshown) {
			printk(KERN_ALERT
			      "BUG: Bad page state: %lu messages suppressed\n",
				nr_unshown);
			nr_unshown = 0;
		}
		nr_shown = 0;
	}
	if (nr_shown++ == 0)
		resume = jiffies + 60 * HZ;

	printk(KERN_ALERT "BUG: Bad page state in process %s  pfn:%05lx\n",
		current->comm, page_to_pfn(page));
	dump_page_badflags(page, reason, bad_flags);
	dump_page_owner(page);

	print_modules();
	dump_stack();
out:
	/* Leave bad fields for debug, except PageBuddy could make trouble */
	page_mapcount_reset(page); /* remove PageBuddy */
	add_taint(TAINT_BAD_PAGE, LOCKDEP_NOW_UNRELIABLE);
}

/*
 * Higher-order pages are called "compound pages".  They are structured thusly:
 *
 * The first PAGE_SIZE page is called the "head page" and have PG_head set.
 *
 * The remaining PAGE_SIZE pages are called "tail pages". PageTail() is encoded
 * in bit 0 of page->compound_head. The rest of bits is pointer to head page.
 *
 * The first tail page's ->compound_dtor holds the offset in array of compound
 * page destructors. See compound_page_dtors.
 *
 * The first tail page's ->compound_order holds the order of allocation.
 * This usage means that zero-order pages may not be compound.
 */

static void free_compound_page(struct page *page)
{
	__free_pages_ok(page, compound_order(page));
}

void prep_compound_page(struct page *page, unsigned int order)
{
	int i;
	int nr_pages = 1 << order;

	set_compound_page_dtor(page, COMPOUND_PAGE_DTOR);
	set_compound_order(page, order);
	__SetPageHead(page);
	for (i = 1; i < nr_pages; i++) {
		struct page *p = page + i;
		set_page_count(p, 0);
		set_compound_head(p, page);
	}
}

#ifdef CONFIG_DEBUG_PAGEALLOC
unsigned int _debug_guardpage_minorder;
bool _debug_pagealloc_enabled __read_mostly
			= IS_ENABLED(CONFIG_DEBUG_PAGEALLOC_ENABLE_DEFAULT);
bool _debug_guardpage_enabled __read_mostly;

static int __init early_debug_pagealloc(char *buf)
{
	if (!buf)
		return -EINVAL;

	if (strcmp(buf, "on") == 0)
		_debug_pagealloc_enabled = true;

	if (strcmp(buf, "off") == 0)
		_debug_pagealloc_enabled = false;

	return 0;
}
early_param("debug_pagealloc", early_debug_pagealloc);

static bool need_debug_guardpage(void)
{
	/* If we don't use debug_pagealloc, we don't need guard page */
	if (!debug_pagealloc_enabled())
		return false;

	return true;
}

static void init_debug_guardpage(void)
{
	if (!debug_pagealloc_enabled())
		return;

	_debug_guardpage_enabled = true;
}

struct page_ext_operations debug_guardpage_ops = {
	.need = need_debug_guardpage,
	.init = init_debug_guardpage,
};

static int __init debug_guardpage_minorder_setup(char *buf)
{
	unsigned long res;

	if (kstrtoul(buf, 10, &res) < 0 ||  res > MAX_ORDER / 2) {
		printk(KERN_ERR "Bad debug_guardpage_minorder value\n");
		return 0;
	}
	_debug_guardpage_minorder = res;
	printk(KERN_INFO "Setting debug_guardpage_minorder to %lu\n", res);
	return 0;
}
__setup("debug_guardpage_minorder=", debug_guardpage_minorder_setup);

static inline void set_page_guard(struct zone *zone, struct page *page,
				unsigned int order, int migratetype)
{
	struct page_ext *page_ext;

	if (!debug_guardpage_enabled())
		return;

	page_ext = lookup_page_ext(page);
	if (unlikely(!page_ext))
		return;

	__set_bit(PAGE_EXT_DEBUG_GUARD, &page_ext->flags);

	INIT_LIST_HEAD(&page->lru);
	set_page_private(page, order);
	/* Guard pages are not available for any usage */
	__mod_zone_freepage_state(zone, -(1 << order), migratetype);
}

static inline void clear_page_guard(struct zone *zone, struct page *page,
				unsigned int order, int migratetype)
{
	struct page_ext *page_ext;

	if (!debug_guardpage_enabled())
		return;

	page_ext = lookup_page_ext(page);
	if (unlikely(!page_ext))
		return;

	__clear_bit(PAGE_EXT_DEBUG_GUARD, &page_ext->flags);

	set_page_private(page, 0);
	if (!is_migrate_isolate(migratetype))
		__mod_zone_freepage_state(zone, (1 << order), migratetype);
}
#else
struct page_ext_operations debug_guardpage_ops = { NULL, };
static inline void set_page_guard(struct zone *zone, struct page *page,
				unsigned int order, int migratetype) {}
static inline void clear_page_guard(struct zone *zone, struct page *page,
				unsigned int order, int migratetype) {}
#endif

static inline void set_page_order(struct page *page, unsigned int order)
{
	set_page_private(page, order);
	__SetPageBuddy(page);
}

static inline void rmv_page_order(struct page *page)
{
	__ClearPageBuddy(page);
	set_page_private(page, 0);
}

/*
 * This function checks whether a page is free && is the buddy
 * we can do coalesce a page and its buddy if
 * (a) the buddy is not in a hole &&
 * (b) the buddy is in the buddy system &&
 * (c) a page and its buddy have the same order &&
 * (d) a page and its buddy are in the same zone.
 *
 * For recording whether a page is in the buddy system, we set ->_mapcount
 * PAGE_BUDDY_MAPCOUNT_VALUE.
 * Setting, clearing, and testing _mapcount PAGE_BUDDY_MAPCOUNT_VALUE is
 * serialized by zone->lock.
 *
 * For recording page's order, we use page_private(page).
 */
static inline int page_is_buddy(struct page *page, struct page *buddy,
							unsigned int order)
{
	if (!pfn_valid_within(page_to_pfn(buddy)))
		return 0;

	if (page_is_guard(buddy) && page_order(buddy) == order) {
		if (page_zone_id(page) != page_zone_id(buddy))
			return 0;

		VM_BUG_ON_PAGE(page_count(buddy) != 0, buddy);

		return 1;
	}

	if (PageBuddy(buddy) && page_order(buddy) == order) {
		/*
		 * zone check is done late to avoid uselessly
		 * calculating zone/node ids for pages that could
		 * never merge.
		 */
		if (page_zone_id(page) != page_zone_id(buddy))
			return 0;

		VM_BUG_ON_PAGE(page_count(buddy) != 0, buddy);

		return 1;
	}
	return 0;
}

/*
 * Freeing function for a buddy system allocator.
 *
 * The concept of a buddy system is to maintain direct-mapped table
 * (containing bit values) for memory blocks of various "orders".
 * The bottom level table contains the map for the smallest allocatable
 * units of memory (here, pages), and each level above it describes
 * pairs of units from the levels below, hence, "buddies".
 * At a high level, all that happens here is marking the table entry
 * at the bottom level available, and propagating the changes upward
 * as necessary, plus some accounting needed to play nicely with other
 * parts of the VM system.
 * At each level, we keep a list of pages, which are heads of continuous
 * free pages of length of (1 << order) and marked with _mapcount
 * PAGE_BUDDY_MAPCOUNT_VALUE. Page's order is recorded in page_private(page)
 * field.
 * So when we are allocating or freeing one, we can derive the state of the
 * other.  That is, if we allocate a small block, and both were
 * free, the remainder of the region must be split into blocks.
 * If a block is freed, and its buddy is also free, then this
 * triggers coalescing into a block of larger size.
 *
 * -- nyc
 */

static inline void __free_one_page(struct page *page,
		unsigned long pfn,
		struct zone *zone, unsigned int order,
		int migratetype)
{
	unsigned long page_idx;
	unsigned long combined_idx;
	unsigned long uninitialized_var(buddy_idx);
	struct page *buddy;
	unsigned int max_order;

	max_order = min_t(unsigned int, MAX_ORDER - 1, pageblock_order);

	VM_BUG_ON(!zone_is_initialized(zone));
	VM_BUG_ON_PAGE(page->flags & PAGE_FLAGS_CHECK_AT_PREP, page);

	VM_BUG_ON(migratetype == -1);
	if (likely(!is_migrate_isolate(migratetype)))
		__mod_zone_freepage_state(zone, 1 << order, migratetype);

	page_idx = pfn & ((1 << MAX_ORDER) - 1);

	VM_BUG_ON_PAGE(page_idx & ((1 << order) - 1), page);
	VM_BUG_ON_PAGE(bad_range(zone, page), page);

continue_merging:
	while (order < max_order) {
		buddy_idx = __find_buddy_index(page_idx, order);
		buddy = page + (buddy_idx - page_idx);
		if (!page_is_buddy(page, buddy, order))
			goto done_merging;
		/*
		 * Our buddy is free or it is CONFIG_DEBUG_PAGEALLOC guard page,
		 * merge with it and move up one order.
		 */
		if (page_is_guard(buddy)) {
			clear_page_guard(zone, buddy, order, migratetype);
		} else {
			list_del(&buddy->lru);
			zone->free_area[order].nr_free--;
			rmv_page_order(buddy);
		}
		combined_idx = buddy_idx & page_idx;
		page = page + (combined_idx - page_idx);
		page_idx = combined_idx;
		order++;
	}
	if (order < MAX_ORDER - 1) {
		/* If we are here, it means order is >= pageblock_order.
		 * We want to prevent merge between freepages on isolate
		 * pageblock and normal pageblock. Without this, pageblock
		 * isolation could cause incorrect freepage or CMA accounting.
		 *
		 * We don't want to hit this code for the more frequent
		 * low-order merging.
		 */
		if (unlikely(has_isolate_pageblock(zone))) {
			int buddy_mt;

			buddy_idx = __find_buddy_index(page_idx, order);
			buddy = page + (buddy_idx - page_idx);
			buddy_mt = get_pageblock_migratetype(buddy);

			if (migratetype != buddy_mt
					&& (is_migrate_isolate(migratetype) ||
						is_migrate_isolate(buddy_mt)))
				goto done_merging;
		}
		max_order = order + 1;
		goto continue_merging;
	}

done_merging:
	set_page_order(page, order);

	/*
	 * If this is not the largest possible page, check if the buddy
	 * of the next-highest order is free. If it is, it's possible
	 * that pages are being freed that will coalesce soon. In case,
	 * that is happening, add the free page to the tail of the list
	 * so it's less likely to be used soon and more likely to be merged
	 * as a higher order page
	 */
	if ((order < MAX_ORDER-2) && pfn_valid_within(page_to_pfn(buddy))) {
		struct page *higher_page, *higher_buddy;
		combined_idx = buddy_idx & page_idx;
		higher_page = page + (combined_idx - page_idx);
		buddy_idx = __find_buddy_index(combined_idx, order + 1);
		higher_buddy = higher_page + (buddy_idx - combined_idx);
		if (page_is_buddy(higher_page, higher_buddy, order + 1)) {
			list_add_tail(&page->lru,
				&zone->free_area[order].free_list[migratetype]);
			goto out;
		}
	}

	list_add(&page->lru, &zone->free_area[order].free_list[migratetype]);
out:
	zone->free_area[order].nr_free++;
}

static inline int free_pages_check(struct page *page)
{
	const char *bad_reason = NULL;
	unsigned long bad_flags = 0;

	if (unlikely(page_mapcount(page)))
		bad_reason = "nonzero mapcount";
	if (unlikely(page->mapping != NULL))
		bad_reason = "non-NULL mapping";
	if (unlikely(atomic_read(&page->_count) != 0))
		bad_reason = "nonzero _count";
	if (unlikely(page->flags & PAGE_FLAGS_CHECK_AT_FREE)) {
		bad_reason = "PAGE_FLAGS_CHECK_AT_FREE flag(s) set";
		bad_flags = PAGE_FLAGS_CHECK_AT_FREE;
	}
#ifdef CONFIG_MEMCG
	if (unlikely(page->mem_cgroup))
		bad_reason = "page still charged to cgroup";
#endif
	if (unlikely(bad_reason)) {
		bad_page(page, bad_reason, bad_flags);
		return 1;
	}
	page_cpupid_reset_last(page);
	if (page->flags & PAGE_FLAGS_CHECK_AT_PREP)
		page->flags &= ~PAGE_FLAGS_CHECK_AT_PREP;
	return 0;
}

/*
 * Frees a number of pages from the PCP lists
 * Assumes all pages on list are in same zone, and of same order.
 * count is the number of pages to free.
 *
 * If the zone was previously in an "all pages pinned" state then look to
 * see if this freeing clears that state.
 *
 * And clear the zone's pages_scanned counter, to hold off the "all pages are
 * pinned" detection logic.
 */
static void free_pcppages_bulk(struct zone *zone, int count,
					struct per_cpu_pages *pcp)
{
	int migratetype = 0;
	int batch_free = 0;
	unsigned long nr_scanned;

	spin_lock(&zone->lock);
	nr_scanned = zone_page_state(zone, NR_PAGES_SCANNED);
	if (nr_scanned)
		__mod_zone_page_state(zone, NR_PAGES_SCANNED, -nr_scanned);

	/*
	 * Ensure proper count is passed which otherwise would stuck in the
	 * below while (list_empty(list)) loop.
	 */
	count = min(pcp->count, count);
	while (count) {
		struct page *page;
		struct list_head *list;

		/*
		 * Remove pages from lists in a round-robin fashion. A
		 * batch_free count is maintained that is incremented when an
		 * empty list is encountered.  This is so more pages are freed
		 * off fuller lists instead of spinning excessively around empty
		 * lists
		 */
		do {
			batch_free++;
			if (++migratetype == MIGRATE_PCPTYPES)
				migratetype = 0;
			list = &pcp->lists[migratetype];
		} while (list_empty(list));

		/* This is the only non-empty list. Free them all. */
		if (batch_free == MIGRATE_PCPTYPES)
			batch_free = count;

		do {
			int mt;	/* migratetype of the to-be-freed page */

			page = list_entry(list->prev, struct page, lru);
			/* must delete as __free_one_page list manipulates */
			list_del(&page->lru);

			mt = get_pcppage_migratetype(page);
			/* MIGRATE_ISOLATE page should not go to pcplists */
			VM_BUG_ON_PAGE(is_migrate_isolate(mt), page);
			/* Pageblock could have been isolated meanwhile */
			if (unlikely(has_isolate_pageblock(zone)))
				mt = get_pageblock_migratetype(page);

			__free_one_page(page, page_to_pfn(page), zone, 0, mt);
			trace_mm_page_pcpu_drain(page, 0, mt);
		} while (--count && --batch_free && !list_empty(list));
	}
	spin_unlock(&zone->lock);
}

static void free_one_page(struct zone *zone,
				struct page *page, unsigned long pfn,
				unsigned int order,
				int migratetype)
{
	unsigned long nr_scanned;
	spin_lock(&zone->lock);
	nr_scanned = zone_page_state(zone, NR_PAGES_SCANNED);
	if (nr_scanned)
		__mod_zone_page_state(zone, NR_PAGES_SCANNED, -nr_scanned);

	if (unlikely(has_isolate_pageblock(zone) ||
		is_migrate_isolate(migratetype))) {
		migratetype = get_pfnblock_migratetype(page, pfn);
	}
	__free_one_page(page, pfn, zone, order, migratetype);
	spin_unlock(&zone->lock);
}

static int free_tail_pages_check(struct page *head_page, struct page *page)
{
	int ret = 1;

	/*
	 * We rely page->lru.next never has bit 0 set, unless the page
	 * is PageTail(). Let's make sure that's true even for poisoned ->lru.
	 */
	BUILD_BUG_ON((unsigned long)LIST_POISON1 & 1);

	if (!IS_ENABLED(CONFIG_DEBUG_VM)) {
		ret = 0;
		goto out;
	}
	if (unlikely(!PageTail(page))) {
		bad_page(page, "PageTail not set", 0);
		goto out;
	}
	if (unlikely(compound_head(page) != head_page)) {
		bad_page(page, "compound_head not consistent", 0);
		goto out;
	}
	ret = 0;
out:
	clear_compound_head(page);
	return ret;
}

static void __meminit __init_single_page(struct page *page, unsigned long pfn,
				unsigned long zone, int nid)
{
	set_page_links(page, zone, nid, pfn);
	init_page_count(page);
	page_mapcount_reset(page);
	page_cpupid_reset_last(page);

	INIT_LIST_HEAD(&page->lru);
#ifdef WANT_PAGE_VIRTUAL
	/* The shift won't overflow because ZONE_NORMAL is below 4G. */
	if (!is_highmem_idx(zone))
		set_page_address(page, __va(pfn << PAGE_SHIFT));
#endif
}

static void __meminit __init_single_pfn(unsigned long pfn, unsigned long zone,
					int nid)
{
	return __init_single_page(pfn_to_page(pfn), pfn, zone, nid);
}

#ifdef CONFIG_DEFERRED_STRUCT_PAGE_INIT
static void init_reserved_page(unsigned long pfn)
{
	pg_data_t *pgdat;
	int nid, zid;

	if (!early_page_uninitialised(pfn))
		return;

	nid = early_pfn_to_nid(pfn);
	pgdat = NODE_DATA(nid);

	for (zid = 0; zid < MAX_NR_ZONES; zid++) {
		struct zone *zone = &pgdat->node_zones[zid];

		if (pfn >= zone->zone_start_pfn && pfn < zone_end_pfn(zone))
			break;
	}
	__init_single_pfn(pfn, zid, nid);
}
#else
static inline void init_reserved_page(unsigned long pfn)
{
}
#endif /* CONFIG_DEFERRED_STRUCT_PAGE_INIT */

/*
 * Initialised pages do not have PageReserved set. This function is
 * called for each range allocated by the bootmem allocator and
 * marks the pages PageReserved. The remaining valid pages are later
 * sent to the buddy page allocator.
 */
void __meminit reserve_bootmem_region(phys_addr_t start, phys_addr_t end)
{
	unsigned long start_pfn = PFN_DOWN(start);
	unsigned long end_pfn = PFN_UP(end);

	for (; start_pfn < end_pfn; start_pfn++) {
		if (pfn_valid(start_pfn)) {
			struct page *page = pfn_to_page(start_pfn);

			init_reserved_page(start_pfn);

			/* Avoid false-positive PageTail() */
			INIT_LIST_HEAD(&page->lru);

			SetPageReserved(page);
		}
	}
}

static bool free_pages_prepare(struct page *page, unsigned int order)
{
	bool compound = PageCompound(page);
	int i, bad = 0;

	VM_BUG_ON_PAGE(PageTail(page), page);
	VM_BUG_ON_PAGE(compound && compound_order(page) != order, page);

	trace_mm_page_free(page, order);
	kmemcheck_free_shadow(page, order);

	if (PageMappingFlags(page))
		page->mapping = NULL;
	bad += free_pages_check(page);
	for (i = 1; i < (1 << order); i++) {
		if (compound)
			bad += free_tail_pages_check(page, page + i);
		bad += free_pages_check(page + i);
	}
	if (bad)
		return false;

	reset_page_owner(page, order);

	if (!PageHighMem(page)) {
		debug_check_no_locks_freed(page_address(page),
					   PAGE_SIZE << order);
		debug_check_no_obj_freed(page_address(page),
					   PAGE_SIZE << order);
	}
	arch_free_page(page, order);
	kernel_poison_pages(page, 1 << order, 0);
	kernel_map_pages(page, 1 << order, 0);
	kasan_free_pages(page, order);

	return true;
}

static void __free_pages_ok(struct page *page, unsigned int order)
{
	unsigned long flags;
	int migratetype;
	unsigned long pfn = page_to_pfn(page);

	if (!free_pages_prepare(page, order))
		return;

	migratetype = get_pfnblock_migratetype(page, pfn);
	local_irq_save(flags);
	__count_vm_events(PGFREE, 1 << order);
	free_one_page(page_zone(page), page, pfn, order, migratetype);
	local_irq_restore(flags);
}

static void __init __free_pages_boot_core(struct page *page, unsigned long pfn, unsigned int order)
{
	unsigned int nr_pages = 1 << order;
	struct page *p = page;
	unsigned int loop;

	prefetchw(p);
	for (loop = 0; loop < (nr_pages - 1); loop++, p++) {
		prefetchw(p + 1);
		__ClearPageReserved(p);
		set_page_count(p, 0);
	}
	__ClearPageReserved(p);
	set_page_count(p, 0);

	page_zone(page)->managed_pages += nr_pages;
	set_page_refcounted(page);
	__free_pages(page, order);
}

#if defined(CONFIG_HAVE_ARCH_EARLY_PFN_TO_NID) || \
	defined(CONFIG_HAVE_MEMBLOCK_NODE_MAP)

static struct mminit_pfnnid_cache early_pfnnid_cache __meminitdata;

int __meminit early_pfn_to_nid(unsigned long pfn)
{
	static DEFINE_SPINLOCK(early_pfn_lock);
	int nid;

	spin_lock(&early_pfn_lock);
	nid = __early_pfn_to_nid(pfn, &early_pfnnid_cache);
	if (nid < 0)
		nid = first_online_node;
	spin_unlock(&early_pfn_lock);

	return nid;
}
#endif

#ifdef CONFIG_NODES_SPAN_OTHER_NODES
static inline bool __meminit meminit_pfn_in_nid(unsigned long pfn, int node,
					struct mminit_pfnnid_cache *state)
{
	int nid;

	nid = __early_pfn_to_nid(pfn, state);
	if (nid >= 0 && nid != node)
		return false;
	return true;
}

/* Only safe to use early in boot when initialisation is single-threaded */
static inline bool __meminit early_pfn_in_nid(unsigned long pfn, int node)
{
	return meminit_pfn_in_nid(pfn, node, &early_pfnnid_cache);
}

#else

static inline bool __meminit early_pfn_in_nid(unsigned long pfn, int node)
{
	return true;
}
static inline bool __meminit meminit_pfn_in_nid(unsigned long pfn, int node,
					struct mminit_pfnnid_cache *state)
{
	return true;
}
#endif


void __free_pages_bootmem(struct page *page, unsigned long pfn,
							unsigned int order)
{
	if (early_page_uninitialised(pfn))
		return;
	return __free_pages_boot_core(page, pfn, order);
}

#ifdef CONFIG_DEFERRED_STRUCT_PAGE_INIT
static void __init deferred_free_range(struct page *page,
					unsigned long pfn, int nr_pages)
{
	int i;

	if (!page)
		return;

	/* Free a large naturally-aligned chunk if possible */
	if (nr_pages == MAX_ORDER_NR_PAGES &&
	    (pfn & (MAX_ORDER_NR_PAGES-1)) == 0) {
		set_pageblock_migratetype(page, MIGRATE_MOVABLE);
		__free_pages_boot_core(page, pfn, MAX_ORDER-1);
		return;
	}

	for (i = 0; i < nr_pages; i++, page++, pfn++)
		__free_pages_boot_core(page, pfn, 0);
}

/* Completion tracking for deferred_init_memmap() threads */
static atomic_t pgdat_init_n_undone __initdata;
static __initdata DECLARE_COMPLETION(pgdat_init_all_done_comp);

static inline void __init pgdat_init_report_one_done(void)
{
	if (atomic_dec_and_test(&pgdat_init_n_undone))
		complete(&pgdat_init_all_done_comp);
}

/* Initialise remaining memory on a node */
static int __init deferred_init_memmap(void *data)
{
	pg_data_t *pgdat = data;
	int nid = pgdat->node_id;
	struct mminit_pfnnid_cache nid_init_state = { };
	unsigned long start = jiffies;
	unsigned long nr_pages = 0;
	unsigned long walk_start, walk_end;
	int i, zid;
	struct zone *zone;
	unsigned long first_init_pfn = pgdat->first_deferred_pfn;
	const struct cpumask *cpumask = cpumask_of_node(pgdat->node_id);

	if (first_init_pfn == ULONG_MAX) {
		pgdat_init_report_one_done();
		return 0;
	}

	/* Bind memory initialisation thread to a local node if possible */
	if (!cpumask_empty(cpumask))
		set_cpus_allowed_ptr(current, cpumask);

	/* Sanity check boundaries */
	BUG_ON(pgdat->first_deferred_pfn < pgdat->node_start_pfn);
	BUG_ON(pgdat->first_deferred_pfn > pgdat_end_pfn(pgdat));
	pgdat->first_deferred_pfn = ULONG_MAX;

	/* Only the highest zone is deferred so find it */
	for (zid = 0; zid < MAX_NR_ZONES; zid++) {
		zone = pgdat->node_zones + zid;
		if (first_init_pfn < zone_end_pfn(zone))
			break;
	}

	for_each_mem_pfn_range(i, nid, &walk_start, &walk_end, NULL) {
		unsigned long pfn, end_pfn;
		struct page *page = NULL;
		struct page *free_base_page = NULL;
		unsigned long free_base_pfn = 0;
		int nr_to_free = 0;

		end_pfn = min(walk_end, zone_end_pfn(zone));
		pfn = first_init_pfn;
		if (pfn < walk_start)
			pfn = walk_start;
		if (pfn < zone->zone_start_pfn)
			pfn = zone->zone_start_pfn;

		for (; pfn < end_pfn; pfn++) {
			if (!pfn_valid_within(pfn))
				goto free_range;

			/*
			 * Ensure pfn_valid is checked every
			 * MAX_ORDER_NR_PAGES for memory holes
			 */
			if ((pfn & (MAX_ORDER_NR_PAGES - 1)) == 0) {
				if (!pfn_valid(pfn)) {
					page = NULL;
					goto free_range;
				}
			}

			if (!meminit_pfn_in_nid(pfn, nid, &nid_init_state)) {
				page = NULL;
				goto free_range;
			}

			/* Minimise pfn page lookups and scheduler checks */
			if (page && (pfn & (MAX_ORDER_NR_PAGES - 1)) != 0) {
				page++;
			} else {
				nr_pages += nr_to_free;
				deferred_free_range(free_base_page,
						free_base_pfn, nr_to_free);
				free_base_page = NULL;
				free_base_pfn = nr_to_free = 0;

				page = pfn_to_page(pfn);
				cond_resched();
			}

			if (page->flags) {
				VM_BUG_ON(page_zone(page) != zone);
				goto free_range;
			}

			__init_single_page(page, pfn, zid, nid);
			if (!free_base_page) {
				free_base_page = page;
				free_base_pfn = pfn;
				nr_to_free = 0;
			}
			nr_to_free++;

			/* Where possible, batch up pages for a single free */
			continue;
free_range:
			/* Free the current block of pages to allocator */
			nr_pages += nr_to_free;
			deferred_free_range(free_base_page, free_base_pfn,
								nr_to_free);
			free_base_page = NULL;
			free_base_pfn = nr_to_free = 0;
		}

		first_init_pfn = max(end_pfn, first_init_pfn);
	}

	/* Sanity check that the next zone really is unpopulated */
	WARN_ON(++zid < MAX_NR_ZONES && populated_zone(++zone));

	pr_info("node %d initialised, %lu pages in %ums\n", nid, nr_pages,
					jiffies_to_msecs(jiffies - start));

	pgdat_init_report_one_done();
	return 0;
}

void __init page_alloc_init_late(void)
{
	int nid;

	/* There will be num_node_state(N_MEMORY) threads */
	atomic_set(&pgdat_init_n_undone, num_node_state(N_MEMORY));
	for_each_node_state(nid, N_MEMORY) {
		kthread_run(deferred_init_memmap, NODE_DATA(nid), "pgdatinit%d", nid);
	}

	/* Block until all are initialised */
	wait_for_completion(&pgdat_init_all_done_comp);

	/* Reinit limits that are based on free pages after the kernel is up */
	files_maxfiles_init();
}
#endif /* CONFIG_DEFERRED_STRUCT_PAGE_INIT */

#ifdef CONFIG_CMA
bool is_cma_pageblock(struct page *page)
{
	return get_pageblock_migratetype(page) == MIGRATE_CMA;
}

/* Free whole pageblock and set its migration type to MIGRATE_CMA. */
void __init init_cma_reserved_pageblock(struct page *page)
{
	unsigned i = pageblock_nr_pages;
	struct page *p = page;

	do {
		__ClearPageReserved(p);
		set_page_count(p, 0);
	} while (++p, --i);

	set_pageblock_migratetype(page, MIGRATE_CMA);

	if (pageblock_order >= MAX_ORDER) {
		i = pageblock_nr_pages;
		p = page;
		do {
			set_page_refcounted(p);
			__free_pages(p, MAX_ORDER - 1);
			p += MAX_ORDER_NR_PAGES;
		} while (i -= MAX_ORDER_NR_PAGES);
	} else {
		set_page_refcounted(page);
		__free_pages(page, pageblock_order);
	}

	adjust_managed_page_count(page, pageblock_nr_pages);
}
#endif

/*
 * The order of subdivision here is critical for the IO subsystem.
 * Please do not alter this order without good reasons and regression
 * testing. Specifically, as large blocks of memory are subdivided,
 * the order in which smaller blocks are delivered depends on the order
 * they're subdivided in this function. This is the primary factor
 * influencing the order in which pages are delivered to the IO
 * subsystem according to empirical testing, and this is also justified
 * by considering the behavior of a buddy system containing a single
 * large block of memory acted on by a series of small allocations.
 * This behavior is a critical factor in sglist merging's success.
 *
 * -- nyc
 */
static inline void expand(struct zone *zone, struct page *page,
	int low, int high, struct free_area *area,
	int migratetype)
{
	unsigned long size = 1 << high;

	while (high > low) {
		area--;
		high--;
		size >>= 1;
		VM_BUG_ON_PAGE(bad_range(zone, &page[size]), &page[size]);

		if (IS_ENABLED(CONFIG_DEBUG_PAGEALLOC) &&
			debug_guardpage_enabled() &&
			high < debug_guardpage_minorder()) {
			/*
			 * Mark as guard pages (or page), that will allow to
			 * merge back to allocator when buddy will be freed.
			 * Corresponding page table entries will not be touched,
			 * pages will stay not present in virtual address space
			 */
			set_page_guard(zone, &page[size], high, migratetype);
			continue;
		}
		list_add(&page[size].lru, &area->free_list[migratetype]);
		area->nr_free++;
		set_page_order(&page[size], high);
	}
}

/*
 * This page is about to be returned from the page allocator
 */
static inline int check_new_page(struct page *page)
{
	const char *bad_reason = NULL;
	unsigned long bad_flags = 0;

	if (unlikely(page_mapcount(page)))
		bad_reason = "nonzero mapcount";
	if (unlikely(page->mapping != NULL))
		bad_reason = "non-NULL mapping";
	if (unlikely(atomic_read(&page->_count) != 0))
		bad_reason = "nonzero _count";
	if (unlikely(page->flags & __PG_HWPOISON)) {
		bad_reason = "HWPoisoned (hardware-corrupted)";
		bad_flags = __PG_HWPOISON;
	}
	if (unlikely(page->flags & PAGE_FLAGS_CHECK_AT_PREP)) {
		bad_reason = "PAGE_FLAGS_CHECK_AT_PREP flag set";
		bad_flags = PAGE_FLAGS_CHECK_AT_PREP;
	}
#ifdef CONFIG_MEMCG
	if (unlikely(page->mem_cgroup))
		bad_reason = "page still charged to cgroup";
#endif
	if (unlikely(bad_reason)) {
		bad_page(page, bad_reason, bad_flags);
		return 1;
	}
	return 0;
}

<<<<<<< HEAD
static inline bool free_pages_prezeroed(void)
{
	return IS_ENABLED(CONFIG_PAGE_POISONING_ZERO) &&
		page_poisoning_enabled();
}

inline void post_alloc_hook(struct page *page, unsigned int order,
				gfp_t gfp_flags)
{
	set_page_private(page, 0);
	set_page_refcounted(page);

	kasan_alloc_pages(page, order);
	arch_alloc_page(page, order);
	kernel_map_pages(page, 1 << order, 1);
	kernel_poison_pages(page, 1 << order, 1);
	set_page_owner(page, order, gfp_flags);
=======
static inline bool free_pages_prezeroed(bool poisoned)
{
	return IS_ENABLED(CONFIG_PAGE_POISONING_ZERO) &&
		page_poisoning_enabled() && poisoned;
>>>>>>> 0671b46d
}

static int prep_new_page(struct page *page, unsigned int order, gfp_t gfp_flags,
                                                               int alloc_flags)
{
	int i;
	bool poisoned = true;

	for (i = 0; i < (1 << order); i++) {
		struct page *p = page + i;
		if (unlikely(check_new_page(p)))
			return 1;
		if (poisoned)
			poisoned &= page_is_poisoned(p);
	}

	post_alloc_hook(page, order, gfp_flags);

<<<<<<< HEAD
	if (!free_pages_prezeroed() && (gfp_flags & __GFP_ZERO))
=======
	arch_alloc_page(page, order);
	kernel_map_pages(page, 1 << order, 1);
	kernel_poison_pages(page, 1 << order, 1);
	kasan_alloc_pages(page, order);

	if (!free_pages_prezeroed(poisoned) && (gfp_flags & __GFP_ZERO))
>>>>>>> 0671b46d
		for (i = 0; i < (1 << order); i++)
			clear_highpage(page + i);

	if (order && (gfp_flags & __GFP_COMP))
		prep_compound_page(page, order);

	/*
	 * page is set pfmemalloc when ALLOC_NO_WATERMARKS was necessary to
	 * allocate the page. The expectation is that the caller is taking
	 * steps that will free more memory. The caller should avoid the page
	 * being used for !PFMEMALLOC purposes.
	 */
	if (alloc_flags & ALLOC_NO_WATERMARKS)
		set_page_pfmemalloc(page);
	else
		clear_page_pfmemalloc(page);

	return 0;
}

/*
 * Go through the free lists for the given migratetype and remove
 * the smallest available page from the freelists
 */
static inline
struct page *__rmqueue_smallest(struct zone *zone, unsigned int order,
						int migratetype)
{
	unsigned int current_order;
	struct free_area *area;
	struct page *page;

	/* Find a page of the appropriate size in the preferred list */
	for (current_order = order; current_order < MAX_ORDER; ++current_order) {
		area = &(zone->free_area[current_order]);
		if (list_empty(&area->free_list[migratetype]))
			continue;

		page = list_entry(area->free_list[migratetype].next,
							struct page, lru);
		list_del(&page->lru);
		rmv_page_order(page);
		area->nr_free--;
		expand(zone, page, order, current_order, area, migratetype);
		set_pcppage_migratetype(page, migratetype);
		return page;
	}

	return NULL;
}


/*
 * This array describes the order lists are fallen back to when
 * the free lists for the desirable migrate type are depleted
 */
static int fallbacks[MIGRATE_TYPES][4] = {
	[MIGRATE_UNMOVABLE]   = { MIGRATE_RECLAIMABLE, MIGRATE_MOVABLE,   MIGRATE_TYPES },
	[MIGRATE_RECLAIMABLE] = { MIGRATE_UNMOVABLE,   MIGRATE_MOVABLE,   MIGRATE_TYPES },
	[MIGRATE_MOVABLE]     = { MIGRATE_RECLAIMABLE, MIGRATE_UNMOVABLE, MIGRATE_TYPES },
#ifdef CONFIG_CMA
	[MIGRATE_CMA]         = { MIGRATE_TYPES }, /* Never used */
#endif
#ifdef CONFIG_MEMORY_ISOLATION
	[MIGRATE_ISOLATE]     = { MIGRATE_TYPES }, /* Never used */
#endif
};

int *get_migratetype_fallbacks(int mtype)
{
	return fallbacks[mtype];
}

#ifdef CONFIG_CMA
static struct page *__rmqueue_cma_fallback(struct zone *zone,
					unsigned int order)
{
	return __rmqueue_smallest(zone, order, MIGRATE_CMA);
}
#else
static inline struct page *__rmqueue_cma_fallback(struct zone *zone,
					unsigned int order) { return NULL; }
#endif

/*
 * Move the free pages in a range to the free lists of the requested type.
 * Note that start_page and end_pages are not aligned on a pageblock
 * boundary. If alignment is required, use move_freepages_block()
 */
int move_freepages(struct zone *zone,
			  struct page *start_page, struct page *end_page,
			  int migratetype)
{
	struct page *page;
	unsigned int order;
	int pages_moved = 0;

#ifndef CONFIG_HOLES_IN_ZONE
	/*
	 * page_zone is not safe to call in this context when
	 * CONFIG_HOLES_IN_ZONE is set. This bug check is probably redundant
	 * anyway as we check zone boundaries in move_freepages_block().
	 * Remove at a later date when no bug reports exist related to
	 * grouping pages by mobility
	 */
	VM_BUG_ON(page_zone(start_page) != page_zone(end_page));
#endif

	for (page = start_page; page <= end_page;) {
		if (!pfn_valid_within(page_to_pfn(page))) {
			page++;
			continue;
		}

		/* Make sure we are not inadvertently changing nodes */
		VM_BUG_ON_PAGE(page_to_nid(page) != zone_to_nid(zone), page);

		if (!PageBuddy(page)) {
			page++;
			continue;
		}

		order = page_order(page);
		list_move(&page->lru,
			  &zone->free_area[order].free_list[migratetype]);
		page += 1 << order;
		pages_moved += 1 << order;
	}

	return pages_moved;
}

int move_freepages_block(struct zone *zone, struct page *page,
				int migratetype)
{
	unsigned long start_pfn, end_pfn;
	struct page *start_page, *end_page;

	start_pfn = page_to_pfn(page);
	start_pfn = start_pfn & ~(pageblock_nr_pages-1);
	start_page = pfn_to_page(start_pfn);
	end_page = start_page + pageblock_nr_pages - 1;
	end_pfn = start_pfn + pageblock_nr_pages - 1;

	/* Do not cross zone boundaries */
	if (!zone_spans_pfn(zone, start_pfn))
		start_page = page;
	if (!zone_spans_pfn(zone, end_pfn))
		return 0;

	return move_freepages(zone, start_page, end_page, migratetype);
}

static void change_pageblock_range(struct page *pageblock_page,
					int start_order, int migratetype)
{
	int nr_pageblocks = 1 << (start_order - pageblock_order);

	while (nr_pageblocks--) {
		set_pageblock_migratetype(pageblock_page, migratetype);
		pageblock_page += pageblock_nr_pages;
	}
}

/*
 * When we are falling back to another migratetype during allocation, try to
 * steal extra free pages from the same pageblocks to satisfy further
 * allocations, instead of polluting multiple pageblocks.
 *
 * If we are stealing a relatively large buddy page, it is likely there will
 * be more free pages in the pageblock, so try to steal them all. For
 * reclaimable and unmovable allocations, we steal regardless of page size,
 * as fragmentation caused by those allocations polluting movable pageblocks
 * is worse than movable allocations stealing from unmovable and reclaimable
 * pageblocks.
 */
static bool can_steal_fallback(unsigned int current_order, unsigned int start_order,
			       int start_mt, int fallback_mt)
{
	/*
	 * Leaving this order check is intended, although there is
	 * relaxed order check in next check. The reason is that
	 * we can actually steal whole pageblock if this condition met,
	 * but, below check doesn't guarantee it and that is just heuristic
	 * so could be changed anytime.
	 */
	if (current_order >= pageblock_order)
		return true;

	/* don't let unmovable allocations cause migrations simply because of free pages */
	if ((start_mt != MIGRATE_UNMOVABLE && current_order >= pageblock_order / 2) ||
	        /* only steal reclaimable page blocks for unmovable allocations */
	        (start_mt == MIGRATE_UNMOVABLE && fallback_mt != MIGRATE_MOVABLE && current_order >= pageblock_order / 2) ||
	        /* reclaimable can steal aggressively */
		start_mt == MIGRATE_RECLAIMABLE ||
		/* allow unmovable allocs up to 64K without migrating blocks */
		(start_mt == MIGRATE_UNMOVABLE && start_order >= 5) ||
		page_group_by_mobility_disabled)
		return true;

	return false;
}

/*
 * This function implements actual steal behaviour. If order is large enough,
 * we can steal whole pageblock. If not, we first move freepages in this
 * pageblock and check whether half of pages are moved or not. If half of
 * pages are moved, we can change migratetype of pageblock and permanently
 * use it's pages as requested migratetype in the future.
 */
static void steal_suitable_fallback(struct zone *zone, struct page *page,
							  int start_type)
{
	unsigned int current_order = page_order(page);
	int pages;

	/* Take ownership for orders >= pageblock_order */
	if (current_order >= pageblock_order) {
		change_pageblock_range(page, current_order, start_type);
		return;
	}

	pages = move_freepages_block(zone, page, start_type);

	/* Claim the whole block if over half of it is free */
	if (pages >= (1 << (pageblock_order-1)) ||
			page_group_by_mobility_disabled)
		set_pageblock_migratetype(page, start_type);
}

/*
 * Check whether there is a suitable fallback freepage with requested order.
 * If only_stealable is true, this function returns fallback_mt only if
 * we can steal other freepages all together. This would help to reduce
 * fragmentation due to mixed migratetype pages in one pageblock.
 */
int find_suitable_fallback(struct free_area *area, unsigned int current_order,
			   int migratetype, bool only_stealable,
			   int start_order, bool *can_steal)
{
	int i;
	int fallback_mt;

	if (area->nr_free == 0)
		return -1;

	*can_steal = false;
	for (i = 0;; i++) {
		fallback_mt = fallbacks[migratetype][i];
		if (fallback_mt == MIGRATE_TYPES)
			break;

		if (list_empty(&area->free_list[fallback_mt]))
			continue;

		if (can_steal_fallback(current_order, start_order, migratetype, fallback_mt))
			*can_steal = true;

		if (!only_stealable)
			return fallback_mt;

		if (*can_steal)
			return fallback_mt;
	}

	return -1;
}

/*
 * Reserve a pageblock for exclusive use of high-order atomic allocations if
 * there are no empty page blocks that contain a page with a suitable order
 */
static void reserve_highatomic_pageblock(struct page *page, struct zone *zone,
				unsigned int alloc_order)
{
	int mt;
	unsigned long max_managed, flags;

	/*
	 * Limit the number reserved to 1 pageblock or roughly 1% of a zone.
	 * Check is race-prone but harmless.
	 */
	max_managed = (zone->managed_pages / 100) + pageblock_nr_pages;
	if (zone->nr_reserved_highatomic >= max_managed)
		return;

	spin_lock_irqsave(&zone->lock, flags);

	/* Recheck the nr_reserved_highatomic limit under the lock */
	if (zone->nr_reserved_highatomic >= max_managed)
		goto out_unlock;

	/* Yoink! */
	mt = get_pageblock_migratetype(page);
	if (mt != MIGRATE_HIGHATOMIC &&
			!is_migrate_isolate(mt) && !is_migrate_cma(mt)) {
		zone->nr_reserved_highatomic += pageblock_nr_pages;
		set_pageblock_migratetype(page, MIGRATE_HIGHATOMIC);
		move_freepages_block(zone, page, MIGRATE_HIGHATOMIC);
	}

out_unlock:
	spin_unlock_irqrestore(&zone->lock, flags);
}

/*
 * Used when an allocation is about to fail under memory pressure. This
 * potentially hurts the reliability of high-order allocations when under
 * intense memory pressure but failed atomic allocations should be easier
 * to recover from than an OOM.
 */
static void unreserve_highatomic_pageblock(const struct alloc_context *ac)
{
	struct zonelist *zonelist = ac->zonelist;
	unsigned long flags;
	struct zoneref *z;
	struct zone *zone;
	struct page *page;
	int order;

	for_each_zone_zonelist_nodemask(zone, z, zonelist, ac->high_zoneidx,
								ac->nodemask) {
		/* Preserve at least one pageblock */
		if (zone->nr_reserved_highatomic <= pageblock_nr_pages)
			continue;

		spin_lock_irqsave(&zone->lock, flags);
		for (order = 0; order < MAX_ORDER; order++) {
			struct free_area *area = &(zone->free_area[order]);

			if (list_empty(&area->free_list[MIGRATE_HIGHATOMIC]))
				continue;

			page = list_entry(area->free_list[MIGRATE_HIGHATOMIC].next,
						struct page, lru);

			/*
			 * In page freeing path, migratetype change is racy so
			 * we can counter several free pages in a pageblock
			 * in this loop althoug we changed the pageblock type
			 * from highatomic to ac->migratetype. So we should
			 * adjust the count once.
			 */
			if (get_pageblock_migratetype(page) ==
							MIGRATE_HIGHATOMIC) {
				/*
				 * It should never happen but changes to
				 * locking could inadvertently allow a per-cpu
				 * drain to add pages to MIGRATE_HIGHATOMIC
				 * while unreserving so be safe and watch for
				 * underflows.
				 */
				zone->nr_reserved_highatomic -= min(
						pageblock_nr_pages,
						zone->nr_reserved_highatomic);
			}

			/*
			 * Convert to ac->migratetype and avoid the normal
			 * pageblock stealing heuristics. Minimally, the caller
			 * is doing the work and needs the pages. More
			 * importantly, if the block was always converted to
			 * MIGRATE_UNMOVABLE or another type then the number
			 * of pageblocks that cannot be completely freed
			 * may increase.
			 */
			set_pageblock_migratetype(page, ac->migratetype);
			move_freepages_block(zone, page, ac->migratetype);
			spin_unlock_irqrestore(&zone->lock, flags);
			return;
		}
		spin_unlock_irqrestore(&zone->lock, flags);
	}
}

/* Remove an element from the buddy allocator from the fallback list */
static inline struct page *
__rmqueue_fallback(struct zone *zone, unsigned int order, int start_migratetype)
{
	struct free_area *area;
	unsigned int current_order;
	struct page *page;
	int fallback_mt;
	bool can_steal;

	/* Find the largest possible block of pages in the other list */
	for (current_order = MAX_ORDER-1;
				current_order >= order && current_order <= MAX_ORDER-1;
				--current_order) {
		area = &(zone->free_area[current_order]);
		fallback_mt = find_suitable_fallback(area, current_order,
				start_migratetype, false, order, &can_steal);
		if (fallback_mt == -1)
			continue;

		page = list_entry(area->free_list[fallback_mt].next,
						struct page, lru);
		if (can_steal &&
			get_pageblock_migratetype(page) != MIGRATE_HIGHATOMIC)
			steal_suitable_fallback(zone, page, start_migratetype);

		/* Remove the page from the freelists */
		area->nr_free--;
		list_del(&page->lru);
		rmv_page_order(page);

		expand(zone, page, order, current_order, area,
					start_migratetype);
		/*
		 * The pcppage_migratetype may differ from pageblock's
		 * migratetype depending on the decisions in
		 * find_suitable_fallback(). This is OK as long as it does not
		 * differ for MIGRATE_CMA pageblocks. Those can be used as
		 * fallback only via special __rmqueue_cma_fallback() function
		 */
		set_pcppage_migratetype(page, start_migratetype);

		trace_mm_page_alloc_extfrag(page, order, current_order,
			start_migratetype, fallback_mt);

		return page;
	}

	return NULL;
}

/*
 * Do the hard work of removing an element from the buddy allocator.
 * Call me with the zone->lock already held.
 */
static struct page *__rmqueue(struct zone *zone, unsigned int order,
				int migratetype, gfp_t gfp_flags)
{
	struct page *page;

	page = __rmqueue_smallest(zone, order, migratetype);
	if (unlikely(!page)) {
		page = __rmqueue_fallback(zone, order, migratetype);
	}

	trace_mm_page_alloc_zone_locked(page, order, migratetype);
	return page;
}

#ifdef CONFIG_CMA
static struct page *__rmqueue_cma(struct zone *zone, unsigned int order)
{
	struct page *page = 0;
	if (IS_ENABLED(CONFIG_CMA))
		if (!zone->cma_alloc)
			page = __rmqueue_cma_fallback(zone, order);
	trace_mm_page_alloc_zone_locked(page, order, MIGRATE_CMA);
	return page;
}
#else
static inline struct page *__rmqueue_cma(struct zone *zone, unsigned int order)
{
	return NULL;
}
#endif

/*
 * Obtain a specified number of elements from the buddy allocator, all under
 * a single hold of the lock, for efficiency.  Add them to the supplied list.
 * Returns the number of new pages which were placed at *list.
 */
static int rmqueue_bulk(struct zone *zone, unsigned int order,
			unsigned long count, struct list_head *list,
			int migratetype, bool cold)
{
	int i;

	spin_lock(&zone->lock);
	for (i = 0; i < count; ++i) {
		struct page *page;

		/*
		 * If migrate type CMA is being requested only try to
		 * satisfy the request with CMA pages to try and increase
		 * CMA utlization.
		 */
		if (is_migrate_cma(migratetype))
			page = __rmqueue_cma(zone, order);
		else
			page = __rmqueue(zone, order, migratetype, 0);
		if (unlikely(page == NULL))
			break;

		/*
		 * Split buddy pages returned by expand() are received here
		 * in physical page order. The page is added to the callers and
		 * list and the list head then moves forward. From the callers
		 * perspective, the linked list is ordered by page number in
		 * some conditions. This is useful for IO devices that can
		 * merge IO requests if the physical pages are ordered
		 * properly.
		 */
		if (likely(!cold))
			list_add(&page->lru, list);
		else
			list_add_tail(&page->lru, list);
		list = &page->lru;
		if (is_migrate_cma(get_pcppage_migratetype(page)))
			__mod_zone_page_state(zone, NR_FREE_CMA_PAGES,
					      -(1 << order));
	}
	__mod_zone_page_state(zone, NR_FREE_PAGES, -(i << order));
	spin_unlock(&zone->lock);
	return i;
}

/*
 * Return the pcp list that corresponds to the migrate type if that list isn't
 * empty.
 * If the list is empty return NULL.
 */
static struct list_head *get_populated_pcp_list(struct zone *zone,
			unsigned int order, struct per_cpu_pages *pcp,
			int migratetype, int cold)
{
	struct list_head *list = &pcp->lists[migratetype];

	if (list_empty(list)) {
		pcp->count += rmqueue_bulk(zone, order,
				pcp->batch, list,
				migratetype, cold);

		if (list_empty(list))
			list = NULL;
	}
	return list;
}

#ifdef CONFIG_NUMA
/*
 * Called from the vmstat counter updater to drain pagesets of this
 * currently executing processor on remote nodes after they have
 * expired.
 *
 * Note that this function must be called with the thread pinned to
 * a single processor.
 */
void drain_zone_pages(struct zone *zone, struct per_cpu_pages *pcp)
{
	unsigned long flags;
	int to_drain, batch;

	local_irq_save(flags);
	batch = READ_ONCE(pcp->batch);
	to_drain = min(pcp->count, batch);
	if (to_drain > 0) {
		free_pcppages_bulk(zone, to_drain, pcp);
		pcp->count -= to_drain;
	}
	local_irq_restore(flags);
}
#endif

/*
 * Drain pcplists of the indicated processor and zone.
 *
 * The processor must either be the current processor and the
 * thread pinned to the current processor or a processor that
 * is not online.
 */
static void drain_pages_zone(unsigned int cpu, struct zone *zone)
{
	unsigned long flags;
	struct per_cpu_pageset *pset;
	struct per_cpu_pages *pcp;

	local_irq_save(flags);
	pset = per_cpu_ptr(zone->pageset, cpu);

	pcp = &pset->pcp;
	if (pcp->count) {
		free_pcppages_bulk(zone, pcp->count, pcp);
		pcp->count = 0;
	}
	local_irq_restore(flags);
}

/*
 * Drain pcplists of all zones on the indicated processor.
 *
 * The processor must either be the current processor and the
 * thread pinned to the current processor or a processor that
 * is not online.
 */
static void drain_pages(unsigned int cpu)
{
	struct zone *zone;

	for_each_populated_zone(zone) {
		drain_pages_zone(cpu, zone);
	}
}

/*
 * Spill all of this CPU's per-cpu pages back into the buddy allocator.
 *
 * The CPU has to be pinned. When zone parameter is non-NULL, spill just
 * the single zone's pages.
 */
void drain_local_pages(void *z)
{
	struct zone *zone = (struct zone *)z;
	int cpu = smp_processor_id();

	if (zone)
		drain_pages_zone(cpu, zone);
	else
		drain_pages(cpu);
}

/*
 * Spill all the per-cpu pages from all CPUs back into the buddy allocator.
 *
 * When zone parameter is non-NULL, spill just the single zone's pages.
 *
 * Note that this code is protected against sending an IPI to an offline
 * CPU but does not guarantee sending an IPI to newly hotplugged CPUs:
 * on_each_cpu_mask() blocks hotplug and won't talk to offlined CPUs but
 * nothing keeps CPUs from showing up after we populated the cpumask and
 * before the call to on_each_cpu_mask().
 */
void drain_all_pages(struct zone *zone)
{
	int cpu;

	/*
	 * Allocate in the BSS so we wont require allocation in
	 * direct reclaim path for CONFIG_CPUMASK_OFFSTACK=y
	 */
	static cpumask_t cpus_with_pcps;

	/*
	 * We don't care about racing with CPU hotplug event
	 * as offline notification will cause the notified
	 * cpu to drain that CPU pcps and on_each_cpu_mask
	 * disables preemption as part of its processing
	 */
	for_each_online_cpu(cpu) {
		struct per_cpu_pageset *pcp;
		struct zone *z;
		bool has_pcps = false;

		if (zone) {
			pcp = per_cpu_ptr(zone->pageset, cpu);
			if (pcp->pcp.count)
				has_pcps = true;
		} else {
			for_each_populated_zone(z) {
				pcp = per_cpu_ptr(z->pageset, cpu);
				if (pcp->pcp.count) {
					has_pcps = true;
					break;
				}
			}
		}

		if (has_pcps)
			cpumask_set_cpu(cpu, &cpus_with_pcps);
		else
			cpumask_clear_cpu(cpu, &cpus_with_pcps);
	}
	on_each_cpu_mask(&cpus_with_pcps, drain_local_pages, zone, 1);
}

#ifdef CONFIG_HIBERNATION

void mark_free_pages(struct zone *zone)
{
	unsigned long pfn, max_zone_pfn;
	unsigned long flags;
	unsigned int order, t;
	struct list_head *curr;

	if (zone_is_empty(zone))
		return;

	spin_lock_irqsave(&zone->lock, flags);

	max_zone_pfn = zone_end_pfn(zone);
	for (pfn = zone->zone_start_pfn; pfn < max_zone_pfn; pfn++)
		if (pfn_valid(pfn)) {
			struct page *page = pfn_to_page(pfn);

			if (!swsusp_page_is_forbidden(page))
				swsusp_unset_page_free(page);
		}

	for_each_migratetype_order(order, t) {
		list_for_each(curr, &zone->free_area[order].free_list[t]) {
			unsigned long i;

			pfn = page_to_pfn(list_entry(curr, struct page, lru));
			for (i = 0; i < (1UL << order); i++)
				swsusp_set_page_free(pfn_to_page(pfn + i));
		}
	}
	spin_unlock_irqrestore(&zone->lock, flags);
}
#endif /* CONFIG_PM */

/*
 * Free a 0-order page
 * cold == true ? free a cold page : free a hot page
 */
void free_hot_cold_page(struct page *page, bool cold)
{
	struct zone *zone = page_zone(page);
	struct per_cpu_pages *pcp;
	unsigned long flags;
	unsigned long pfn = page_to_pfn(page);
	int migratetype;

	if (!free_pages_prepare(page, 0))
		return;

	migratetype = get_pfnblock_migratetype(page, pfn);
	set_pcppage_migratetype(page, migratetype);
	local_irq_save(flags);
	__count_vm_event(PGFREE);

	/*
	 * We only track unmovable, reclaimable and movable on pcp lists.
	 * Free ISOLATE pages back to the allocator because they are being
	 * offlined but treat RESERVE as movable pages so we can get those
	 * areas back if necessary. Otherwise, we may have to free
	 * excessively into the page allocator
	 */
	if (migratetype >= MIGRATE_PCPTYPES) {
		if (unlikely(is_migrate_isolate(migratetype))) {
			free_one_page(zone, page, pfn, 0, migratetype);
			goto out;
		}
		migratetype = MIGRATE_MOVABLE;
	}

	pcp = &this_cpu_ptr(zone->pageset)->pcp;
	if (!cold)
		list_add(&page->lru, &pcp->lists[migratetype]);
	else
		list_add_tail(&page->lru, &pcp->lists[migratetype]);
	pcp->count++;
	if (pcp->count >= pcp->high) {
		unsigned long batch = READ_ONCE(pcp->batch);
		free_pcppages_bulk(zone, batch, pcp);
		pcp->count -= batch;
	}

out:
	local_irq_restore(flags);
}

/*
 * Free a list of 0-order pages
 */
void free_hot_cold_page_list(struct list_head *list, bool cold)
{
	struct page *page, *next;

	list_for_each_entry_safe(page, next, list, lru) {
		trace_mm_page_free_batched(page, cold);
		free_hot_cold_page(page, cold);
	}
}

/*
 * split_page takes a non-compound higher-order page, and splits it into
 * n (1<<order) sub-pages: page[0..n]
 * Each sub-page must be freed individually.
 *
 * Note: this is probably too low level an operation for use in drivers.
 * Please consult with lkml before using this in your driver.
 */
void split_page(struct page *page, unsigned int order)
{
	int i;

	VM_BUG_ON_PAGE(PageCompound(page), page);
	VM_BUG_ON_PAGE(!page_count(page), page);

#ifdef CONFIG_KMEMCHECK
	/*
	 * Split shadow pages too, because free(page[0]) would
	 * otherwise free the whole shadow.
	 */
	if (kmemcheck_page_is_tracked(page))
		split_page(virt_to_page(page[0].shadow), order);
#endif

	for (i = 1; i < (1 << order); i++)
		set_page_refcounted(page + i);
	split_page_owner(page, order);
}
EXPORT_SYMBOL_GPL(split_page);

int __isolate_free_page(struct page *page, unsigned int order)
{
	unsigned long watermark;
	struct zone *zone;
	int mt;

	BUG_ON(!PageBuddy(page));

	zone = page_zone(page);
	mt = get_pageblock_migratetype(page);

	if (!is_migrate_isolate(mt)) {
		/* Obey watermarks as if the page was being allocated */
		watermark = low_wmark_pages(zone) + (1 << order);
		if (!is_migrate_cma(mt) &&
		    !zone_watermark_ok(zone, 0, watermark, 0, 0))
			return 0;

		__mod_zone_freepage_state(zone, -(1UL << order), mt);
	}

	/* Remove page from free list */
	list_del(&page->lru);
	zone->free_area[order].nr_free--;
	rmv_page_order(page);

	/* Set the pageblock if the isolated page is at least a pageblock */
	if (order >= pageblock_order - 1) {
		struct page *endpage = page + (1 << order) - 1;
		for (; page < endpage; page += pageblock_nr_pages) {
			int mt = get_pageblock_migratetype(page);
			if (!is_migrate_isolate(mt) && !is_migrate_cma(mt)
				&& mt != MIGRATE_HIGHATOMIC)
				set_pageblock_migratetype(page,
							  MIGRATE_MOVABLE);
		}
	}


	return 1UL << order;
}

/*
 * Allocate a page from the given zone. Use pcplists for order-0 allocations.
 */
static inline
struct page *buffered_rmqueue(struct zone *preferred_zone,
			struct zone *zone, unsigned int order,
			gfp_t gfp_flags, int alloc_flags, int migratetype)
{
	unsigned long flags;
	struct page *page = NULL;
	bool cold = ((gfp_flags & __GFP_COLD) != 0);

	if (likely(order == 0)) {
		struct per_cpu_pages *pcp;
		struct list_head *list = NULL;

		local_irq_save(flags);
		pcp = &this_cpu_ptr(zone->pageset)->pcp;

		/* First try to get CMA pages */
		if (migratetype == MIGRATE_MOVABLE &&
			gfp_flags & __GFP_CMA) {
			list = get_populated_pcp_list(zone, 0, pcp,
					get_cma_migrate_type(), cold);
		}

		if (list == NULL) {
			/*
			 * Either CMA is not suitable or there are no free CMA
			 * pages.
			 */
			list = get_populated_pcp_list(zone, 0, pcp,
				migratetype, cold);
			if (unlikely(list == NULL) ||
				unlikely(list_empty(list)))
				goto failed;
		}

		if (cold)
			page = list_entry(list->prev, struct page, lru);
		else
			page = list_entry(list->next, struct page, lru);

		list_del(&page->lru);
		pcp->count--;
	} else {
		if (unlikely(gfp_flags & __GFP_NOFAIL)) {
			/*
			 * __GFP_NOFAIL is not to be used in new code.
			 *
			 * All __GFP_NOFAIL callers should be fixed so that they
			 * properly detect and handle allocation failures.
			 *
			 * We most definitely don't want callers attempting to
			 * allocate greater than order-1 page units with
			 * __GFP_NOFAIL.
			 */
			WARN_ON_ONCE(order > 1);
		}
		spin_lock_irqsave(&zone->lock, flags);

		page = NULL;
		if (alloc_flags & ALLOC_HARDER) {
			page = __rmqueue_smallest(zone, order, MIGRATE_HIGHATOMIC);
			if (page)
				trace_mm_page_alloc_zone_locked(page, order, migratetype);
		}
		if (!page && migratetype == MIGRATE_MOVABLE &&
				gfp_flags & __GFP_CMA)
			page = __rmqueue_cma(zone, order);

		if (!page)
			page = __rmqueue(zone, order, migratetype, gfp_flags);

		spin_unlock(&zone->lock);
		if (!page)
			goto failed;
		__mod_zone_freepage_state(zone, -(1 << order),
					  get_pcppage_migratetype(page));
	}

	__mod_zone_page_state(zone, NR_ALLOC_BATCH, -(1 << order));
	if (atomic_long_read(&zone->vm_stat[NR_ALLOC_BATCH]) <= 0 &&
	    !test_bit(ZONE_FAIR_DEPLETED, &zone->flags))
		set_bit(ZONE_FAIR_DEPLETED, &zone->flags);

	__count_zone_vm_events(PGALLOC, zone, 1 << order);
	zone_statistics(preferred_zone, zone, gfp_flags);
	local_irq_restore(flags);

	VM_BUG_ON_PAGE(bad_range(zone, page), page);
	return page;

failed:
	local_irq_restore(flags);
	return NULL;
}

#ifdef CONFIG_FAIL_PAGE_ALLOC

static struct {
	struct fault_attr attr;

	bool ignore_gfp_highmem;
	bool ignore_gfp_reclaim;
	u32 min_order;
} fail_page_alloc = {
	.attr = FAULT_ATTR_INITIALIZER,
	.ignore_gfp_reclaim = true,
	.ignore_gfp_highmem = true,
	.min_order = 1,
};

static int __init setup_fail_page_alloc(char *str)
{
	return setup_fault_attr(&fail_page_alloc.attr, str);
}
__setup("fail_page_alloc=", setup_fail_page_alloc);

static bool should_fail_alloc_page(gfp_t gfp_mask, unsigned int order)
{
	if (order < fail_page_alloc.min_order)
		return false;
	if (gfp_mask & __GFP_NOFAIL)
		return false;
	if (fail_page_alloc.ignore_gfp_highmem && (gfp_mask & __GFP_HIGHMEM))
		return false;
	if (fail_page_alloc.ignore_gfp_reclaim &&
			(gfp_mask & __GFP_DIRECT_RECLAIM))
		return false;

	return should_fail(&fail_page_alloc.attr, 1 << order);
}

#ifdef CONFIG_FAULT_INJECTION_DEBUG_FS

static int __init fail_page_alloc_debugfs(void)
{
	umode_t mode = S_IFREG | S_IRUSR | S_IWUSR;
	struct dentry *dir;

	dir = fault_create_debugfs_attr("fail_page_alloc", NULL,
					&fail_page_alloc.attr);
	if (IS_ERR(dir))
		return PTR_ERR(dir);

	if (!debugfs_create_bool("ignore-gfp-wait", mode, dir,
				&fail_page_alloc.ignore_gfp_reclaim))
		goto fail;
	if (!debugfs_create_bool("ignore-gfp-highmem", mode, dir,
				&fail_page_alloc.ignore_gfp_highmem))
		goto fail;
	if (!debugfs_create_u32("min-order", mode, dir,
				&fail_page_alloc.min_order))
		goto fail;

	return 0;
fail:
	debugfs_remove_recursive(dir);

	return -ENOMEM;
}

late_initcall(fail_page_alloc_debugfs);

#endif /* CONFIG_FAULT_INJECTION_DEBUG_FS */

#else /* CONFIG_FAIL_PAGE_ALLOC */

static inline bool should_fail_alloc_page(gfp_t gfp_mask, unsigned int order)
{
	return false;
}

#endif /* CONFIG_FAIL_PAGE_ALLOC */

/*
 * Return true if free base pages are above 'mark'. For high-order checks it
 * will return true of the order-0 watermark is reached and there is at least
 * one free page of a suitable size. Checking now avoids taking the zone lock
 * to check in the allocation paths if no pages are free.
 */
static bool __zone_watermark_ok(struct zone *z, unsigned int order,
			unsigned long mark, int classzone_idx, int alloc_flags,
			long free_pages)
{
	long min = mark;
	int o;
	const int alloc_harder = (alloc_flags & ALLOC_HARDER);

	/* free_pages may go negative - that's OK */
	free_pages -= (1 << order) - 1;

	if (alloc_flags & ALLOC_HIGH)
		min -= min / 2;

	/*
	 * If the caller does not have rights to ALLOC_HARDER then subtract
	 * the high-atomic reserves. This will over-estimate the size of the
	 * atomic reserve but it avoids a search.
	 */
	if (likely(!alloc_harder))
		free_pages -= z->nr_reserved_highatomic;
	else
		min -= min / 4;

#ifdef CONFIG_CMA
	/* If allocation can't use CMA areas don't use free CMA pages */
	if (!(alloc_flags & ALLOC_CMA))
		free_pages -= zone_page_state(z, NR_FREE_CMA_PAGES);
#endif

	/*
	 * Check watermarks for an order-0 allocation request. If these
	 * are not met, then a high-order request also cannot go ahead
	 * even if a suitable page happened to be free.
	 */
	if (free_pages <= min + z->lowmem_reserve[classzone_idx])
		return false;

	/* If this is an order-0 request then the watermark is fine */
	if (!order)
		return true;

	/* For a high-order request, check at least one suitable page is free */
	for (o = order; o < MAX_ORDER; o++) {
		struct free_area *area = &z->free_area[o];
		int mt;

		if (!area->nr_free)
			continue;

		for (mt = 0; mt < MIGRATE_PCPTYPES; mt++) {
#ifdef CONFIG_CMA
			/*
			 * Note that this check is needed only
			 * when MIGRATE_CMA < MIGRATE_PCPTYPES.
			 */
			if (mt == MIGRATE_CMA)
				continue;
#endif
			if (!list_empty(&area->free_list[mt]))
				return true;
		}

#ifdef CONFIG_CMA
		if ((alloc_flags & ALLOC_CMA) &&
		    !list_empty(&area->free_list[MIGRATE_CMA])) {
			return true;
		}
#endif
		if (alloc_harder &&
			!list_empty(&area->free_list[MIGRATE_HIGHATOMIC]))
			return true;
	}
	return false;
}

bool zone_watermark_ok(struct zone *z, unsigned int order, unsigned long mark,
		      int classzone_idx, int alloc_flags)
{
	return __zone_watermark_ok(z, order, mark, classzone_idx, alloc_flags,
					zone_page_state(z, NR_FREE_PAGES));
}

bool zone_watermark_ok_safe(struct zone *z, unsigned int order,
			unsigned long mark, int classzone_idx)
{
	long free_pages = zone_page_state(z, NR_FREE_PAGES);

	if (z->percpu_drift_mark && free_pages < z->percpu_drift_mark)
		free_pages = zone_page_state_snapshot(z, NR_FREE_PAGES);

	return __zone_watermark_ok(z, order, mark, classzone_idx, 0,
								free_pages);
}

#ifdef CONFIG_NUMA
static bool zone_local(struct zone *local_zone, struct zone *zone)
{
	return local_zone->node == zone->node;
}

static bool zone_allows_reclaim(struct zone *local_zone, struct zone *zone)
{
	return node_distance(zone_to_nid(local_zone), zone_to_nid(zone)) <=
				RECLAIM_DISTANCE;
}
#else	/* CONFIG_NUMA */
static bool zone_local(struct zone *local_zone, struct zone *zone)
{
	return true;
}

static bool zone_allows_reclaim(struct zone *local_zone, struct zone *zone)
{
	return true;
}
#endif	/* CONFIG_NUMA */

static void reset_alloc_batches(struct zone *preferred_zone)
{
	struct zone *zone = preferred_zone->zone_pgdat->node_zones;

	do {
		mod_zone_page_state(zone, NR_ALLOC_BATCH,
			high_wmark_pages(zone) - low_wmark_pages(zone) -
			atomic_long_read(&zone->vm_stat[NR_ALLOC_BATCH]));
		clear_bit(ZONE_FAIR_DEPLETED, &zone->flags);
	} while (zone++ != preferred_zone);
}

/*
 * get_page_from_freelist goes through the zonelist trying to allocate
 * a page.
 */
static struct page *
get_page_from_freelist(gfp_t gfp_mask, unsigned int order, int alloc_flags,
						const struct alloc_context *ac)
{
	struct zonelist *zonelist = ac->zonelist;
	struct zoneref *z;
	struct page *page = NULL;
	struct zone *zone;
	int nr_fair_skipped = 0;
	bool zonelist_rescan;

zonelist_scan:
	zonelist_rescan = false;

	/*
	 * Scan zonelist, looking for a zone with enough free.
	 * See also __cpuset_node_allowed() comment in kernel/cpuset.c.
	 */
	for_each_zone_zonelist_nodemask(zone, z, zonelist, ac->high_zoneidx,
								ac->nodemask) {
		unsigned long mark;

		if (cpusets_enabled() &&
			(alloc_flags & ALLOC_CPUSET) &&
			!__cpuset_zone_allowed(zone, gfp_mask))
				continue;
		/*
		 * Distribute pages in proportion to the individual
		 * zone size to ensure fair page aging.  The zone a
		 * page was allocated in should have no effect on the
		 * time the page has in memory before being reclaimed.
		 */
		if (alloc_flags & ALLOC_FAIR) {
			if (!zone_local(ac->preferred_zone, zone))
				break;
			if (test_bit(ZONE_FAIR_DEPLETED, &zone->flags)) {
				nr_fair_skipped++;
				continue;
			}
		}
		/*
		 * When allocating a page cache page for writing, we
		 * want to get it from a zone that is within its dirty
		 * limit, such that no single zone holds more than its
		 * proportional share of globally allowed dirty pages.
		 * The dirty limits take into account the zone's
		 * lowmem reserves and high watermark so that kswapd
		 * should be able to balance it without having to
		 * write pages from its LRU list.
		 *
		 * This may look like it could increase pressure on
		 * lower zones by failing allocations in higher zones
		 * before they are full.  But the pages that do spill
		 * over are limited as the lower zones are protected
		 * by this very same mechanism.  It should not become
		 * a practical burden to them.
		 *
		 * XXX: For now, allow allocations to potentially
		 * exceed the per-zone dirty limit in the slowpath
		 * (spread_dirty_pages unset) before going into reclaim,
		 * which is important when on a NUMA setup the allowed
		 * zones are together not big enough to reach the
		 * global limit.  The proper fix for these situations
		 * will require awareness of zones in the
		 * dirty-throttling and the flusher threads.
		 */
		if (ac->spread_dirty_pages && !zone_dirty_ok(zone))
			continue;

		mark = zone->watermark[alloc_flags & ALLOC_WMARK_MASK];
		if (!zone_watermark_ok(zone, order, mark,
				       ac->classzone_idx, alloc_flags)) {
			int ret;

			/* Checked here to keep the fast path fast */
			BUILD_BUG_ON(ALLOC_NO_WATERMARKS < NR_WMARK);
			if (alloc_flags & ALLOC_NO_WATERMARKS)
				goto try_this_zone;

			if (zone_reclaim_mode == 0 ||
			    !zone_allows_reclaim(ac->preferred_zone, zone))
				continue;

			ret = zone_reclaim(zone, gfp_mask, order);
			switch (ret) {
			case ZONE_RECLAIM_NOSCAN:
				/* did not scan */
				continue;
			case ZONE_RECLAIM_FULL:
				/* scanned but unreclaimable */
				continue;
			default:
				/* did we reclaim enough */
				if (zone_watermark_ok(zone, order, mark,
						ac->classzone_idx, alloc_flags))
					goto try_this_zone;

				continue;
			}
		}

try_this_zone:
		page = buffered_rmqueue(ac->preferred_zone, zone, order,
				gfp_mask, alloc_flags, ac->migratetype);
		if (page) {
			if (prep_new_page(page, order, gfp_mask, alloc_flags))
				goto try_this_zone;

			/*
			 * If this is a high-order atomic allocation then check
			 * if the pageblock should be reserved for the future
			 */
			if (unlikely(order && (alloc_flags & ALLOC_HARDER)))
				reserve_highatomic_pageblock(page, zone, order);

			return page;
		}
	}

	/*
	 * The first pass makes sure allocations are spread fairly within the
	 * local node.  However, the local node might have free pages left
	 * after the fairness batches are exhausted, and remote zones haven't
	 * even been considered yet.  Try once more without fairness, and
	 * include remote zones now, before entering the slowpath and waking
	 * kswapd: prefer spilling to a remote zone over swapping locally.
	 */
	if (alloc_flags & ALLOC_FAIR) {
		alloc_flags &= ~ALLOC_FAIR;
		if (nr_fair_skipped) {
			zonelist_rescan = true;
			reset_alloc_batches(ac->preferred_zone);
		}
		if (nr_online_nodes > 1)
			zonelist_rescan = true;
	}

	if (zonelist_rescan)
		goto zonelist_scan;

	return NULL;
}

/*
 * Large machines with many possible nodes should not always dump per-node
 * meminfo in irq context.
 */
static inline bool should_suppress_show_mem(void)
{
	bool ret = false;

#if NODES_SHIFT > 8
	ret = in_interrupt();
#endif
	return ret;
}

static DEFINE_RATELIMIT_STATE(nopage_rs,
		DEFAULT_RATELIMIT_INTERVAL,
		DEFAULT_RATELIMIT_BURST);

void warn_alloc_failed(gfp_t gfp_mask, unsigned int order, const char *fmt, ...)
{
	unsigned int filter = SHOW_MEM_FILTER_NODES;

	if ((gfp_mask & __GFP_NOWARN) || !__ratelimit(&nopage_rs) ||
	    debug_guardpage_minorder() > 0)
		return;

	/*
	 * This documents exceptions given to allocations in certain
	 * contexts that are allowed to allocate outside current's set
	 * of allowed nodes.
	 */
	if (!(gfp_mask & __GFP_NOMEMALLOC))
		if (test_thread_flag(TIF_MEMDIE) ||
		    (current->flags & (PF_MEMALLOC | PF_EXITING)))
			filter &= ~SHOW_MEM_FILTER_NODES;
	if (in_interrupt() || !(gfp_mask & __GFP_DIRECT_RECLAIM))
		filter &= ~SHOW_MEM_FILTER_NODES;

	if (fmt) {
		struct va_format vaf;
		va_list args;

		va_start(args, fmt);

		vaf.fmt = fmt;
		vaf.va = &args;

		pr_warn("%pV", &vaf);

		va_end(args);
	}

	pr_warn("%s: page allocation failure: order:%u, mode:0x%x\n",
		current->comm, order, gfp_mask);

	dump_stack();
	if (!should_suppress_show_mem())
		show_mem(filter);
}

static inline struct page *
__alloc_pages_may_oom(gfp_t gfp_mask, unsigned int order,
	const struct alloc_context *ac, unsigned long *did_some_progress)
{
	struct oom_control oc = {
		.zonelist = ac->zonelist,
		.nodemask = ac->nodemask,
		.gfp_mask = gfp_mask,
		.order = order,
	};
	struct page *page;

	*did_some_progress = 0;

	/*
	 * Acquire the oom lock.  If that fails, somebody else is
	 * making progress for us.
	 */
	if (!mutex_trylock(&oom_lock)) {
		*did_some_progress = 1;
		schedule_timeout_uninterruptible(1);
		return NULL;
	}

	/*
	 * Go through the zonelist yet one more time, keep very high watermark
	 * here, this is only to catch a parallel oom killing, we must fail if
	 * we're still under heavy pressure.
	 */
	page = get_page_from_freelist(gfp_mask | __GFP_HARDWALL, order,
					ALLOC_WMARK_HIGH|ALLOC_CPUSET, ac);
	if (page)
		goto out;

	if (!(gfp_mask & __GFP_NOFAIL)) {
		/* Coredumps can quickly deplete all memory reserves */
		if (current->flags & PF_DUMPCORE)
			goto out;
		/* The OOM killer will not help higher order allocs */
		if (order > PAGE_ALLOC_COSTLY_ORDER)
			goto out;
		/* The OOM killer does not needlessly kill tasks for lowmem */
		if (ac->high_zoneidx < ZONE_NORMAL)
			goto out;
		/* The OOM killer does not compensate for IO-less reclaim */
		if (!(gfp_mask & __GFP_FS)) {
			/*
			 * XXX: Page reclaim didn't yield anything,
			 * and the OOM killer can't be invoked, but
			 * keep looping as per tradition.
			 */
			*did_some_progress = 1;
			goto out;
		}
		if (pm_suspended_storage())
			goto out;
		/* The OOM killer may not free memory on a specific node */
		if (gfp_mask & __GFP_THISNODE)
			goto out;
	}
	/* Exhausted what can be done so it's blamo time */
	if (out_of_memory(&oc) || WARN_ON_ONCE(gfp_mask & __GFP_NOFAIL))
		*did_some_progress = 1;
out:
	mutex_unlock(&oom_lock);
	return page;
}

#ifdef CONFIG_COMPACTION
/* Try memory compaction for high-order allocations before reclaim */
static struct page *
__alloc_pages_direct_compact(gfp_t gfp_mask, unsigned int order,
		int alloc_flags, const struct alloc_context *ac,
		enum migrate_mode mode, int *contended_compaction,
		bool *deferred_compaction)
{
	unsigned long compact_result;
	struct page *page;

	if (!order)
		return NULL;

	current->flags |= PF_MEMALLOC;
	compact_result = try_to_compact_pages(gfp_mask, order, alloc_flags, ac,
						mode, contended_compaction);
	current->flags &= ~PF_MEMALLOC;

	switch (compact_result) {
	case COMPACT_DEFERRED:
		*deferred_compaction = true;
		/* fall-through */
	case COMPACT_SKIPPED:
		return NULL;
	default:
		break;
	}

	/*
	 * At least in one zone compaction wasn't deferred or skipped, so let's
	 * count a compaction stall
	 */
	count_vm_event(COMPACTSTALL);

	page = get_page_from_freelist(gfp_mask, order,
					alloc_flags & ~ALLOC_NO_WATERMARKS, ac);

	if (page) {
		struct zone *zone = page_zone(page);

		zone->compact_blockskip_flush = false;
		compaction_defer_reset(zone, order, true);
		count_vm_event(COMPACTSUCCESS);
		return page;
	}

	/*
	 * It's bad if compaction run occurs and fails. The most likely reason
	 * is that pages exist, but not enough to satisfy watermarks.
	 */
	count_vm_event(COMPACTFAIL);

	cond_resched();

	return NULL;
}
#else
static inline struct page *
__alloc_pages_direct_compact(gfp_t gfp_mask, unsigned int order,
		int alloc_flags, const struct alloc_context *ac,
		enum migrate_mode mode, int *contended_compaction,
		bool *deferred_compaction)
{
	return NULL;
}
#endif /* CONFIG_COMPACTION */

/* Perform direct synchronous page reclaim */
static int
__perform_reclaim(gfp_t gfp_mask, unsigned int order,
					const struct alloc_context *ac)
{
	struct reclaim_state reclaim_state;
	int progress;

	cond_resched();

	/* We now go into synchronous reclaim */
	cpuset_memory_pressure_bump();
	current->flags |= PF_MEMALLOC;
	lockdep_set_current_reclaim_state(gfp_mask);
	reclaim_state.reclaimed_slab = 0;
	current->reclaim_state = &reclaim_state;

	progress = try_to_free_pages(ac->zonelist, order, gfp_mask,
								ac->nodemask);

	current->reclaim_state = NULL;
	lockdep_clear_current_reclaim_state();
	current->flags &= ~PF_MEMALLOC;

	cond_resched();

	return progress;
}

/* The really slow allocator path where we enter direct reclaim */
static inline struct page *
__alloc_pages_direct_reclaim(gfp_t gfp_mask, unsigned int order,
		int alloc_flags, const struct alloc_context *ac,
		unsigned long *did_some_progress)
{
	struct page *page = NULL;
	bool drained = false;

	*did_some_progress = __perform_reclaim(gfp_mask, order, ac);
	if (unlikely(!(*did_some_progress)))
		return NULL;

retry:
	page = get_page_from_freelist(gfp_mask, order,
					alloc_flags & ~ALLOC_NO_WATERMARKS, ac);

	/*
	 * If an allocation failed after direct reclaim, it could be because
	 * pages are pinned on the per-cpu lists or in high alloc reserves.
	 * Shrink them them and try again
	 */
	if (!page && !drained) {
		unreserve_highatomic_pageblock(ac);
		drain_all_pages(NULL);
		drained = true;
		goto retry;
	}

	return page;
}

/*
 * This is called in the allocator slow-path if the allocation request is of
 * sufficient urgency to ignore watermarks and take other desperate measures
 */
static inline struct page *
__alloc_pages_high_priority(gfp_t gfp_mask, unsigned int order,
				const struct alloc_context *ac)
{
	struct page *page;

	do {
		page = get_page_from_freelist(gfp_mask, order,
						ALLOC_NO_WATERMARKS, ac);

		if (!page && gfp_mask & __GFP_NOFAIL)
			wait_iff_congested(ac->preferred_zone, BLK_RW_ASYNC,
									HZ/50);
	} while (!page && (gfp_mask & __GFP_NOFAIL));

	return page;
}

static void wake_all_kswapds(unsigned int order, const struct alloc_context *ac)
{
	struct zoneref *z;
	struct zone *zone;

	for_each_zone_zonelist_nodemask(zone, z, ac->zonelist,
						ac->high_zoneidx, ac->nodemask)
		wakeup_kswapd(zone, order, zone_idx(ac->preferred_zone));
}

static inline int
gfp_to_alloc_flags(gfp_t gfp_mask)
{
	int alloc_flags = ALLOC_WMARK_MIN | ALLOC_CPUSET;

	/* __GFP_HIGH is assumed to be the same as ALLOC_HIGH to save a branch. */
	BUILD_BUG_ON(__GFP_HIGH != (__force gfp_t) ALLOC_HIGH);

	/*
	 * The caller may dip into page reserves a bit more if the caller
	 * cannot run direct reclaim, or if the caller has realtime scheduling
	 * policy or is asking for __GFP_HIGH memory.  GFP_ATOMIC requests will
	 * set both ALLOC_HARDER (__GFP_ATOMIC) and ALLOC_HIGH (__GFP_HIGH).
	 */
	alloc_flags |= (__force int) (gfp_mask & __GFP_HIGH);

	if (gfp_mask & __GFP_ATOMIC) {
		/*
		 * Not worth trying to allocate harder for __GFP_NOMEMALLOC even
		 * if it can't schedule.
		 */
		if (!(gfp_mask & __GFP_NOMEMALLOC))
			alloc_flags |= ALLOC_HARDER;
		/*
		 * Ignore cpuset mems for GFP_ATOMIC rather than fail, see the
		 * comment for __cpuset_node_allowed().
		 */
		alloc_flags &= ~ALLOC_CPUSET;
	} else if (unlikely(rt_task(current)) && !in_interrupt())
		alloc_flags |= ALLOC_HARDER;

	if (likely(!(gfp_mask & __GFP_NOMEMALLOC))) {
		if (gfp_mask & __GFP_MEMALLOC)
			alloc_flags |= ALLOC_NO_WATERMARKS;
		else if (in_serving_softirq() && (current->flags & PF_MEMALLOC))
			alloc_flags |= ALLOC_NO_WATERMARKS;
		else if (!in_interrupt() &&
				((current->flags & PF_MEMALLOC) ||
				 unlikely(test_thread_flag(TIF_MEMDIE))))
			alloc_flags |= ALLOC_NO_WATERMARKS;
	}
#ifdef CONFIG_CMA
	if (gfpflags_to_migratetype(gfp_mask) == MIGRATE_MOVABLE)
		alloc_flags |= ALLOC_CMA;
#endif
	return alloc_flags;
}

bool gfp_pfmemalloc_allowed(gfp_t gfp_mask)
{
	return !!(gfp_to_alloc_flags(gfp_mask) & ALLOC_NO_WATERMARKS);
}

static inline bool is_thp_gfp_mask(gfp_t gfp_mask)
{
	return (gfp_mask & (GFP_TRANSHUGE | __GFP_KSWAPD_RECLAIM)) == GFP_TRANSHUGE;
}

static inline struct page *
__alloc_pages_slowpath(gfp_t gfp_mask, unsigned int order,
						struct alloc_context *ac)
{
	bool can_direct_reclaim = gfp_mask & __GFP_DIRECT_RECLAIM;
	struct page *page = NULL;
	int alloc_flags;
	unsigned long pages_reclaimed = 0;
	unsigned long did_some_progress;
	enum migrate_mode migration_mode = MIGRATE_ASYNC;
	bool deferred_compaction = false;
	int contended_compaction = COMPACT_CONTENDED_NONE;
	bool woke_kswapd = false;
	bool used_vmpressure = false;

	/*
	 * In the slowpath, we sanity check order to avoid ever trying to
	 * reclaim >= MAX_ORDER areas which will never succeed. Callers may
	 * be using allocators in order of preference for an area that is
	 * too large.
	 */
	if (order >= MAX_ORDER) {
		WARN_ON_ONCE(!(gfp_mask & __GFP_NOWARN));
		return NULL;
	}

	/*
	 * We also sanity check to catch abuse of atomic reserves being used by
	 * callers that are not in atomic context.
	 */
	if (WARN_ON_ONCE((gfp_mask & (__GFP_ATOMIC|__GFP_DIRECT_RECLAIM)) ==
				(__GFP_ATOMIC|__GFP_DIRECT_RECLAIM)))
		gfp_mask &= ~__GFP_ATOMIC;

	/*
	 * If this allocation cannot block and it is for a specific node, then
	 * fail early.  There's no need to wakeup kswapd or retry for a
	 * speculative node-specific allocation.
	 */
	if (IS_ENABLED(CONFIG_NUMA) && (gfp_mask & __GFP_THISNODE) && !can_direct_reclaim)
		goto nopage;

retry:
	if (gfp_mask & __GFP_KSWAPD_RECLAIM) {
		if (!woke_kswapd) {
			atomic_long_inc(&kswapd_waiters);
			woke_kswapd = true;
		}
		if (!used_vmpressure)
			used_vmpressure = vmpressure_inc_users(order);
		wake_all_kswapds(order, ac);
	}

	/*
	 * OK, we're below the kswapd watermark and have kicked background
	 * reclaim. Now things get more complex, so set up alloc_flags according
	 * to how we want to proceed.
	 */
	alloc_flags = gfp_to_alloc_flags(gfp_mask);

	/*
	 * Find the true preferred zone if the allocation is unconstrained by
	 * cpusets.
	 */
	if (!(alloc_flags & ALLOC_CPUSET) && !ac->nodemask) {
		struct zoneref *preferred_zoneref;
		preferred_zoneref = first_zones_zonelist(ac->zonelist,
				ac->high_zoneidx, NULL, &ac->preferred_zone);
		ac->classzone_idx = zonelist_zone_idx(preferred_zoneref);
	}

	/* This is the last chance, in general, before the goto nopage. */
	page = get_page_from_freelist(gfp_mask, order,
				alloc_flags & ~ALLOC_NO_WATERMARKS, ac);
	if (page)
		goto got_pg;

	/* Allocate without watermarks if the context allows */
	if (alloc_flags & ALLOC_NO_WATERMARKS) {
		/*
		 * Ignore mempolicies if ALLOC_NO_WATERMARKS on the grounds
		 * the allocation is high priority and these type of
		 * allocations are system rather than user orientated
		 */
		page = __alloc_pages_high_priority(gfp_mask, order, ac);

		if (page) {
			goto got_pg;
		}
	}

	/* Caller is not willing to reclaim, we can't balance anything */
	if (!can_direct_reclaim) {
		/*
		 * All existing users of the deprecated __GFP_NOFAIL are
		 * blockable, so warn of any new users that actually allow this
		 * type of allocation to fail.
		 */
		WARN_ON_ONCE(gfp_mask & __GFP_NOFAIL);
		goto nopage;
	}

	/* Avoid recursion of direct reclaim */
	if (current->flags & PF_MEMALLOC)
		goto nopage;

	/* Avoid allocations with no watermarks from looping endlessly */
	if (test_thread_flag(TIF_MEMDIE) && !(gfp_mask & __GFP_NOFAIL)) {
		gfp_mask |= __GFP_NOWARN;
		goto nopage;
	}

	/*
	 * Try direct compaction. The first pass is asynchronous. Subsequent
	 * attempts after direct reclaim are synchronous
	 */
	page = __alloc_pages_direct_compact(gfp_mask, order, alloc_flags, ac,
					migration_mode,
					&contended_compaction,
					&deferred_compaction);
	if (page)
		goto got_pg;

	/* Checks for THP-specific high-order allocations */
	if (is_thp_gfp_mask(gfp_mask)) {
		/*
		 * If compaction is deferred for high-order allocations, it is
		 * because sync compaction recently failed. If this is the case
		 * and the caller requested a THP allocation, we do not want
		 * to heavily disrupt the system, so we fail the allocation
		 * instead of entering direct reclaim.
		 */
		if (deferred_compaction)
			goto nopage;

		/*
		 * In all zones where compaction was attempted (and not
		 * deferred or skipped), lock contention has been detected.
		 * For THP allocation we do not want to disrupt the others
		 * so we fallback to base pages instead.
		 */
		if (contended_compaction == COMPACT_CONTENDED_LOCK)
			goto nopage;

		/*
		 * If compaction was aborted due to need_resched(), we do not
		 * want to further increase allocation latency, unless it is
		 * khugepaged trying to collapse.
		 */
		if (contended_compaction == COMPACT_CONTENDED_SCHED
			&& !(current->flags & PF_KTHREAD))
			goto nopage;
	}

	/*
	 * It can become very expensive to allocate transparent hugepages at
	 * fault, so use asynchronous memory compaction for THP unless it is
	 * khugepaged trying to collapse.
	 */
	if (!is_thp_gfp_mask(gfp_mask) || (current->flags & PF_KTHREAD))
		migration_mode = MIGRATE_SYNC_LIGHT;

	/* Try direct reclaim and then allocating */
	if (!used_vmpressure)
		used_vmpressure = vmpressure_inc_users(order);
	page = __alloc_pages_direct_reclaim(gfp_mask, order, alloc_flags, ac,
							&did_some_progress);
	if (page)
		goto got_pg;

	/* Do not loop if specifically requested */
	if (gfp_mask & __GFP_NORETRY)
		goto noretry;

	/* Keep reclaiming pages as long as there is reasonable progress */
	pages_reclaimed += did_some_progress;
	if ((did_some_progress && order <= PAGE_ALLOC_COSTLY_ORDER) ||
	    ((gfp_mask & __GFP_REPEAT) && pages_reclaimed < (1 << order))) {
		/* Wait for some write requests to complete then retry */
		wait_iff_congested(ac->preferred_zone, BLK_RW_ASYNC, HZ/50);
		goto retry;
	}

	/* Reclaim has failed us, start killing things */
	page = __alloc_pages_may_oom(gfp_mask, order, ac, &did_some_progress);
	if (page)
		goto got_pg;

	/* Retry as long as the OOM killer is making progress */
	if (did_some_progress)
		goto retry;

noretry:
	/*
	 * High-order allocations do not necessarily loop after
	 * direct reclaim and reclaim/compaction depends on compaction
	 * being called after reclaim so call directly if necessary
	 */
	page = __alloc_pages_direct_compact(gfp_mask, order, alloc_flags,
					    ac, migration_mode,
					    &contended_compaction,
					    &deferred_compaction);
	if (page)
		goto got_pg;
nopage:
got_pg:
	if (woke_kswapd)
		atomic_long_dec(&kswapd_waiters);
	if (used_vmpressure)
		vmpressure_dec_users();
	if (!page)
		warn_alloc_failed(gfp_mask, order, NULL);
	return page;
}

/*
 * This is the 'heart' of the zoned buddy allocator.
 */
struct page *
__alloc_pages_nodemask(gfp_t gfp_mask, unsigned int order,
			struct zonelist *zonelist, nodemask_t *nodemask)
{
	struct zoneref *preferred_zoneref;
	struct page *page = NULL;
	unsigned int cpuset_mems_cookie;
	int alloc_flags = ALLOC_WMARK_LOW|ALLOC_CPUSET|ALLOC_FAIR;
	gfp_t alloc_mask; /* The gfp_t that was actually used for allocation */
	struct alloc_context ac = {
		.high_zoneidx = gfp_zone(gfp_mask),
		.nodemask = nodemask,
		.migratetype = gfpflags_to_migratetype(gfp_mask),
	};

	gfp_mask &= gfp_allowed_mask;

	lockdep_trace_alloc(gfp_mask);

	might_sleep_if(gfp_mask & __GFP_DIRECT_RECLAIM);

	if (should_fail_alloc_page(gfp_mask, order))
		return NULL;

	/*
	 * Check the zones suitable for the gfp_mask contain at least one
	 * valid zone. It's possible to have an empty zonelist as a result
	 * of __GFP_THISNODE and a memoryless node
	 */
	if (unlikely(!zonelist->_zonerefs->zone))
		return NULL;

	if (IS_ENABLED(CONFIG_CMA) && ac.migratetype == MIGRATE_MOVABLE)
		alloc_flags |= ALLOC_CMA;

retry_cpuset:
	cpuset_mems_cookie = read_mems_allowed_begin();

	/* We set it here, as __alloc_pages_slowpath might have changed it */
	ac.zonelist = zonelist;

	/* Dirty zone balancing only done in the fast path */
	ac.spread_dirty_pages = (gfp_mask & __GFP_WRITE);

	/* The preferred zone is used for statistics later */
	preferred_zoneref = first_zones_zonelist(ac.zonelist, ac.high_zoneidx,
				ac.nodemask ? : &cpuset_current_mems_allowed,
				&ac.preferred_zone);
	if (!ac.preferred_zone)
		goto out;
	ac.classzone_idx = zonelist_zone_idx(preferred_zoneref);

	/* First allocation attempt */
	alloc_mask = gfp_mask|__GFP_HARDWALL;
	page = get_page_from_freelist(alloc_mask, order, alloc_flags, &ac);
	if (unlikely(!page)) {
		/*
		 * Runtime PM, block IO and its error handling path
		 * can deadlock because I/O on the device might not
		 * complete.
		 */
		alloc_mask = memalloc_noio_flags(gfp_mask);
		ac.spread_dirty_pages = false;

		page = __alloc_pages_slowpath(alloc_mask, order, &ac);
	}

	if (kmemcheck_enabled && page)
		kmemcheck_pagealloc_alloc(page, order, gfp_mask);

	trace_mm_page_alloc(page, order, alloc_mask, ac.migratetype);

out:
	/*
	 * When updating a task's mems_allowed, it is possible to race with
	 * parallel threads in such a way that an allocation can fail while
	 * the mask is being updated. If a page allocation is about to fail,
	 * check if the cpuset changed during allocation and if so, retry.
	 */
	if (unlikely(!page && read_mems_allowed_retry(cpuset_mems_cookie)))
		goto retry_cpuset;

	return page;
}
EXPORT_SYMBOL(__alloc_pages_nodemask);

/*
 * Common helper functions.
 */
unsigned long __get_free_pages(gfp_t gfp_mask, unsigned int order)
{
	struct page *page;

	/*
	 * __get_free_pages() returns a 32-bit address, which cannot represent
	 * a highmem page
	 */
	VM_BUG_ON((gfp_mask & __GFP_HIGHMEM) != 0);

	page = alloc_pages(gfp_mask, order);
	if (!page)
		return 0;
	return (unsigned long) page_address(page);
}
EXPORT_SYMBOL(__get_free_pages);

unsigned long get_zeroed_page(gfp_t gfp_mask)
{
	return __get_free_pages(gfp_mask | __GFP_ZERO, 0);
}
EXPORT_SYMBOL(get_zeroed_page);

void __free_pages(struct page *page, unsigned int order)
{
	if (put_page_testzero(page)) {
		if (order == 0)
			free_hot_cold_page(page, false);
		else
			__free_pages_ok(page, order);
	}
}

EXPORT_SYMBOL(__free_pages);

void free_pages(unsigned long addr, unsigned int order)
{
	if (addr != 0) {
		VM_BUG_ON(!virt_addr_valid((void *)addr));
		__free_pages(virt_to_page((void *)addr), order);
	}
}

EXPORT_SYMBOL(free_pages);

/*
 * Page Fragment:
 *  An arbitrary-length arbitrary-offset area of memory which resides
 *  within a 0 or higher order page.  Multiple fragments within that page
 *  are individually refcounted, in the page's reference counter.
 *
 * The page_frag functions below provide a simple allocation framework for
 * page fragments.  This is used by the network stack and network device
 * drivers to provide a backing region of memory for use as either an
 * sk_buff->head, or to be used in the "frags" portion of skb_shared_info.
 */
static struct page *__page_frag_refill(struct page_frag_cache *nc,
				       gfp_t gfp_mask)
{
	struct page *page = NULL;
	gfp_t gfp = gfp_mask;

#if (PAGE_SIZE < PAGE_FRAG_CACHE_MAX_SIZE)
	gfp_mask |= __GFP_COMP | __GFP_NOWARN | __GFP_NORETRY |
		    __GFP_NOMEMALLOC;
	page = alloc_pages_node(NUMA_NO_NODE, gfp_mask,
				PAGE_FRAG_CACHE_MAX_ORDER);
	nc->size = page ? PAGE_FRAG_CACHE_MAX_SIZE : PAGE_SIZE;
#endif
	if (unlikely(!page))
		page = alloc_pages_node(NUMA_NO_NODE, gfp, 0);

	nc->va = page ? page_address(page) : NULL;

	return page;
}

void *__alloc_page_frag(struct page_frag_cache *nc,
			unsigned int fragsz, gfp_t gfp_mask)
{
	unsigned int size = PAGE_SIZE;
	struct page *page;
	int offset;

	if (unlikely(!nc->va)) {
refill:
		page = __page_frag_refill(nc, gfp_mask);
		if (!page)
			return NULL;

#if (PAGE_SIZE < PAGE_FRAG_CACHE_MAX_SIZE)
		/* if size can vary use size else just use PAGE_SIZE */
		size = nc->size;
#endif
		/* Even if we own the page, we do not use atomic_set().
		 * This would break get_page_unless_zero() users.
		 */
		atomic_add(size - 1, &page->_count);

		/* reset page count bias and offset to start of new frag */
		nc->pfmemalloc = page_is_pfmemalloc(page);
		nc->pagecnt_bias = size;
		nc->offset = size;
	}

	offset = nc->offset - fragsz;
	if (unlikely(offset < 0)) {
		page = virt_to_page(nc->va);

		if (!atomic_sub_and_test(nc->pagecnt_bias, &page->_count))
			goto refill;

#if (PAGE_SIZE < PAGE_FRAG_CACHE_MAX_SIZE)
		/* if size can vary use size else just use PAGE_SIZE */
		size = nc->size;
#endif
		/* OK, page count is 0, we can safely set it */
		atomic_set(&page->_count, size);

		/* reset page count bias and offset to start of new frag */
		nc->pagecnt_bias = size;
		offset = size - fragsz;
		if (unlikely(offset < 0)) {
			/*
			 * The caller is trying to allocate a fragment
			 * with fragsz > PAGE_SIZE but the cache isn't big
			 * enough to satisfy the request, this may
			 * happen in low memory conditions.
			 * We don't release the cache page because
			 * it could make memory pressure worse
			 * so we simply return NULL here.
			 */
			return NULL;
		}
	}

	nc->pagecnt_bias--;
	nc->offset = offset;

	return nc->va + offset;
}
EXPORT_SYMBOL(__alloc_page_frag);

/*
 * Frees a page fragment allocated out of either a compound or order 0 page.
 */
void __free_page_frag(void *addr)
{
	struct page *page = virt_to_head_page(addr);

	if (unlikely(put_page_testzero(page)))
		__free_pages_ok(page, compound_order(page));
}
EXPORT_SYMBOL(__free_page_frag);

/*
 * alloc_kmem_pages charges newly allocated pages to the kmem resource counter
 * of the current memory cgroup.
 *
 * It should be used when the caller would like to use kmalloc, but since the
 * allocation is large, it has to fall back to the page allocator.
 */
struct page *alloc_kmem_pages(gfp_t gfp_mask, unsigned int order)
{
	struct page *page;

	page = alloc_pages(gfp_mask, order);
	if (page && memcg_kmem_charge(page, gfp_mask, order) != 0) {
		__free_pages(page, order);
		page = NULL;
	}
	return page;
}

struct page *alloc_kmem_pages_node(int nid, gfp_t gfp_mask, unsigned int order)
{
	struct page *page;

	page = alloc_pages_node(nid, gfp_mask, order);
	if (page && memcg_kmem_charge(page, gfp_mask, order) != 0) {
		__free_pages(page, order);
		page = NULL;
	}
	return page;
}

/*
 * __free_kmem_pages and free_kmem_pages will free pages allocated with
 * alloc_kmem_pages.
 */
void __free_kmem_pages(struct page *page, unsigned int order)
{
	memcg_kmem_uncharge(page, order);
	__free_pages(page, order);
}

void free_kmem_pages(unsigned long addr, unsigned int order)
{
	if (addr != 0) {
		VM_BUG_ON(!virt_addr_valid((void *)addr));
		__free_kmem_pages(virt_to_page((void *)addr), order);
	}
}

static void *make_alloc_exact(unsigned long addr, unsigned int order,
		size_t size)
{
	if (addr) {
		unsigned long alloc_end = addr + (PAGE_SIZE << order);
		unsigned long used = addr + PAGE_ALIGN(size);

		split_page(virt_to_page((void *)addr), order);
		while (used < alloc_end) {
			free_page(used);
			used += PAGE_SIZE;
		}
	}
	return (void *)addr;
}

/**
 * alloc_pages_exact - allocate an exact number physically-contiguous pages.
 * @size: the number of bytes to allocate
 * @gfp_mask: GFP flags for the allocation
 *
 * This function is similar to alloc_pages(), except that it allocates the
 * minimum number of pages to satisfy the request.  alloc_pages() can only
 * allocate memory in power-of-two pages.
 *
 * This function is also limited by MAX_ORDER.
 *
 * Memory allocated by this function must be released by free_pages_exact().
 */
void *alloc_pages_exact(size_t size, gfp_t gfp_mask)
{
	unsigned int order = get_order(size);
	unsigned long addr;

	addr = __get_free_pages(gfp_mask, order);
	return make_alloc_exact(addr, order, size);
}
EXPORT_SYMBOL(alloc_pages_exact);

/**
 * alloc_pages_exact_nid - allocate an exact number of physically-contiguous
 *			   pages on a node.
 * @nid: the preferred node ID where memory should be allocated
 * @size: the number of bytes to allocate
 * @gfp_mask: GFP flags for the allocation
 *
 * Like alloc_pages_exact(), but try to allocate on node nid first before falling
 * back.
 */
void * __meminit alloc_pages_exact_nid(int nid, size_t size, gfp_t gfp_mask)
{
	unsigned int order = get_order(size);
	struct page *p = alloc_pages_node(nid, gfp_mask, order);
	if (!p)
		return NULL;
	return make_alloc_exact((unsigned long)page_address(p), order, size);
}

/**
 * free_pages_exact - release memory allocated via alloc_pages_exact()
 * @virt: the value returned by alloc_pages_exact.
 * @size: size of allocation, same value as passed to alloc_pages_exact().
 *
 * Release the memory allocated by a previous call to alloc_pages_exact.
 */
void free_pages_exact(void *virt, size_t size)
{
	unsigned long addr = (unsigned long)virt;
	unsigned long end = addr + PAGE_ALIGN(size);

	while (addr < end) {
		free_page(addr);
		addr += PAGE_SIZE;
	}
}
EXPORT_SYMBOL(free_pages_exact);

/**
 * nr_free_zone_pages - count number of pages beyond high watermark
 * @offset: The zone index of the highest zone
 *
 * nr_free_zone_pages() counts the number of counts pages which are beyond the
 * high watermark within all zones at or below a given zone index.  For each
 * zone, the number of pages is calculated as:
 *     managed_pages - high_pages
 */
static unsigned long nr_free_zone_pages(int offset)
{
	struct zoneref *z;
	struct zone *zone;

	/* Just pick one node, since fallback list is circular */
	unsigned long sum = 0;

	struct zonelist *zonelist = node_zonelist(numa_node_id(), GFP_KERNEL);

	for_each_zone_zonelist(zone, z, zonelist, offset) {
		unsigned long size = zone->managed_pages;
		unsigned long high = high_wmark_pages(zone);
		if (size > high)
			sum += size - high;
	}

	return sum;
}

/**
 * nr_free_buffer_pages - count number of pages beyond high watermark
 *
 * nr_free_buffer_pages() counts the number of pages which are beyond the high
 * watermark within ZONE_DMA and ZONE_NORMAL.
 */
unsigned long nr_free_buffer_pages(void)
{
	return nr_free_zone_pages(gfp_zone(GFP_USER));
}
EXPORT_SYMBOL_GPL(nr_free_buffer_pages);

/**
 * nr_free_pagecache_pages - count number of pages beyond high watermark
 *
 * nr_free_pagecache_pages() counts the number of pages which are beyond the
 * high watermark within all zones.
 */
unsigned long nr_free_pagecache_pages(void)
{
	return nr_free_zone_pages(gfp_zone(GFP_HIGHUSER_MOVABLE));
}

static inline void show_node(struct zone *zone)
{
	if (IS_ENABLED(CONFIG_NUMA))
		printk("Node %d ", zone_to_nid(zone));
}

long si_mem_available(void)
{
	long available;
	unsigned long pagecache;
	unsigned long wmark_low = 0;
	unsigned long pages[NR_LRU_LISTS];
	struct zone *zone;
	int lru;

	for (lru = LRU_BASE; lru < NR_LRU_LISTS; lru++)
		pages[lru] = global_page_state(NR_LRU_BASE + lru);

	for_each_zone(zone)
		wmark_low += zone->watermark[WMARK_LOW];

	/*
	 * Estimate the amount of memory available for userspace allocations,
	 * without causing swapping.
	 */
	available = global_page_state(NR_FREE_PAGES) - totalreserve_pages;

	/*
	 * Not all the page cache can be freed, otherwise the system will
	 * start swapping. Assume at least half of the page cache, or the
	 * low watermark worth of cache, needs to stay.
	 */
	pagecache = pages[LRU_ACTIVE_FILE] + pages[LRU_INACTIVE_FILE];
	pagecache -= min(pagecache / 2, wmark_low);
	available += pagecache;

	/*
	 * Part of the reclaimable slab consists of items that are in use,
	 * and cannot be freed. Cap this estimate at the low watermark.
	 */
	available += global_page_state(NR_SLAB_RECLAIMABLE) -
		     min(global_page_state(NR_SLAB_RECLAIMABLE) / 2, wmark_low);

	/*
	 * Part of the kernel memory, which can be released under memory
	 * pressure.
	 */
	available += global_page_state(NR_INDIRECTLY_RECLAIMABLE_BYTES) >>
		PAGE_SHIFT;

	if (available < 0)
		available = 0;
	return available;
}
EXPORT_SYMBOL_GPL(si_mem_available);

void si_meminfo(struct sysinfo *val)
{
	val->totalram = totalram_pages();
	val->sharedram = global_page_state(NR_SHMEM);
	val->freeram = global_page_state(NR_FREE_PAGES);
	val->bufferram = nr_blockdev_pages();
	val->totalhigh = totalhigh_pages();
	val->freehigh = nr_free_highpages();
	val->mem_unit = PAGE_SIZE;
}

EXPORT_SYMBOL(si_meminfo);

#ifdef CONFIG_NUMA
void si_meminfo_node(struct sysinfo *val, int nid)
{
	int zone_type;		/* needs to be signed */
	unsigned long managed_pages = 0;
	pg_data_t *pgdat = NODE_DATA(nid);

	for (zone_type = 0; zone_type < MAX_NR_ZONES; zone_type++)
		managed_pages += pgdat->node_zones[zone_type].managed_pages;
	val->totalram = managed_pages;
	val->sharedram = node_page_state(nid, NR_SHMEM);
	val->freeram = node_page_state(nid, NR_FREE_PAGES);
#ifdef CONFIG_HIGHMEM
	val->totalhigh = pgdat->node_zones[ZONE_HIGHMEM].managed_pages;
	val->freehigh = zone_page_state(&pgdat->node_zones[ZONE_HIGHMEM],
			NR_FREE_PAGES);
#else
	val->totalhigh = 0;
	val->freehigh = 0;
#endif
	val->mem_unit = PAGE_SIZE;
}
#endif

/*
 * Determine whether the node should be displayed or not, depending on whether
 * SHOW_MEM_FILTER_NODES was passed to show_free_areas().
 */
bool skip_free_areas_node(unsigned int flags, int nid)
{
	bool ret = false;
	unsigned int cpuset_mems_cookie;

	if (!(flags & SHOW_MEM_FILTER_NODES))
		goto out;

	do {
		cpuset_mems_cookie = read_mems_allowed_begin();
		ret = !node_isset(nid, cpuset_current_mems_allowed);
	} while (read_mems_allowed_retry(cpuset_mems_cookie));
out:
	return ret;
}

#define K(x) ((x) << (PAGE_SHIFT-10))

static void show_migration_types(unsigned char type)
{
	static const char types[MIGRATE_TYPES] = {
		[MIGRATE_UNMOVABLE]	= 'U',
		[MIGRATE_MOVABLE]	= 'M',
		[MIGRATE_RECLAIMABLE]	= 'E',
		[MIGRATE_HIGHATOMIC]	= 'H',
#ifdef CONFIG_CMA
		[MIGRATE_CMA]		= 'C',
#endif
#ifdef CONFIG_MEMORY_ISOLATION
		[MIGRATE_ISOLATE]	= 'I',
#endif
	};
	char tmp[MIGRATE_TYPES + 1];
	char *p = tmp;
	int i;

	for (i = 0; i < MIGRATE_TYPES; i++) {
		if (type & (1 << i))
			*p++ = types[i];
	}

	*p = '\0';
	printk("(%s) ", tmp);
}

/*
 * Show free area list (used inside shift_scroll-lock stuff)
 * We also calculate the percentage fragmentation. We do this by counting the
 * memory on each free list with the exception of the first item on the list.
 *
 * Bits in @filter:
 * SHOW_MEM_FILTER_NODES: suppress nodes that are not allowed by current's
 *   cpuset.
 */
void show_free_areas(unsigned int filter)
{
	unsigned long free_pcp = 0;
	int cpu;
	struct zone *zone;

	for_each_populated_zone(zone) {
		if (skip_free_areas_node(filter, zone_to_nid(zone)))
			continue;

		for_each_online_cpu(cpu)
			free_pcp += per_cpu_ptr(zone->pageset, cpu)->pcp.count;
	}

	printk("active_anon:%lu inactive_anon:%lu isolated_anon:%lu\n"
		" active_file:%lu inactive_file:%lu isolated_file:%lu\n"
		" unevictable:%lu dirty:%lu writeback:%lu unstable:%lu\n"
		" slab_reclaimable:%lu slab_unreclaimable:%lu\n"
		" mapped:%lu shmem:%lu pagetables:%lu bounce:%lu\n"
		" free:%lu free_pcp:%lu free_cma:%lu\n",
		global_page_state(NR_ACTIVE_ANON),
		global_page_state(NR_INACTIVE_ANON),
		global_page_state(NR_ISOLATED_ANON),
		global_page_state(NR_ACTIVE_FILE),
		global_page_state(NR_INACTIVE_FILE),
		global_page_state(NR_ISOLATED_FILE),
		global_page_state(NR_UNEVICTABLE),
		global_page_state(NR_FILE_DIRTY),
		global_page_state(NR_WRITEBACK),
		global_page_state(NR_UNSTABLE_NFS),
		global_page_state(NR_SLAB_RECLAIMABLE),
		global_page_state(NR_SLAB_UNRECLAIMABLE),
		global_page_state(NR_FILE_MAPPED),
		global_page_state(NR_SHMEM),
		global_page_state(NR_PAGETABLE),
		global_page_state(NR_BOUNCE),
		global_page_state(NR_FREE_PAGES),
		free_pcp,
		global_page_state(NR_FREE_CMA_PAGES));

	for_each_populated_zone(zone) {
		int i;

		if (skip_free_areas_node(filter, zone_to_nid(zone)))
			continue;

		free_pcp = 0;
		for_each_online_cpu(cpu)
			free_pcp += per_cpu_ptr(zone->pageset, cpu)->pcp.count;

		show_node(zone);
		printk("%s"
			" free:%lukB"
			" min:%lukB"
			" low:%lukB"
			" high:%lukB"
			" active_anon:%lukB"
			" inactive_anon:%lukB"
			" active_file:%lukB"
			" inactive_file:%lukB"
			" unevictable:%lukB"
			" isolated(anon):%lukB"
			" isolated(file):%lukB"
			" present:%lukB"
			" managed:%lukB"
			" mlocked:%lukB"
			" dirty:%lukB"
			" writeback:%lukB"
			" mapped:%lukB"
			" shmem:%lukB"
			" slab_reclaimable:%lukB"
			" slab_unreclaimable:%lukB"
			" kernel_stack:%lukB"
			" pagetables:%lukB"
			" unstable:%lukB"
			" bounce:%lukB"
			" free_pcp:%lukB"
			" local_pcp:%ukB"
			" free_cma:%lukB"
			" writeback_tmp:%lukB"
			" pages_scanned:%lu"
			" all_unreclaimable? %s"
			"\n",
			zone->name,
			K(zone_page_state(zone, NR_FREE_PAGES)),
			K(min_wmark_pages(zone)),
			K(low_wmark_pages(zone)),
			K(high_wmark_pages(zone)),
			K(zone_page_state(zone, NR_ACTIVE_ANON)),
			K(zone_page_state(zone, NR_INACTIVE_ANON)),
			K(zone_page_state(zone, NR_ACTIVE_FILE)),
			K(zone_page_state(zone, NR_INACTIVE_FILE)),
			K(zone_page_state(zone, NR_UNEVICTABLE)),
			K(zone_page_state(zone, NR_ISOLATED_ANON)),
			K(zone_page_state(zone, NR_ISOLATED_FILE)),
			K(zone->present_pages),
			K(zone->managed_pages),
			K(zone_page_state(zone, NR_MLOCK)),
			K(zone_page_state(zone, NR_FILE_DIRTY)),
			K(zone_page_state(zone, NR_WRITEBACK)),
			K(zone_page_state(zone, NR_FILE_MAPPED)),
			K(zone_page_state(zone, NR_SHMEM)),
			K(zone_page_state(zone, NR_SLAB_RECLAIMABLE)),
			K(zone_page_state(zone, NR_SLAB_UNRECLAIMABLE)),
			zone_page_state(zone, NR_KERNEL_STACK) *
				THREAD_SIZE / 1024,
			K(zone_page_state(zone, NR_PAGETABLE)),
			K(zone_page_state(zone, NR_UNSTABLE_NFS)),
			K(zone_page_state(zone, NR_BOUNCE)),
			K(free_pcp),
			K(this_cpu_read(zone->pageset->pcp.count)),
			K(zone_page_state(zone, NR_FREE_CMA_PAGES)),
			K(zone_page_state(zone, NR_WRITEBACK_TEMP)),
			K(zone_page_state(zone, NR_PAGES_SCANNED)),
			(!zone_reclaimable(zone) ? "yes" : "no")
			);
		printk("lowmem_reserve[]:");
		for (i = 0; i < MAX_NR_ZONES; i++)
			printk(" %ld", zone->lowmem_reserve[i]);
		printk("\n");
	}

	for_each_populated_zone(zone) {
		unsigned int order;
		unsigned long nr[MAX_ORDER], flags, total = 0;
		unsigned char types[MAX_ORDER];

		if (skip_free_areas_node(filter, zone_to_nid(zone)))
			continue;
		show_node(zone);
		printk("%s: ", zone->name);

		spin_lock_irqsave(&zone->lock, flags);
		for (order = 0; order < MAX_ORDER; order++) {
			struct free_area *area = &zone->free_area[order];
			int type;

			nr[order] = area->nr_free;
			total += nr[order] << order;

			types[order] = 0;
			for (type = 0; type < MIGRATE_TYPES; type++) {
				if (!list_empty(&area->free_list[type]))
					types[order] |= 1 << type;
			}
		}
		spin_unlock_irqrestore(&zone->lock, flags);
		for (order = 0; order < MAX_ORDER; order++) {
			printk("%lu*%lukB ", nr[order], K(1UL) << order);
			if (nr[order])
				show_migration_types(types[order]);
		}
		printk("= %lukB\n", K(total));
	}

	hugetlb_show_meminfo();

	printk("%ld total pagecache pages\n", global_page_state(NR_FILE_PAGES));

	show_swap_cache_info();
}

static void zoneref_set_zone(struct zone *zone, struct zoneref *zoneref)
{
	zoneref->zone = zone;
	zoneref->zone_idx = zone_idx(zone);
}

/*
 * Builds allocation fallback zone lists.
 *
 * Add all populated zones of a node to the zonelist.
 */
static int build_zonelists_node(pg_data_t *pgdat, struct zonelist *zonelist,
				int nr_zones)
{
	struct zone *zone;
	enum zone_type zone_type = MAX_NR_ZONES;

	do {
		zone_type--;
		zone = pgdat->node_zones + zone_type;
		if (populated_zone(zone)) {
			zoneref_set_zone(zone,
				&zonelist->_zonerefs[nr_zones++]);
			check_highest_zone(zone_type);
		}
	} while (zone_type);

	return nr_zones;
}


/*
 *  zonelist_order:
 *  0 = automatic detection of better ordering.
 *  1 = order by ([node] distance, -zonetype)
 *  2 = order by (-zonetype, [node] distance)
 *
 *  If not NUMA, ZONELIST_ORDER_ZONE and ZONELIST_ORDER_NODE will create
 *  the same zonelist. So only NUMA can configure this param.
 */
#define ZONELIST_ORDER_DEFAULT  0
#define ZONELIST_ORDER_NODE     1
#define ZONELIST_ORDER_ZONE     2

/* zonelist order in the kernel.
 * set_zonelist_order() will set this to NODE or ZONE.
 */
static int current_zonelist_order = ZONELIST_ORDER_DEFAULT;
static char zonelist_order_name[3][8] = {"Default", "Node", "Zone"};


#ifdef CONFIG_NUMA
/* The value user specified ....changed by config */
static int user_zonelist_order = ZONELIST_ORDER_DEFAULT;
/* string for sysctl */
#define NUMA_ZONELIST_ORDER_LEN	16
char numa_zonelist_order[16] = "default";

/*
 * interface for configure zonelist ordering.
 * command line option "numa_zonelist_order"
 *	= "[dD]efault	- default, automatic configuration.
 *	= "[nN]ode 	- order by node locality, then by zone within node
 *	= "[zZ]one      - order by zone, then by locality within zone
 */

static int __parse_numa_zonelist_order(char *s)
{
	if (*s == 'd' || *s == 'D') {
		user_zonelist_order = ZONELIST_ORDER_DEFAULT;
	} else if (*s == 'n' || *s == 'N') {
		user_zonelist_order = ZONELIST_ORDER_NODE;
	} else if (*s == 'z' || *s == 'Z') {
		user_zonelist_order = ZONELIST_ORDER_ZONE;
	} else {
		printk(KERN_WARNING
		       "Ignoring invalid numa_zonelist_order value:  %s\n", s);
		return -EINVAL;
	}
	return 0;
}

static __init int setup_numa_zonelist_order(char *s)
{
	int ret;

	if (!s)
		return 0;

	ret = __parse_numa_zonelist_order(s);
	if (ret == 0)
		strlcpy(numa_zonelist_order, s, NUMA_ZONELIST_ORDER_LEN);

	return ret;
}
early_param("numa_zonelist_order", setup_numa_zonelist_order);

/*
 * sysctl handler for numa_zonelist_order
 */
int numa_zonelist_order_handler(struct ctl_table *table, int write,
		void __user *buffer, size_t *length,
		loff_t *ppos)
{
	char saved_string[NUMA_ZONELIST_ORDER_LEN];
	int ret;
	static DEFINE_MUTEX(zl_order_mutex);

	mutex_lock(&zl_order_mutex);
	if (write) {
		if (strlen((char *)table->data) >= NUMA_ZONELIST_ORDER_LEN) {
			ret = -EINVAL;
			goto out;
		}
		strcpy(saved_string, (char *)table->data);
	}
	ret = proc_dostring(table, write, buffer, length, ppos);
	if (ret)
		goto out;
	if (write) {
		int oldval = user_zonelist_order;

		ret = __parse_numa_zonelist_order((char *)table->data);
		if (ret) {
			/*
			 * bogus value.  restore saved string
			 */
			strncpy((char *)table->data, saved_string,
				NUMA_ZONELIST_ORDER_LEN);
			user_zonelist_order = oldval;
		} else if (oldval != user_zonelist_order) {
			mutex_lock(&zonelists_mutex);
			build_all_zonelists(NULL, NULL);
			mutex_unlock(&zonelists_mutex);
		}
	}
out:
	mutex_unlock(&zl_order_mutex);
	return ret;
}


#define MAX_NODE_LOAD (nr_online_nodes)
static int node_load[MAX_NUMNODES];

/**
 * find_next_best_node - find the next node that should appear in a given node's fallback list
 * @node: node whose fallback list we're appending
 * @used_node_mask: nodemask_t of already used nodes
 *
 * We use a number of factors to determine which is the next node that should
 * appear on a given node's fallback list.  The node should not have appeared
 * already in @node's fallback list, and it should be the next closest node
 * according to the distance array (which contains arbitrary distance values
 * from each node to each node in the system), and should also prefer nodes
 * with no CPUs, since presumably they'll have very little allocation pressure
 * on them otherwise.
 * It returns -1 if no node is found.
 */
static int find_next_best_node(int node, nodemask_t *used_node_mask)
{
	int n, val;
	int min_val = INT_MAX;
	int best_node = NUMA_NO_NODE;
	const struct cpumask *tmp = cpumask_of_node(0);

	/* Use the local node if we haven't already */
	if (!node_isset(node, *used_node_mask)) {
		node_set(node, *used_node_mask);
		return node;
	}

	for_each_node_state(n, N_MEMORY) {

		/* Don't want a node to appear more than once */
		if (node_isset(n, *used_node_mask))
			continue;

		/* Use the distance array to find the distance */
		val = node_distance(node, n);

		/* Penalize nodes under us ("prefer the next node") */
		val += (n < node);

		/* Give preference to headless and unused nodes */
		tmp = cpumask_of_node(n);
		if (!cpumask_empty(tmp))
			val += PENALTY_FOR_NODE_WITH_CPUS;

		/* Slight preference for less loaded node */
		val *= (MAX_NODE_LOAD*MAX_NUMNODES);
		val += node_load[n];

		if (val < min_val) {
			min_val = val;
			best_node = n;
		}
	}

	if (best_node >= 0)
		node_set(best_node, *used_node_mask);

	return best_node;
}


/*
 * Build zonelists ordered by node and zones within node.
 * This results in maximum locality--normal zone overflows into local
 * DMA zone, if any--but risks exhausting DMA zone.
 */
static void build_zonelists_in_node_order(pg_data_t *pgdat, int node)
{
	int j;
	struct zonelist *zonelist;

	zonelist = &pgdat->node_zonelists[0];
	for (j = 0; zonelist->_zonerefs[j].zone != NULL; j++)
		;
	j = build_zonelists_node(NODE_DATA(node), zonelist, j);
	zonelist->_zonerefs[j].zone = NULL;
	zonelist->_zonerefs[j].zone_idx = 0;
}

/*
 * Build gfp_thisnode zonelists
 */
static void build_thisnode_zonelists(pg_data_t *pgdat)
{
	int j;
	struct zonelist *zonelist;

	zonelist = &pgdat->node_zonelists[1];
	j = build_zonelists_node(pgdat, zonelist, 0);
	zonelist->_zonerefs[j].zone = NULL;
	zonelist->_zonerefs[j].zone_idx = 0;
}

/*
 * Build zonelists ordered by zone and nodes within zones.
 * This results in conserving DMA zone[s] until all Normal memory is
 * exhausted, but results in overflowing to remote node while memory
 * may still exist in local DMA zone.
 */
static int node_order[MAX_NUMNODES];

static void build_zonelists_in_zone_order(pg_data_t *pgdat, int nr_nodes)
{
	int pos, j, node;
	int zone_type;		/* needs to be signed */
	struct zone *z;
	struct zonelist *zonelist;

	zonelist = &pgdat->node_zonelists[0];
	pos = 0;
	for (zone_type = MAX_NR_ZONES - 1; zone_type >= 0; zone_type--) {
		for (j = 0; j < nr_nodes; j++) {
			node = node_order[j];
			z = &NODE_DATA(node)->node_zones[zone_type];
			if (populated_zone(z)) {
				zoneref_set_zone(z,
					&zonelist->_zonerefs[pos++]);
				check_highest_zone(zone_type);
			}
		}
	}
	zonelist->_zonerefs[pos].zone = NULL;
	zonelist->_zonerefs[pos].zone_idx = 0;
}

#if defined(CONFIG_64BIT)
/*
 * Devices that require DMA32/DMA are relatively rare and do not justify a
 * penalty to every machine in case the specialised case applies. Default
 * to Node-ordering on 64-bit NUMA machines
 */
static int default_zonelist_order(void)
{
	return ZONELIST_ORDER_NODE;
}
#else
/*
 * On 32-bit, the Normal zone needs to be preserved for allocations accessible
 * by the kernel. If processes running on node 0 deplete the low memory zone
 * then reclaim will occur more frequency increasing stalls and potentially
 * be easier to OOM if a large percentage of the zone is under writeback or
 * dirty. The problem is significantly worse if CONFIG_HIGHPTE is not set.
 * Hence, default to zone ordering on 32-bit.
 */
static int default_zonelist_order(void)
{
	return ZONELIST_ORDER_ZONE;
}
#endif /* CONFIG_64BIT */

static void set_zonelist_order(void)
{
	if (user_zonelist_order == ZONELIST_ORDER_DEFAULT)
		current_zonelist_order = default_zonelist_order();
	else
		current_zonelist_order = user_zonelist_order;
}

static void build_zonelists(pg_data_t *pgdat)
{
	int j, node, load;
	enum zone_type i;
	nodemask_t used_mask;
	int local_node, prev_node;
	struct zonelist *zonelist;
	unsigned int order = current_zonelist_order;

	/* initialize zonelists */
	for (i = 0; i < MAX_ZONELISTS; i++) {
		zonelist = pgdat->node_zonelists + i;
		zonelist->_zonerefs[0].zone = NULL;
		zonelist->_zonerefs[0].zone_idx = 0;
	}

	/* NUMA-aware ordering of nodes */
	local_node = pgdat->node_id;
	load = nr_online_nodes;
	prev_node = local_node;
	nodes_clear(used_mask);

	memset(node_order, 0, sizeof(node_order));
	j = 0;

	while ((node = find_next_best_node(local_node, &used_mask)) >= 0) {
		/*
		 * We don't want to pressure a particular node.
		 * So adding penalty to the first node in same
		 * distance group to make it round-robin.
		 */
		if (node_distance(local_node, node) !=
		    node_distance(local_node, prev_node))
			node_load[node] = load;

		prev_node = node;
		load--;
		if (order == ZONELIST_ORDER_NODE)
			build_zonelists_in_node_order(pgdat, node);
		else
			node_order[j++] = node;	/* remember order */
	}

	if (order == ZONELIST_ORDER_ZONE) {
		/* calculate node order -- i.e., DMA last! */
		build_zonelists_in_zone_order(pgdat, j);
	}

	build_thisnode_zonelists(pgdat);
}

#ifdef CONFIG_HAVE_MEMORYLESS_NODES
/*
 * Return node id of node used for "local" allocations.
 * I.e., first node id of first zone in arg node's generic zonelist.
 * Used for initializing percpu 'numa_mem', which is used primarily
 * for kernel allocations, so use GFP_KERNEL flags to locate zonelist.
 */
int local_memory_node(int node)
{
	struct zone *zone;

	(void)first_zones_zonelist(node_zonelist(node, GFP_KERNEL),
				   gfp_zone(GFP_KERNEL),
				   NULL,
				   &zone);
	return zone->node;
}
#endif

#else	/* CONFIG_NUMA */

static void set_zonelist_order(void)
{
	current_zonelist_order = ZONELIST_ORDER_ZONE;
}

static void build_zonelists(pg_data_t *pgdat)
{
	int node, local_node;
	enum zone_type j;
	struct zonelist *zonelist;

	local_node = pgdat->node_id;

	zonelist = &pgdat->node_zonelists[0];
	j = build_zonelists_node(pgdat, zonelist, 0);

	/*
	 * Now we build the zonelist so that it contains the zones
	 * of all the other nodes.
	 * We don't want to pressure a particular node, so when
	 * building the zones for node N, we make sure that the
	 * zones coming right after the local ones are those from
	 * node N+1 (modulo N)
	 */
	for (node = local_node + 1; node < MAX_NUMNODES; node++) {
		if (!node_online(node))
			continue;
		j = build_zonelists_node(NODE_DATA(node), zonelist, j);
	}
	for (node = 0; node < local_node; node++) {
		if (!node_online(node))
			continue;
		j = build_zonelists_node(NODE_DATA(node), zonelist, j);
	}

	zonelist->_zonerefs[j].zone = NULL;
	zonelist->_zonerefs[j].zone_idx = 0;
}

#endif	/* CONFIG_NUMA */

/*
 * Boot pageset table. One per cpu which is going to be used for all
 * zones and all nodes. The parameters will be set in such a way
 * that an item put on a list will immediately be handed over to
 * the buddy list. This is safe since pageset manipulation is done
 * with interrupts disabled.
 *
 * The boot_pagesets must be kept even after bootup is complete for
 * unused processors and/or zones. They do play a role for bootstrapping
 * hotplugged processors.
 *
 * zoneinfo_show() and maybe other functions do
 * not check if the processor is online before following the pageset pointer.
 * Other parts of the kernel may not check if the zone is available.
 */
static void setup_pageset(struct per_cpu_pageset *p, unsigned long batch);
static DEFINE_PER_CPU(struct per_cpu_pageset, boot_pageset);
static void setup_zone_pageset(struct zone *zone);

/*
 * Global mutex to protect against size modification of zonelists
 * as well as to serialize pageset setup for the new populated zone.
 */
DEFINE_MUTEX(zonelists_mutex);

/* return values int ....just for stop_machine() */
static int __build_all_zonelists(void *data)
{
	int nid;
	int cpu;
	pg_data_t *self = data;

#ifdef CONFIG_NUMA
	memset(node_load, 0, sizeof(node_load));
#endif

	if (self && !node_online(self->node_id)) {
		build_zonelists(self);
	}

	for_each_online_node(nid) {
		pg_data_t *pgdat = NODE_DATA(nid);

		build_zonelists(pgdat);
	}

	/*
	 * Initialize the boot_pagesets that are going to be used
	 * for bootstrapping processors. The real pagesets for
	 * each zone will be allocated later when the per cpu
	 * allocator is available.
	 *
	 * boot_pagesets are used also for bootstrapping offline
	 * cpus if the system is already booted because the pagesets
	 * are needed to initialize allocators on a specific cpu too.
	 * F.e. the percpu allocator needs the page allocator which
	 * needs the percpu allocator in order to allocate its pagesets
	 * (a chicken-egg dilemma).
	 */
	for_each_possible_cpu(cpu) {
		setup_pageset(&per_cpu(boot_pageset, cpu), 0);

#ifdef CONFIG_HAVE_MEMORYLESS_NODES
		/*
		 * We now know the "local memory node" for each node--
		 * i.e., the node of the first zone in the generic zonelist.
		 * Set up numa_mem percpu variable for on-line cpus.  During
		 * boot, only the boot cpu should be on-line;  we'll init the
		 * secondary cpus' numa_mem as they come on-line.  During
		 * node/memory hotplug, we'll fixup all on-line cpus.
		 */
		if (cpu_online(cpu))
			set_cpu_numa_mem(cpu, local_memory_node(cpu_to_node(cpu)));
#endif
	}

	return 0;
}

static noinline void __init
build_all_zonelists_init(void)
{
	__build_all_zonelists(NULL);
	mminit_verify_zonelist();
	cpuset_init_current_mems_allowed();
}

/*
 * Called with zonelists_mutex held always
 * unless system_state == SYSTEM_BOOTING.
 *
 * __ref due to (1) call of __meminit annotated setup_zone_pageset
 * [we're only called with non-NULL zone through __meminit paths] and
 * (2) call of __init annotated helper build_all_zonelists_init
 * [protected by SYSTEM_BOOTING].
 */
void __ref build_all_zonelists(pg_data_t *pgdat, struct zone *zone)
{
	set_zonelist_order();

	if (system_state == SYSTEM_BOOTING) {
		build_all_zonelists_init();
	} else {
#ifdef CONFIG_MEMORY_HOTPLUG
		if (zone)
			setup_zone_pageset(zone);
#endif
		/* we have to stop all cpus to guarantee there is no user
		   of zonelist */
		stop_machine(__build_all_zonelists, pgdat, NULL);
		/* cpuset refresh routine should be here */
	}
	vm_total_pages = nr_free_pagecache_pages();
	/*
	 * Disable grouping by mobility if the number of pages in the
	 * system is too low to allow the mechanism to work. It would be
	 * more accurate, but expensive to check per-zone. This check is
	 * made on memory-hotadd so a system can start with mobility
	 * disabled and enable it later
	 */
	if (vm_total_pages < (pageblock_nr_pages * MIGRATE_TYPES))
		page_group_by_mobility_disabled = 1;
	else
		page_group_by_mobility_disabled = 0;

	pr_info("Built %i zonelists in %s order, mobility grouping %s.  Total pages: %ld\n",
		nr_online_nodes,
		zonelist_order_name[current_zonelist_order],
		page_group_by_mobility_disabled ? "off" : "on",
		vm_total_pages);
#ifdef CONFIG_NUMA
	pr_info("Policy zone: %s\n", zone_names[policy_zone]);
#endif
}

/*
 * Helper functions to size the waitqueue hash table.
 * Essentially these want to choose hash table sizes sufficiently
 * large so that collisions trying to wait on pages are rare.
 * But in fact, the number of active page waitqueues on typical
 * systems is ridiculously low, less than 200. So this is even
 * conservative, even though it seems large.
 *
 * The constant PAGES_PER_WAITQUEUE specifies the ratio of pages to
 * waitqueues, i.e. the size of the waitq table given the number of pages.
 */
#define PAGES_PER_WAITQUEUE	256

#ifndef CONFIG_MEMORY_HOTPLUG
static inline unsigned long wait_table_hash_nr_entries(unsigned long pages)
{
	unsigned long size = 1;

	pages /= PAGES_PER_WAITQUEUE;

	while (size < pages)
		size <<= 1;

	/*
	 * Once we have dozens or even hundreds of threads sleeping
	 * on IO we've got bigger problems than wait queue collision.
	 * Limit the size of the wait table to a reasonable size.
	 */
	size = min(size, 4096UL);

	return max(size, 4UL);
}
#else
/*
 * A zone's size might be changed by hot-add, so it is not possible to determine
 * a suitable size for its wait_table.  So we use the maximum size now.
 *
 * The max wait table size = 4096 x sizeof(wait_queue_head_t).   ie:
 *
 *    i386 (preemption config)    : 4096 x 16 = 64Kbyte.
 *    ia64, x86-64 (no preemption): 4096 x 20 = 80Kbyte.
 *    ia64, x86-64 (preemption)   : 4096 x 24 = 96Kbyte.
 *
 * The maximum entries are prepared when a zone's memory is (512K + 256) pages
 * or more by the traditional way. (See above).  It equals:
 *
 *    i386, x86-64, powerpc(4K page size) : =  ( 2G + 1M)byte.
 *    ia64(16K page size)                 : =  ( 8G + 4M)byte.
 *    powerpc (64K page size)             : =  (32G +16M)byte.
 */
static inline unsigned long wait_table_hash_nr_entries(unsigned long pages)
{
	return 4096UL;
}
#endif

/*
 * This is an integer logarithm so that shifts can be used later
 * to extract the more random high bits from the multiplicative
 * hash function before the remainder is taken.
 */
static inline unsigned long wait_table_bits(unsigned long size)
{
	return ffz(~size);
}

/*
 * Initially all pages are reserved - free ones are freed
 * up by free_all_bootmem() once the early boot process is
 * done. Non-atomic initialization, single-pass.
 */
void __meminit memmap_init_zone(unsigned long size, int nid, unsigned long zone,
		unsigned long start_pfn, enum memmap_context context)
{
	pg_data_t *pgdat = NODE_DATA(nid);
	unsigned long end_pfn = start_pfn + size;
	unsigned long pfn;
	struct zone *z;
	unsigned long nr_initialised = 0;

	if (highest_memmap_pfn < end_pfn - 1)
		highest_memmap_pfn = end_pfn - 1;

	z = &pgdat->node_zones[zone];
	for (pfn = start_pfn; pfn < end_pfn; pfn++) {
		/*
		 * There can be holes in boot-time mem_map[]s
		 * handed to this function.  They do not
		 * exist on hotplugged memory.
		 */
		if (context == MEMMAP_EARLY) {
			if (!early_pfn_valid(pfn))
				continue;
			if (!early_pfn_in_nid(pfn, nid))
				continue;
			if (!update_defer_init(pgdat, pfn, end_pfn,
						&nr_initialised))
				break;
		}

		/*
		 * Mark the block movable so that blocks are reserved for
		 * movable at startup. This will force kernel allocations
		 * to reserve their blocks rather than leaking throughout
		 * the address space during boot when many long-lived
		 * kernel allocations are made.
		 *
		 * bitmap is created for zone's valid pfn range. but memmap
		 * can be created for invalid pages (for alignment)
		 * check here not to call set_pageblock_migratetype() against
		 * pfn out of zone.
		 */
		if (!(pfn & (pageblock_nr_pages - 1))) {
			struct page *page = pfn_to_page(pfn);

			__init_single_page(page, pfn, zone, nid);
			set_pageblock_migratetype(page, MIGRATE_MOVABLE);
		} else {
			__init_single_pfn(pfn, zone, nid);
		}
	}
}

static void __meminit zone_init_free_lists(struct zone *zone)
{
	unsigned int order, t;
	for_each_migratetype_order(order, t) {
		INIT_LIST_HEAD(&zone->free_area[order].free_list[t]);
		zone->free_area[order].nr_free = 0;
	}
}

#ifndef __HAVE_ARCH_MEMMAP_INIT
#define memmap_init(size, nid, zone, start_pfn) \
	memmap_init_zone((size), (nid), (zone), (start_pfn), MEMMAP_EARLY)
#endif

static int zone_batchsize(struct zone *zone)
{
#ifdef CONFIG_MMU
	int batch;

	/*
	 * The per-cpu-pages pools are set to around 1000th of the
	 * size of the zone.  But no more than 1/2 of a meg.
	 *
	 * OK, so we don't know how big the cache is.  So guess.
	 */
	batch = zone->managed_pages / 1024;
	if (batch * PAGE_SIZE > 512 * 1024)
		batch = (512 * 1024) / PAGE_SIZE;
	batch /= 4;		/* We effectively *= 4 below */
	if (batch < 1)
		batch = 1;

	/*
	 * Clamp the batch to a 2^n - 1 value. Having a power
	 * of 2 value was found to be more likely to have
	 * suboptimal cache aliasing properties in some cases.
	 *
	 * For example if 2 tasks are alternately allocating
	 * batches of pages, one task can end up with a lot
	 * of pages of one half of the possible page colors
	 * and the other with pages of the other colors.
	 */
	batch = rounddown_pow_of_two(batch + batch/2) - 1;

	return batch;

#else
	/* The deferral and batching of frees should be suppressed under NOMMU
	 * conditions.
	 *
	 * The problem is that NOMMU needs to be able to allocate large chunks
	 * of contiguous memory as there's no hardware page translation to
	 * assemble apparent contiguous memory from discontiguous pages.
	 *
	 * Queueing large contiguous runs of pages for batching, however,
	 * causes the pages to actually be freed in smaller chunks.  As there
	 * can be a significant delay between the individual batches being
	 * recycled, this leads to the once large chunks of space being
	 * fragmented and becoming unavailable for high-order allocations.
	 */
	return 0;
#endif
}

/*
 * pcp->high and pcp->batch values are related and dependent on one another:
 * ->batch must never be higher then ->high.
 * The following function updates them in a safe manner without read side
 * locking.
 *
 * Any new users of pcp->batch and pcp->high should ensure they can cope with
 * those fields changing asynchronously (acording the the above rule).
 *
 * mutex_is_locked(&pcp_batch_high_lock) required when calling this function
 * outside of boot time (or some other assurance that no concurrent updaters
 * exist).
 */
static void pageset_update(struct per_cpu_pages *pcp, unsigned long high,
		unsigned long batch)
{
       /* start with a fail safe value for batch */
	pcp->batch = 1;
	smp_wmb();

       /* Update high, then batch, in order */
	pcp->high = high;
	smp_wmb();

	pcp->batch = batch;
}

/* a companion to pageset_set_high() */
static void pageset_set_batch(struct per_cpu_pageset *p, unsigned long batch)
{
	pageset_update(&p->pcp, 6 * batch, max(1UL, 1 * batch));
}

static void pageset_init(struct per_cpu_pageset *p)
{
	struct per_cpu_pages *pcp;
	int migratetype;

	memset(p, 0, sizeof(*p));

	pcp = &p->pcp;
	pcp->count = 0;
	for (migratetype = 0; migratetype < MIGRATE_PCPTYPES; migratetype++)
		INIT_LIST_HEAD(&pcp->lists[migratetype]);
}

static void setup_pageset(struct per_cpu_pageset *p, unsigned long batch)
{
	pageset_init(p);
	pageset_set_batch(p, batch);
}

/*
 * pageset_set_high() sets the high water mark for hot per_cpu_pagelist
 * to the value high for the pageset p.
 */
static void pageset_set_high(struct per_cpu_pageset *p,
				unsigned long high)
{
	unsigned long batch = max(1UL, high / 4);
	if ((high / 4) > (PAGE_SHIFT * 8))
		batch = PAGE_SHIFT * 8;

	pageset_update(&p->pcp, high, batch);
}

static void pageset_set_high_and_batch(struct zone *zone,
				       struct per_cpu_pageset *pcp)
{
	if (percpu_pagelist_fraction)
		pageset_set_high(pcp,
			(zone->managed_pages /
				percpu_pagelist_fraction));
	else
		pageset_set_batch(pcp, zone_batchsize(zone));
}

static void __meminit zone_pageset_init(struct zone *zone, int cpu)
{
	struct per_cpu_pageset *pcp = per_cpu_ptr(zone->pageset, cpu);

	pageset_init(pcp);
	pageset_set_high_and_batch(zone, pcp);
}

static void __meminit setup_zone_pageset(struct zone *zone)
{
	int cpu;
	zone->pageset = alloc_percpu(struct per_cpu_pageset);
	for_each_possible_cpu(cpu)
		zone_pageset_init(zone, cpu);
}

/*
 * Allocate per cpu pagesets and initialize them.
 * Before this call only boot pagesets were available.
 */
void __init setup_per_cpu_pageset(void)
{
	struct zone *zone;

	for_each_populated_zone(zone)
		setup_zone_pageset(zone);
}

static noinline __init_refok
int zone_wait_table_init(struct zone *zone, unsigned long zone_size_pages)
{
	int i;
	size_t alloc_size;

	/*
	 * The per-page waitqueue mechanism uses hashed waitqueues
	 * per zone.
	 */
	zone->wait_table_hash_nr_entries =
		 wait_table_hash_nr_entries(zone_size_pages);
	zone->wait_table_bits =
		wait_table_bits(zone->wait_table_hash_nr_entries);
	alloc_size = zone->wait_table_hash_nr_entries
					* sizeof(wait_queue_head_t);

	if (!slab_is_available()) {
		zone->wait_table = (wait_queue_head_t *)
			memblock_virt_alloc_node_nopanic(
				alloc_size, zone->zone_pgdat->node_id);
	} else {
		/*
		 * This case means that a zone whose size was 0 gets new memory
		 * via memory hot-add.
		 * But it may be the case that a new node was hot-added.  In
		 * this case vmalloc() will not be able to use this new node's
		 * memory - this wait_table must be initialized to use this new
		 * node itself as well.
		 * To use this new node's memory, further consideration will be
		 * necessary.
		 */
		zone->wait_table = vmalloc(alloc_size);
	}
	if (!zone->wait_table)
		return -ENOMEM;

	for (i = 0; i < zone->wait_table_hash_nr_entries; ++i)
		init_waitqueue_head(zone->wait_table + i);

	return 0;
}

static __meminit void zone_pcp_init(struct zone *zone)
{
	/*
	 * per cpu subsystem is not up at this point. The following code
	 * relies on the ability of the linker to provide the
	 * offset of a (static) per cpu variable into the per cpu area.
	 */
	zone->pageset = &boot_pageset;

	if (populated_zone(zone))
		printk(KERN_DEBUG "  %s zone: %lu pages, LIFO batch:%u\n",
			zone->name, zone->present_pages,
					 zone_batchsize(zone));
}

int __meminit init_currently_empty_zone(struct zone *zone,
					unsigned long zone_start_pfn,
					unsigned long size)
{
	struct pglist_data *pgdat = zone->zone_pgdat;
	int ret;
	ret = zone_wait_table_init(zone, size);
	if (ret)
		return ret;
	pgdat->nr_zones = zone_idx(zone) + 1;

	zone->zone_start_pfn = zone_start_pfn;

	mminit_dprintk(MMINIT_TRACE, "memmap_init",
			"Initialising map node %d zone %lu pfns %lu -> %lu\n",
			pgdat->node_id,
			(unsigned long)zone_idx(zone),
			zone_start_pfn, (zone_start_pfn + size));

	zone_init_free_lists(zone);

	return 0;
}

#ifdef CONFIG_HAVE_MEMBLOCK_NODE_MAP
#ifndef CONFIG_HAVE_ARCH_EARLY_PFN_TO_NID

/*
 * Required by SPARSEMEM. Given a PFN, return what node the PFN is on.
 */
int __meminit __early_pfn_to_nid(unsigned long pfn,
					struct mminit_pfnnid_cache *state)
{
	unsigned long start_pfn, end_pfn;
	int nid;

	if (state->last_start <= pfn && pfn < state->last_end)
		return state->last_nid;

	nid = memblock_search_pfn_nid(pfn, &start_pfn, &end_pfn);
	if (nid != -1) {
		state->last_start = start_pfn;
		state->last_end = end_pfn;
		state->last_nid = nid;
	}

	return nid;
}
#endif /* CONFIG_HAVE_ARCH_EARLY_PFN_TO_NID */

/**
 * free_bootmem_with_active_regions - Call memblock_free_early_nid for each active range
 * @nid: The node to free memory on. If MAX_NUMNODES, all nodes are freed.
 * @max_low_pfn: The highest PFN that will be passed to memblock_free_early_nid
 *
 * If an architecture guarantees that all ranges registered contain no holes
 * and may be freed, this this function may be used instead of calling
 * memblock_free_early_nid() manually.
 */
void __init free_bootmem_with_active_regions(int nid, unsigned long max_low_pfn)
{
	unsigned long start_pfn, end_pfn;
	int i, this_nid;

	for_each_mem_pfn_range(i, nid, &start_pfn, &end_pfn, &this_nid) {
		start_pfn = min(start_pfn, max_low_pfn);
		end_pfn = min(end_pfn, max_low_pfn);

		if (start_pfn < end_pfn)
			memblock_free_early_nid(PFN_PHYS(start_pfn),
					(end_pfn - start_pfn) << PAGE_SHIFT,
					this_nid);
	}
}

/**
 * sparse_memory_present_with_active_regions - Call memory_present for each active range
 * @nid: The node to call memory_present for. If MAX_NUMNODES, all nodes will be used.
 *
 * If an architecture guarantees that all ranges registered contain no holes and may
 * be freed, this function may be used instead of calling memory_present() manually.
 */
void __init sparse_memory_present_with_active_regions(int nid)
{
	unsigned long start_pfn, end_pfn;
	int i, this_nid;

	for_each_mem_pfn_range(i, nid, &start_pfn, &end_pfn, &this_nid)
		memory_present(this_nid, start_pfn, end_pfn);
}

/**
 * get_pfn_range_for_nid - Return the start and end page frames for a node
 * @nid: The nid to return the range for. If MAX_NUMNODES, the min and max PFN are returned.
 * @start_pfn: Passed by reference. On return, it will have the node start_pfn.
 * @end_pfn: Passed by reference. On return, it will have the node end_pfn.
 *
 * It returns the start and end page frame of a node based on information
 * provided by memblock_set_node(). If called for a node
 * with no available memory, a warning is printed and the start and end
 * PFNs will be 0.
 */
void __meminit get_pfn_range_for_nid(unsigned int nid,
			unsigned long *start_pfn, unsigned long *end_pfn)
{
	unsigned long this_start_pfn, this_end_pfn;
	int i;

	*start_pfn = -1UL;
	*end_pfn = 0;

	for_each_mem_pfn_range(i, nid, &this_start_pfn, &this_end_pfn, NULL) {
		*start_pfn = min(*start_pfn, this_start_pfn);
		*end_pfn = max(*end_pfn, this_end_pfn);
	}

	if (*start_pfn == -1UL)
		*start_pfn = 0;
}

/*
 * This finds a zone that can be used for ZONE_MOVABLE pages. The
 * assumption is made that zones within a node are ordered in monotonic
 * increasing memory addresses so that the "highest" populated zone is used
 */
static void __init find_usable_zone_for_movable(void)
{
	int zone_index;
	for (zone_index = MAX_NR_ZONES - 1; zone_index >= 0; zone_index--) {
		if (zone_index == ZONE_MOVABLE)
			continue;

		if (arch_zone_highest_possible_pfn[zone_index] >
				arch_zone_lowest_possible_pfn[zone_index])
			break;
	}

	VM_BUG_ON(zone_index == -1);
	movable_zone = zone_index;
}

/*
 * The zone ranges provided by the architecture do not include ZONE_MOVABLE
 * because it is sized independent of architecture. Unlike the other zones,
 * the starting point for ZONE_MOVABLE is not fixed. It may be different
 * in each node depending on the size of each node and how evenly kernelcore
 * is distributed. This helper function adjusts the zone ranges
 * provided by the architecture for a given node by using the end of the
 * highest usable zone for ZONE_MOVABLE. This preserves the assumption that
 * zones within a node are in order of monotonic increases memory addresses
 */
static void __meminit adjust_zone_range_for_zone_movable(int nid,
					unsigned long zone_type,
					unsigned long node_start_pfn,
					unsigned long node_end_pfn,
					unsigned long *zone_start_pfn,
					unsigned long *zone_end_pfn)
{
	/* Only adjust if ZONE_MOVABLE is on this node */
	if (zone_movable_pfn[nid]) {
		/* Size ZONE_MOVABLE */
		if (zone_type == ZONE_MOVABLE) {
			*zone_start_pfn = zone_movable_pfn[nid];
			*zone_end_pfn = min(node_end_pfn,
				arch_zone_highest_possible_pfn[movable_zone]);

		/* Adjust for ZONE_MOVABLE starting within this range */
		} else if (*zone_start_pfn < zone_movable_pfn[nid] &&
				*zone_end_pfn > zone_movable_pfn[nid]) {
			*zone_end_pfn = zone_movable_pfn[nid];

		/* Check if this whole range is within ZONE_MOVABLE */
		} else if (*zone_start_pfn >= zone_movable_pfn[nid])
			*zone_start_pfn = *zone_end_pfn;
	}
}

/*
 * Return the number of pages a zone spans in a node, including holes
 * present_pages = zone_spanned_pages_in_node() - zone_absent_pages_in_node()
 */
static unsigned long __meminit zone_spanned_pages_in_node(int nid,
					unsigned long zone_type,
					unsigned long node_start_pfn,
					unsigned long node_end_pfn,
					unsigned long *ignored)
{
	unsigned long zone_start_pfn, zone_end_pfn;

	/* When hotadd a new node from cpu_up(), the node should be empty */
	if (!node_start_pfn && !node_end_pfn)
		return 0;

	/* Get the start and end of the zone */
	zone_start_pfn = arch_zone_lowest_possible_pfn[zone_type];
	zone_end_pfn = arch_zone_highest_possible_pfn[zone_type];
	adjust_zone_range_for_zone_movable(nid, zone_type,
				node_start_pfn, node_end_pfn,
				&zone_start_pfn, &zone_end_pfn);

	/* Check that this node has pages within the zone's required range */
	if (zone_end_pfn < node_start_pfn || zone_start_pfn > node_end_pfn)
		return 0;

	/* Move the zone boundaries inside the node if necessary */
	zone_end_pfn = min(zone_end_pfn, node_end_pfn);
	zone_start_pfn = max(zone_start_pfn, node_start_pfn);

	/* Return the spanned pages */
	return zone_end_pfn - zone_start_pfn;
}

/*
 * Return the number of holes in a range on a node. If nid is MAX_NUMNODES,
 * then all holes in the requested range will be accounted for.
 */
unsigned long __meminit __absent_pages_in_range(int nid,
				unsigned long range_start_pfn,
				unsigned long range_end_pfn)
{
	unsigned long nr_absent = range_end_pfn - range_start_pfn;
	unsigned long start_pfn, end_pfn;
	int i;

	for_each_mem_pfn_range(i, nid, &start_pfn, &end_pfn, NULL) {
		start_pfn = clamp(start_pfn, range_start_pfn, range_end_pfn);
		end_pfn = clamp(end_pfn, range_start_pfn, range_end_pfn);
		nr_absent -= end_pfn - start_pfn;
	}
	return nr_absent;
}

/**
 * absent_pages_in_range - Return number of page frames in holes within a range
 * @start_pfn: The start PFN to start searching for holes
 * @end_pfn: The end PFN to stop searching for holes
 *
 * It returns the number of pages frames in memory holes within a range.
 */
unsigned long __init absent_pages_in_range(unsigned long start_pfn,
							unsigned long end_pfn)
{
	return __absent_pages_in_range(MAX_NUMNODES, start_pfn, end_pfn);
}

/* Return the number of page frames in holes in a zone on a node */
static unsigned long __meminit zone_absent_pages_in_node(int nid,
					unsigned long zone_type,
					unsigned long node_start_pfn,
					unsigned long node_end_pfn,
					unsigned long *ignored)
{
	unsigned long zone_low = arch_zone_lowest_possible_pfn[zone_type];
	unsigned long zone_high = arch_zone_highest_possible_pfn[zone_type];
	unsigned long zone_start_pfn, zone_end_pfn;

	/* When hotadd a new node from cpu_up(), the node should be empty */
	if (!node_start_pfn && !node_end_pfn)
		return 0;

	zone_start_pfn = clamp(node_start_pfn, zone_low, zone_high);
	zone_end_pfn = clamp(node_end_pfn, zone_low, zone_high);

	adjust_zone_range_for_zone_movable(nid, zone_type,
			node_start_pfn, node_end_pfn,
			&zone_start_pfn, &zone_end_pfn);
	return __absent_pages_in_range(nid, zone_start_pfn, zone_end_pfn);
}

#else /* CONFIG_HAVE_MEMBLOCK_NODE_MAP */
static inline unsigned long __meminit zone_spanned_pages_in_node(int nid,
					unsigned long zone_type,
					unsigned long node_start_pfn,
					unsigned long node_end_pfn,
					unsigned long *zones_size)
{
	return zones_size[zone_type];
}

static inline unsigned long __meminit zone_absent_pages_in_node(int nid,
						unsigned long zone_type,
						unsigned long node_start_pfn,
						unsigned long node_end_pfn,
						unsigned long *zholes_size)
{
	if (!zholes_size)
		return 0;

	return zholes_size[zone_type];
}

#endif /* CONFIG_HAVE_MEMBLOCK_NODE_MAP */

static void __meminit calculate_node_totalpages(struct pglist_data *pgdat,
						unsigned long node_start_pfn,
						unsigned long node_end_pfn,
						unsigned long *zones_size,
						unsigned long *zholes_size)
{
	unsigned long realtotalpages = 0, totalpages = 0;
	enum zone_type i;

	for (i = 0; i < MAX_NR_ZONES; i++) {
		struct zone *zone = pgdat->node_zones + i;
		unsigned long size, real_size;

		size = zone_spanned_pages_in_node(pgdat->node_id, i,
						  node_start_pfn,
						  node_end_pfn,
						  zones_size);
		real_size = size - zone_absent_pages_in_node(pgdat->node_id, i,
						  node_start_pfn, node_end_pfn,
						  zholes_size);
		zone->spanned_pages = size;
		zone->present_pages = real_size;

		totalpages += size;
		realtotalpages += real_size;
	}

	pgdat->node_spanned_pages = totalpages;
	pgdat->node_present_pages = realtotalpages;
	printk(KERN_DEBUG "On node %d totalpages: %lu\n", pgdat->node_id,
							realtotalpages);
}

#ifndef CONFIG_SPARSEMEM
/*
 * Calculate the size of the zone->blockflags rounded to an unsigned long
 * Start by making sure zonesize is a multiple of pageblock_order by rounding
 * up. Then use 1 NR_PAGEBLOCK_BITS worth of bits per pageblock, finally
 * round what is now in bits to nearest long in bits, then return it in
 * bytes.
 */
static unsigned long __init usemap_size(unsigned long zone_start_pfn, unsigned long zonesize)
{
	unsigned long usemapsize;

	zonesize += zone_start_pfn & (pageblock_nr_pages-1);
	usemapsize = roundup(zonesize, pageblock_nr_pages);
	usemapsize = usemapsize >> pageblock_order;
	usemapsize *= NR_PAGEBLOCK_BITS;
	usemapsize = roundup(usemapsize, 8 * sizeof(unsigned long));

	return usemapsize / 8;
}

static void __init setup_usemap(struct pglist_data *pgdat,
				struct zone *zone,
				unsigned long zone_start_pfn,
				unsigned long zonesize)
{
	unsigned long usemapsize = usemap_size(zone_start_pfn, zonesize);
	zone->pageblock_flags = NULL;
	if (usemapsize)
		zone->pageblock_flags =
			memblock_virt_alloc_node_nopanic(usemapsize,
							 pgdat->node_id);
}
#else
static inline void setup_usemap(struct pglist_data *pgdat, struct zone *zone,
				unsigned long zone_start_pfn, unsigned long zonesize) {}
#endif /* CONFIG_SPARSEMEM */

#ifdef CONFIG_HUGETLB_PAGE_SIZE_VARIABLE

/* Initialise the number of pages represented by NR_PAGEBLOCK_BITS */
void __paginginit set_pageblock_order(void)
{
	unsigned int order;

	/* Check that pageblock_nr_pages has not already been setup */
	if (pageblock_order)
		return;

	if (HPAGE_SHIFT > PAGE_SHIFT)
		order = HUGETLB_PAGE_ORDER;
	else
		order = MAX_ORDER - 1;

	/*
	 * Assume the largest contiguous order of interest is a huge page.
	 * This value may be variable depending on boot parameters on IA64 and
	 * powerpc.
	 */
	pageblock_order = order;
}
#else /* CONFIG_HUGETLB_PAGE_SIZE_VARIABLE */

/*
 * When CONFIG_HUGETLB_PAGE_SIZE_VARIABLE is not set, set_pageblock_order()
 * is unused as pageblock_order is set at compile-time. See
 * include/linux/pageblock-flags.h for the values of pageblock_order based on
 * the kernel config
 */
void __paginginit set_pageblock_order(void)
{
}

#endif /* CONFIG_HUGETLB_PAGE_SIZE_VARIABLE */

static unsigned long __paginginit calc_memmap_size(unsigned long spanned_pages,
						   unsigned long present_pages)
{
	unsigned long pages = spanned_pages;

	/*
	 * Provide a more accurate estimation if there are holes within
	 * the zone and SPARSEMEM is in use. If there are holes within the
	 * zone, each populated memory region may cost us one or two extra
	 * memmap pages due to alignment because memmap pages for each
	 * populated regions may not naturally algined on page boundary.
	 * So the (present_pages >> 4) heuristic is a tradeoff for that.
	 */
	if (spanned_pages > present_pages + (present_pages >> 4) &&
	    IS_ENABLED(CONFIG_SPARSEMEM))
		pages = present_pages;

	return PAGE_ALIGN(pages * sizeof(struct page)) >> PAGE_SHIFT;
}

/*
 * Set up the zone data structures:
 *   - mark all pages reserved
 *   - mark all memory queues empty
 *   - clear the memory bitmaps
 *
 * NOTE: pgdat should get zeroed by caller.
 */
static void __paginginit free_area_init_core(struct pglist_data *pgdat)
{
	enum zone_type j;
	int nid = pgdat->node_id;
	unsigned long zone_start_pfn = pgdat->node_start_pfn;
	int ret;

	pgdat_resize_init(pgdat);
#ifdef CONFIG_NUMA_BALANCING
	spin_lock_init(&pgdat->numabalancing_migrate_lock);
	pgdat->numabalancing_migrate_nr_pages = 0;
	pgdat->numabalancing_migrate_next_window = jiffies;
#endif
	init_waitqueue_head(&pgdat->kswapd_wait);
	init_waitqueue_head(&pgdat->pfmemalloc_wait);
#ifdef CONFIG_COMPACTION
	init_waitqueue_head(&pgdat->kcompactd_wait);
#endif
	pgdat_page_ext_init(pgdat);

	for (j = 0; j < MAX_NR_ZONES; j++) {
		struct zone *zone = pgdat->node_zones + j;
		unsigned long size, realsize, freesize, memmap_pages;

		size = zone->spanned_pages;
		realsize = freesize = zone->present_pages;

		/*
		 * Adjust freesize so that it accounts for how much memory
		 * is used by this zone for memmap. This affects the watermark
		 * and per-cpu initialisations
		 */
		memmap_pages = calc_memmap_size(size, realsize);
		if (!is_highmem_idx(j)) {
			if (freesize >= memmap_pages) {
				freesize -= memmap_pages;
				if (memmap_pages)
					printk(KERN_DEBUG
					       "  %s zone: %lu pages used for memmap\n",
					       zone_names[j], memmap_pages);
			} else
				printk(KERN_WARNING
					"  %s zone: %lu pages exceeds freesize %lu\n",
					zone_names[j], memmap_pages, freesize);
		}

		/* Account for reserved pages */
		if (j == 0 && freesize > dma_reserve) {
			freesize -= dma_reserve;
			printk(KERN_DEBUG "  %s zone: %lu pages reserved\n",
					zone_names[0], dma_reserve);
		}

		if (!is_highmem_idx(j))
			nr_kernel_pages += freesize;
		/* Charge for highmem memmap if there are enough kernel pages */
		else if (nr_kernel_pages > memmap_pages * 2)
			nr_kernel_pages -= memmap_pages;
		nr_all_pages += freesize;

		/*
		 * Set an approximate value for lowmem here, it will be adjusted
		 * when the bootmem allocator frees pages into the buddy system.
		 * And all highmem pages will be managed by the buddy system.
		 */
		zone->managed_pages = is_highmem_idx(j) ? realsize : freesize;
#ifdef CONFIG_NUMA
		zone->node = nid;
		zone->min_unmapped_pages = (freesize*sysctl_min_unmapped_ratio)
						/ 100;
		zone->min_slab_pages = (freesize * sysctl_min_slab_ratio) / 100;
#endif
		zone->name = zone_names[j];
		spin_lock_init(&zone->lock);
		spin_lock_init(&zone->lru_lock);
		zone_seqlock_init(zone);
		zone->zone_pgdat = pgdat;
		zone_pcp_init(zone);

		/* For bootup, initialized properly in watermark setup */
		mod_zone_page_state(zone, NR_ALLOC_BATCH, zone->managed_pages);

		lruvec_init(&zone->lruvec);
		if (!size)
			continue;

		set_pageblock_order();
		setup_usemap(pgdat, zone, zone_start_pfn, size);
		ret = init_currently_empty_zone(zone, zone_start_pfn, size);
		BUG_ON(ret);
		memmap_init(size, nid, j, zone_start_pfn);
		zone_start_pfn += size;
	}
}

static void __init_refok alloc_node_mem_map(struct pglist_data *pgdat)
{
	unsigned long __maybe_unused start = 0;
	unsigned long __maybe_unused offset = 0;

	/* Skip empty nodes */
	if (!pgdat->node_spanned_pages)
		return;

#ifdef CONFIG_FLAT_NODE_MEM_MAP
	start = pgdat->node_start_pfn & ~(MAX_ORDER_NR_PAGES - 1);
	offset = pgdat->node_start_pfn - start;
	/* ia64 gets its own node_mem_map, before this, without bootmem */
	if (!pgdat->node_mem_map) {
		unsigned long size, end;
		struct page *map;

		/*
		 * The zone's endpoints aren't required to be MAX_ORDER
		 * aligned but the node_mem_map endpoints must be in order
		 * for the buddy allocator to function correctly.
		 */
		end = pgdat_end_pfn(pgdat);
		end = ALIGN(end, MAX_ORDER_NR_PAGES);
		size =  (end - start) * sizeof(struct page);
		map = alloc_remap(pgdat->node_id, size);
		if (!map)
			map = memblock_virt_alloc_node_nopanic(size,
							       pgdat->node_id);
		pgdat->node_mem_map = map + offset;
	}
#ifndef CONFIG_NEED_MULTIPLE_NODES
	/*
	 * With no DISCONTIG, the global mem_map is just set as node 0's
	 */
	if (pgdat == NODE_DATA(0)) {
		mem_map = NODE_DATA(0)->node_mem_map;
#if defined(CONFIG_HAVE_MEMBLOCK_NODE_MAP) || defined(CONFIG_FLATMEM)
		if (page_to_pfn(mem_map) != pgdat->node_start_pfn)
			mem_map -= offset;
#endif /* CONFIG_HAVE_MEMBLOCK_NODE_MAP */
	}
#endif
#endif /* CONFIG_FLAT_NODE_MEM_MAP */
}

void __paginginit free_area_init_node(int nid, unsigned long *zones_size,
		unsigned long node_start_pfn, unsigned long *zholes_size)
{
	pg_data_t *pgdat = NODE_DATA(nid);
	unsigned long start_pfn = 0;
	unsigned long end_pfn = 0;

	/* pg_data_t should be reset to zero when it's allocated */
	WARN_ON(pgdat->nr_zones || pgdat->classzone_idx);

	pgdat->node_id = nid;
	pgdat->node_start_pfn = node_start_pfn;
#ifdef CONFIG_HAVE_MEMBLOCK_NODE_MAP
	get_pfn_range_for_nid(nid, &start_pfn, &end_pfn);
	pr_info("Initmem setup node %d [mem %#018Lx-%#018Lx]\n", nid,
		(u64)start_pfn << PAGE_SHIFT,
		end_pfn ? ((u64)end_pfn << PAGE_SHIFT) - 1 : 0);
#endif
	calculate_node_totalpages(pgdat, start_pfn, end_pfn,
				  zones_size, zholes_size);

	alloc_node_mem_map(pgdat);
#ifdef CONFIG_FLAT_NODE_MEM_MAP
	printk(KERN_DEBUG "free_area_init_node: node %d, pgdat %08lx, node_mem_map %08lx\n",
		nid, (unsigned long)pgdat,
		(unsigned long)pgdat->node_mem_map);
#endif

	reset_deferred_meminit(pgdat);
	free_area_init_core(pgdat);
}

#ifdef CONFIG_HAVE_MEMBLOCK_NODE_MAP

#if MAX_NUMNODES > 1
/*
 * Figure out the number of possible node ids.
 */
void __init setup_nr_node_ids(void)
{
	unsigned int highest;

	highest = find_last_bit(node_possible_map.bits, MAX_NUMNODES);
	nr_node_ids = highest + 1;
}
#endif

/**
 * node_map_pfn_alignment - determine the maximum internode alignment
 *
 * This function should be called after node map is populated and sorted.
 * It calculates the maximum power of two alignment which can distinguish
 * all the nodes.
 *
 * For example, if all nodes are 1GiB and aligned to 1GiB, the return value
 * would indicate 1GiB alignment with (1 << (30 - PAGE_SHIFT)).  If the
 * nodes are shifted by 256MiB, 256MiB.  Note that if only the last node is
 * shifted, 1GiB is enough and this function will indicate so.
 *
 * This is used to test whether pfn -> nid mapping of the chosen memory
 * model has fine enough granularity to avoid incorrect mapping for the
 * populated node map.
 *
 * Returns the determined alignment in pfn's.  0 if there is no alignment
 * requirement (single node).
 */
unsigned long __init node_map_pfn_alignment(void)
{
	unsigned long accl_mask = 0, last_end = 0;
	unsigned long start, end, mask;
	int last_nid = -1;
	int i, nid;

	for_each_mem_pfn_range(i, MAX_NUMNODES, &start, &end, &nid) {
		if (!start || last_nid < 0 || last_nid == nid) {
			last_nid = nid;
			last_end = end;
			continue;
		}

		/*
		 * Start with a mask granular enough to pin-point to the
		 * start pfn and tick off bits one-by-one until it becomes
		 * too coarse to separate the current node from the last.
		 */
		mask = ~((1 << __ffs(start)) - 1);
		while (mask && last_end <= (start & (mask << 1)))
			mask <<= 1;

		/* accumulate all internode masks */
		accl_mask |= mask;
	}

	/* convert mask to number of pages */
	return ~accl_mask + 1;
}

/* Find the lowest pfn for a node */
static unsigned long __init find_min_pfn_for_node(int nid)
{
	unsigned long min_pfn = ULONG_MAX;
	unsigned long start_pfn;
	int i;

	for_each_mem_pfn_range(i, nid, &start_pfn, NULL, NULL)
		min_pfn = min(min_pfn, start_pfn);

	if (min_pfn == ULONG_MAX) {
		printk(KERN_WARNING
			"Could not find start_pfn for node %d\n", nid);
		return 0;
	}

	return min_pfn;
}

/**
 * find_min_pfn_with_active_regions - Find the minimum PFN registered
 *
 * It returns the minimum PFN based on information provided via
 * memblock_set_node().
 */
unsigned long __init find_min_pfn_with_active_regions(void)
{
	return find_min_pfn_for_node(MAX_NUMNODES);
}

/*
 * early_calculate_totalpages()
 * Sum pages in active regions for movable zone.
 * Populate N_MEMORY for calculating usable_nodes.
 */
static unsigned long __init early_calculate_totalpages(void)
{
	unsigned long totalpages = 0;
	unsigned long start_pfn, end_pfn;
	int i, nid;

	for_each_mem_pfn_range(i, MAX_NUMNODES, &start_pfn, &end_pfn, &nid) {
		unsigned long pages = end_pfn - start_pfn;

		totalpages += pages;
		if (pages)
			node_set_state(nid, N_MEMORY);
	}
	return totalpages;
}

/*
 * Find the PFN the Movable zone begins in each node. Kernel memory
 * is spread evenly between nodes as long as the nodes have enough
 * memory. When they don't, some nodes will have more kernelcore than
 * others
 */
static void __init find_zone_movable_pfns_for_nodes(void)
{
	int i, nid;
	unsigned long usable_startpfn;
	unsigned long kernelcore_node, kernelcore_remaining;
	/* save the state before borrow the nodemask */
	nodemask_t saved_node_state = node_states[N_MEMORY];
	unsigned long totalpages = early_calculate_totalpages();
	int usable_nodes = nodes_weight(node_states[N_MEMORY]);
	struct memblock_region *r;

	/* Need to find movable_zone earlier when movable_node is specified. */
	find_usable_zone_for_movable();

	/*
	 * If movable_node is specified, ignore kernelcore and movablecore
	 * options.
	 */
	if (movable_node_is_enabled()) {
		for_each_memblock(memory, r) {
			if (!memblock_is_hotpluggable(r))
				continue;

			nid = r->nid;

			usable_startpfn = PFN_DOWN(r->base);
			zone_movable_pfn[nid] = zone_movable_pfn[nid] ?
				min(usable_startpfn, zone_movable_pfn[nid]) :
				usable_startpfn;
		}

		goto out2;
	}

	/*
	 * If movablecore=nn[KMG] was specified, calculate what size of
	 * kernelcore that corresponds so that memory usable for
	 * any allocation type is evenly spread. If both kernelcore
	 * and movablecore are specified, then the value of kernelcore
	 * will be used for required_kernelcore if it's greater than
	 * what movablecore would have allowed.
	 */
	if (required_movablecore) {
		unsigned long corepages;

		/*
		 * Round-up so that ZONE_MOVABLE is at least as large as what
		 * was requested by the user
		 */
		required_movablecore =
			roundup(required_movablecore, MAX_ORDER_NR_PAGES);
		required_movablecore = min(totalpages, required_movablecore);
		corepages = totalpages - required_movablecore;

		required_kernelcore = max(required_kernelcore, corepages);
	}

	/*
	 * If kernelcore was not specified or kernelcore size is larger
	 * than totalpages, there is no ZONE_MOVABLE.
	 */
	if (!required_kernelcore || required_kernelcore >= totalpages)
		goto out;

	/* usable_startpfn is the lowest possible pfn ZONE_MOVABLE can be at */
	usable_startpfn = arch_zone_lowest_possible_pfn[movable_zone];

restart:
	/* Spread kernelcore memory as evenly as possible throughout nodes */
	kernelcore_node = required_kernelcore / usable_nodes;
	for_each_node_state(nid, N_MEMORY) {
		unsigned long start_pfn, end_pfn;

		/*
		 * Recalculate kernelcore_node if the division per node
		 * now exceeds what is necessary to satisfy the requested
		 * amount of memory for the kernel
		 */
		if (required_kernelcore < kernelcore_node)
			kernelcore_node = required_kernelcore / usable_nodes;

		/*
		 * As the map is walked, we track how much memory is usable
		 * by the kernel using kernelcore_remaining. When it is
		 * 0, the rest of the node is usable by ZONE_MOVABLE
		 */
		kernelcore_remaining = kernelcore_node;

		/* Go through each range of PFNs within this node */
		for_each_mem_pfn_range(i, nid, &start_pfn, &end_pfn, NULL) {
			unsigned long size_pages;

			start_pfn = max(start_pfn, zone_movable_pfn[nid]);
			if (start_pfn >= end_pfn)
				continue;

			/* Account for what is only usable for kernelcore */
			if (start_pfn < usable_startpfn) {
				unsigned long kernel_pages;
				kernel_pages = min(end_pfn, usable_startpfn)
								- start_pfn;

				kernelcore_remaining -= min(kernel_pages,
							kernelcore_remaining);
				required_kernelcore -= min(kernel_pages,
							required_kernelcore);

				/* Continue if range is now fully accounted */
				if (end_pfn <= usable_startpfn) {

					/*
					 * Push zone_movable_pfn to the end so
					 * that if we have to rebalance
					 * kernelcore across nodes, we will
					 * not double account here
					 */
					zone_movable_pfn[nid] = end_pfn;
					continue;
				}
				start_pfn = usable_startpfn;
			}

			/*
			 * The usable PFN range for ZONE_MOVABLE is from
			 * start_pfn->end_pfn. Calculate size_pages as the
			 * number of pages used as kernelcore
			 */
			size_pages = end_pfn - start_pfn;
			if (size_pages > kernelcore_remaining)
				size_pages = kernelcore_remaining;
			zone_movable_pfn[nid] = start_pfn + size_pages;

			/*
			 * Some kernelcore has been met, update counts and
			 * break if the kernelcore for this node has been
			 * satisfied
			 */
			required_kernelcore -= min(required_kernelcore,
								size_pages);
			kernelcore_remaining -= size_pages;
			if (!kernelcore_remaining)
				break;
		}
	}

	/*
	 * If there is still required_kernelcore, we do another pass with one
	 * less node in the count. This will push zone_movable_pfn[nid] further
	 * along on the nodes that still have memory until kernelcore is
	 * satisfied
	 */
	usable_nodes--;
	if (usable_nodes && required_kernelcore > usable_nodes)
		goto restart;

out2:
	/* Align start of ZONE_MOVABLE on all nids to MAX_ORDER_NR_PAGES */
	for (nid = 0; nid < MAX_NUMNODES; nid++) {
		unsigned long start_pfn, end_pfn;

		zone_movable_pfn[nid] =
			roundup(zone_movable_pfn[nid], MAX_ORDER_NR_PAGES);

		get_pfn_range_for_nid(nid, &start_pfn, &end_pfn);
		if (zone_movable_pfn[nid] >= end_pfn)
			zone_movable_pfn[nid] = 0;
	}

out:
	/* restore the node_state */
	node_states[N_MEMORY] = saved_node_state;
}

/* Any regular or high memory on that node ? */
static void check_for_memory(pg_data_t *pgdat, int nid)
{
	enum zone_type zone_type;

	if (N_MEMORY == N_NORMAL_MEMORY)
		return;

	for (zone_type = 0; zone_type <= ZONE_MOVABLE - 1; zone_type++) {
		struct zone *zone = &pgdat->node_zones[zone_type];
		if (populated_zone(zone)) {
			node_set_state(nid, N_HIGH_MEMORY);
			if (N_NORMAL_MEMORY != N_HIGH_MEMORY &&
			    zone_type <= ZONE_NORMAL)
				node_set_state(nid, N_NORMAL_MEMORY);
			break;
		}
	}
}

/**
 * free_area_init_nodes - Initialise all pg_data_t and zone data
 * @max_zone_pfn: an array of max PFNs for each zone
 *
 * This will call free_area_init_node() for each active node in the system.
 * Using the page ranges provided by memblock_set_node(), the size of each
 * zone in each node and their holes is calculated. If the maximum PFN
 * between two adjacent zones match, it is assumed that the zone is empty.
 * For example, if arch_max_dma_pfn == arch_max_dma32_pfn, it is assumed
 * that arch_max_dma32_pfn has no pages. It is also assumed that a zone
 * starts where the previous one ended. For example, ZONE_DMA32 starts
 * at arch_max_dma_pfn.
 */
void __init free_area_init_nodes(unsigned long *max_zone_pfn)
{
	unsigned long start_pfn, end_pfn;
	int i, nid;

	/* Record where the zone boundaries are */
	memset(arch_zone_lowest_possible_pfn, 0,
				sizeof(arch_zone_lowest_possible_pfn));
	memset(arch_zone_highest_possible_pfn, 0,
				sizeof(arch_zone_highest_possible_pfn));

	start_pfn = find_min_pfn_with_active_regions();

	for (i = 0; i < MAX_NR_ZONES; i++) {
		if (i == ZONE_MOVABLE)
			continue;

		end_pfn = max(max_zone_pfn[i], start_pfn);
		arch_zone_lowest_possible_pfn[i] = start_pfn;
		arch_zone_highest_possible_pfn[i] = end_pfn;

		start_pfn = end_pfn;
	}
	arch_zone_lowest_possible_pfn[ZONE_MOVABLE] = 0;
	arch_zone_highest_possible_pfn[ZONE_MOVABLE] = 0;

	/* Find the PFNs that ZONE_MOVABLE begins at in each node */
	memset(zone_movable_pfn, 0, sizeof(zone_movable_pfn));
	find_zone_movable_pfns_for_nodes();

	/* Print out the zone ranges */
	pr_info("Zone ranges:\n");
	for (i = 0; i < MAX_NR_ZONES; i++) {
		if (i == ZONE_MOVABLE)
			continue;
		pr_info("  %-8s ", zone_names[i]);
		if (arch_zone_lowest_possible_pfn[i] ==
				arch_zone_highest_possible_pfn[i])
			pr_cont("empty\n");
		else
			pr_cont("[mem %#018Lx-%#018Lx]\n",
				(u64)arch_zone_lowest_possible_pfn[i]
					<< PAGE_SHIFT,
				((u64)arch_zone_highest_possible_pfn[i]
					<< PAGE_SHIFT) - 1);
	}

	/* Print out the PFNs ZONE_MOVABLE begins at in each node */
	pr_info("Movable zone start for each node\n");
	for (i = 0; i < MAX_NUMNODES; i++) {
		if (zone_movable_pfn[i])
			pr_info("  Node %d: %#018Lx\n", i,
			       (u64)zone_movable_pfn[i] << PAGE_SHIFT);
	}

	/* Print out the early node map */
	pr_info("Early memory node ranges\n");
	for_each_mem_pfn_range(i, MAX_NUMNODES, &start_pfn, &end_pfn, &nid)
		pr_info("  node %3d: [mem %#018Lx-%#018Lx]\n", nid,
			(u64)start_pfn << PAGE_SHIFT,
			((u64)end_pfn << PAGE_SHIFT) - 1);

	/* Initialise every node */
	mminit_verify_pageflags_layout();
	setup_nr_node_ids();
	for_each_online_node(nid) {
		pg_data_t *pgdat = NODE_DATA(nid);
		free_area_init_node(nid, NULL,
				find_min_pfn_for_node(nid), NULL);

		/* Any memory on that node */
		if (pgdat->node_present_pages)
			node_set_state(nid, N_MEMORY);
		check_for_memory(pgdat, nid);
	}
}

static int __init cmdline_parse_core(char *p, unsigned long *core)
{
	unsigned long long coremem;
	if (!p)
		return -EINVAL;

	coremem = memparse(p, &p);
	*core = coremem >> PAGE_SHIFT;

	/* Paranoid check that UL is enough for the coremem value */
	WARN_ON((coremem >> PAGE_SHIFT) > ULONG_MAX);

	return 0;
}

/*
 * kernelcore=size sets the amount of memory for use for allocations that
 * cannot be reclaimed or migrated.
 */
static int __init cmdline_parse_kernelcore(char *p)
{
	return cmdline_parse_core(p, &required_kernelcore);
}

/*
 * movablecore=size sets the amount of memory for use for allocations that
 * can be reclaimed or migrated.
 */
static int __init cmdline_parse_movablecore(char *p)
{
	return cmdline_parse_core(p, &required_movablecore);
}

early_param("kernelcore", cmdline_parse_kernelcore);
early_param("movablecore", cmdline_parse_movablecore);

#endif /* CONFIG_HAVE_MEMBLOCK_NODE_MAP */

void adjust_managed_page_count(struct page *page, long count)
{
	spin_lock(&managed_page_count_lock);
	page_zone(page)->managed_pages += count;
	totalram_pages_add(count);
#ifdef CONFIG_HIGHMEM
	if (PageHighMem(page))
		totalhigh_pages_add(count);
#endif
	spin_unlock(&managed_page_count_lock);
}
EXPORT_SYMBOL(adjust_managed_page_count);

unsigned long free_reserved_area(void *start, void *end, int poison, char *s)
{
	void *pos;
	unsigned long pages = 0;

	start = (void *)PAGE_ALIGN((unsigned long)start);
	end = (void *)((unsigned long)end & PAGE_MASK);
	for (pos = start; pos < end; pos += PAGE_SIZE, pages++) {
		if ((unsigned int)poison <= 0xFF)
			memset(pos, poison, PAGE_SIZE);
		free_reserved_page(virt_to_page(pos));
	}

	if (pages && s)
		pr_info("Freeing %s memory: %ldK\n",
			s, pages << (PAGE_SHIFT - 10));

	return pages;
}
EXPORT_SYMBOL(free_reserved_area);

#ifdef	CONFIG_HIGHMEM
void free_highmem_page(struct page *page)
{
	__free_reserved_page(page);
	totalram_pages_inc();
	page_zone(page)->managed_pages++;
	totalhigh_pages_inc();
}
#endif


void __init mem_init_print_info(const char *str)
{
	unsigned long physpages, codesize, datasize, rosize, bss_size;
	unsigned long init_code_size, init_data_size;

	physpages = get_num_physpages();
	codesize = _etext - _stext;
	datasize = _edata - _sdata;
	rosize = __end_rodata - __start_rodata;
	bss_size = __bss_stop - __bss_start;
	init_data_size = __init_end - __init_begin;
	init_code_size = _einittext - _sinittext;

	/*
	 * Detect special cases and adjust section sizes accordingly:
	 * 1) .init.* may be embedded into .data sections
	 * 2) .init.text.* may be out of [__init_begin, __init_end],
	 *    please refer to arch/tile/kernel/vmlinux.lds.S.
	 * 3) .rodata.* may be embedded into .text or .data sections.
	 */
#define adj_init_size(start, end, size, pos, adj) \
	do { \
		if (&start[0] <= &pos[0] && &pos[0] < &end[0] && size > adj) \
			size -= adj; \
	} while (0)

	adj_init_size(__init_begin, __init_end, init_data_size,
		     _sinittext, init_code_size);
	adj_init_size(_stext, _etext, codesize, _sinittext, init_code_size);
	adj_init_size(_sdata, _edata, datasize, __init_begin, init_data_size);
	adj_init_size(_stext, _etext, codesize, __start_rodata, rosize);
	adj_init_size(_sdata, _edata, datasize, __start_rodata, rosize);

#undef	adj_init_size

	pr_info("Memory: %luK/%luK available (%luK kernel code, %luK rwdata, %luK rodata, %luK init, %luK bss, %luK reserved, %luK cma-reserved"
#ifdef	CONFIG_HIGHMEM
		", %luK highmem"
#endif
		"%s%s)\n",
		nr_free_pages() << (PAGE_SHIFT - 10),
		physpages << (PAGE_SHIFT - 10),
		codesize >> 10, datasize >> 10, rosize >> 10,
		(init_data_size + init_code_size) >> 10, bss_size >> 10,
		(physpages - totalram_pages() - totalcma_pages) << (PAGE_SHIFT - 10),
		totalcma_pages << (PAGE_SHIFT - 10),
#ifdef	CONFIG_HIGHMEM
		totalhigh_pages() << (PAGE_SHIFT - 10),
#endif
		str ? ", " : "", str ? str : "");
}

/**
 * set_dma_reserve - set the specified number of pages reserved in the first zone
 * @new_dma_reserve: The number of pages to mark reserved
 *
 * The per-cpu batchsize and zone watermarks are determined by managed_pages.
 * In the DMA zone, a significant percentage may be consumed by kernel image
 * and other unfreeable allocations which can skew the watermarks badly. This
 * function may optionally be used to account for unfreeable pages in the
 * first zone (e.g., ZONE_DMA). The effect will be lower watermarks and
 * smaller per-cpu batchsize.
 */
void __init set_dma_reserve(unsigned long new_dma_reserve)
{
	dma_reserve = new_dma_reserve;
}

void __init free_area_init(unsigned long *zones_size)
{
	free_area_init_node(0, zones_size,
			__pa(PAGE_OFFSET) >> PAGE_SHIFT, NULL);
}

static int page_alloc_cpu_notify(struct notifier_block *self,
				 unsigned long action, void *hcpu)
{
	int cpu = (unsigned long)hcpu;

	if (action == CPU_DEAD || action == CPU_DEAD_FROZEN) {
		lru_add_drain_cpu(cpu);
		drain_pages(cpu);

		/*
		 * Spill the event counters of the dead processor
		 * into the current processors event counters.
		 * This artificially elevates the count of the current
		 * processor.
		 */
		vm_events_fold_cpu(cpu);

		/*
		 * Zero the differential counters of the dead processor
		 * so that the vm statistics are consistent.
		 *
		 * This is only okay since the processor is dead and cannot
		 * race with what we are doing.
		 */
		cpu_vm_stats_fold(cpu);
	}
	return NOTIFY_OK;
}

void __init page_alloc_init(void)
{
	hotcpu_notifier(page_alloc_cpu_notify, 0);
}

/*
 * calculate_totalreserve_pages - called when sysctl_lowmem_reserve_ratio
 *	or min_free_kbytes changes.
 */
static void calculate_totalreserve_pages(void)
{
	struct pglist_data *pgdat;
	unsigned long reserve_pages = 0;
	enum zone_type i, j;

	for_each_online_pgdat(pgdat) {
		for (i = 0; i < MAX_NR_ZONES; i++) {
			struct zone *zone = pgdat->node_zones + i;
			long max = 0;

			/* Find valid and maximum lowmem_reserve in the zone */
			for (j = i; j < MAX_NR_ZONES; j++) {
				if (zone->lowmem_reserve[j] > max)
					max = zone->lowmem_reserve[j];
			}

			/* we treat the high watermark as reserved pages. */
			max += high_wmark_pages(zone);

			if (max > zone->managed_pages)
				max = zone->managed_pages;

			zone->totalreserve_pages = max;

			reserve_pages += max;
		}
	}
	totalreserve_pages = reserve_pages;
}

/*
 * setup_per_zone_lowmem_reserve - called whenever
 *	sysctl_lowmem_reserve_ratio changes.  Ensures that each zone
 *	has a correct pages reserved value, so an adequate number of
 *	pages are left in the zone after a successful __alloc_pages().
 */
static void setup_per_zone_lowmem_reserve(void)
{
	struct pglist_data *pgdat;
	enum zone_type j, idx;

	for_each_online_pgdat(pgdat) {
		for (j = 0; j < MAX_NR_ZONES; j++) {
			struct zone *zone = pgdat->node_zones + j;
			unsigned long managed_pages = zone->managed_pages;

			zone->lowmem_reserve[j] = 0;

			idx = j;
			while (idx) {
				struct zone *lower_zone;

				idx--;

				if (sysctl_lowmem_reserve_ratio[idx] < 1)
					sysctl_lowmem_reserve_ratio[idx] = 1;

				lower_zone = pgdat->node_zones + idx;
				lower_zone->lowmem_reserve[j] = managed_pages /
					sysctl_lowmem_reserve_ratio[idx];
				managed_pages += lower_zone->managed_pages;
			}
		}
	}

	/* update totalreserve_pages */
	calculate_totalreserve_pages();
}

static void __setup_per_zone_wmarks(void)
{
	unsigned long pages_min = min_free_kbytes >> (PAGE_SHIFT - 10);
	unsigned long pages_low = extra_free_kbytes >> (PAGE_SHIFT - 10);
	unsigned long lowmem_pages = 0;
	struct zone *zone;
	unsigned long flags;

	/* Calculate total number of !ZONE_HIGHMEM pages */
	for_each_zone(zone) {
		if (!is_highmem(zone))
			lowmem_pages += zone->managed_pages;
	}

	for_each_zone(zone) {
		u64 min, low;

		spin_lock_irqsave(&zone->lock, flags);
		min = (u64)pages_min * zone->managed_pages;
		do_div(min, lowmem_pages);
		low = (u64)pages_low * zone->managed_pages;
		do_div(low, vm_total_pages);

		if (is_highmem(zone)) {
			/*
			 * __GFP_HIGH and PF_MEMALLOC allocations usually don't
			 * need highmem pages, so cap pages_min to a small
			 * value here.
			 *
			 * The WMARK_HIGH-WMARK_LOW and (WMARK_LOW-WMARK_MIN)
			 * deltas control asynch page reclaim, and so should
			 * not be capped for highmem.
			 */
			unsigned long min_pages;

			min_pages = zone->managed_pages / 1024;
			min_pages = clamp(min_pages, SWAP_CLUSTER_MAX, 128UL);
			zone->watermark[WMARK_MIN] = min_pages;
		} else {
			/*
			 * If it's a lowmem zone, reserve a number of pages
			 * proportionate to the zone's size.
			 */
			zone->watermark[WMARK_MIN] = min;
		}

		zone->watermark[WMARK_LOW]  = min_wmark_pages(zone) +
					low + (min >> 2);
		zone->watermark[WMARK_HIGH] = min_wmark_pages(zone) +
					low + (min >> 1);

		__mod_zone_page_state(zone, NR_ALLOC_BATCH,
			high_wmark_pages(zone) - low_wmark_pages(zone) -
			atomic_long_read(&zone->vm_stat[NR_ALLOC_BATCH]));

		spin_unlock_irqrestore(&zone->lock, flags);
	}

	/* update totalreserve_pages */
	calculate_totalreserve_pages();
}

/**
 * setup_per_zone_wmarks - called when min_free_kbytes changes
 * or when memory is hot-{added|removed}
 *
 * Ensures that the watermark[min,low,high] values for each zone are set
 * correctly with respect to min_free_kbytes.
 */
void setup_per_zone_wmarks(void)
{
	mutex_lock(&zonelists_mutex);
	__setup_per_zone_wmarks();
	mutex_unlock(&zonelists_mutex);
}

/*
 * The inactive anon list should be small enough that the VM never has to
 * do too much work, but large enough that each inactive page has a chance
 * to be referenced again before it is swapped out.
 *
 * The inactive_anon ratio is the target ratio of ACTIVE_ANON to
 * INACTIVE_ANON pages on this zone's LRU, maintained by the
 * pageout code. A zone->inactive_ratio of 3 means 3:1 or 25% of
 * the anonymous pages are kept on the inactive list.
 *
 * total     target    max
 * memory    ratio     inactive anon
 * -------------------------------------
 *   10MB       1         5MB
 *  100MB       1        50MB
 *    1GB       3       250MB
 *   10GB      10       0.9GB
 *  100GB      31         3GB
 *    1TB     101        10GB
 *   10TB     320        32GB
 */
static void __meminit calculate_zone_inactive_ratio(struct zone *zone)
{
	unsigned int gb, ratio;

	/* Zone size in gigabytes */
	gb = zone->managed_pages >> (30 - PAGE_SHIFT);
	if (gb)
		ratio = int_sqrt(10 * gb);
	else
		ratio = 1;

	zone->inactive_ratio = ratio;
}

static void __meminit setup_per_zone_inactive_ratio(void)
{
	struct zone *zone;

	for_each_zone(zone)
		calculate_zone_inactive_ratio(zone);
}

/*
 * Initialise min_free_kbytes.
 *
 * For small machines we want it small (128k min).  For large machines
 * we want it large (64MB max).  But it is not linear, because network
 * bandwidth does not increase linearly with machine size.  We use
 *
 *	min_free_kbytes = 4 * sqrt(lowmem_kbytes), for better accuracy:
 *	min_free_kbytes = sqrt(lowmem_kbytes * 16)
 *
 * which yields
 *
 * 16MB:	512k
 * 32MB:	724k
 * 64MB:	1024k
 * 128MB:	1448k
 * 256MB:	2048k
 * 512MB:	2896k
 * 1024MB:	4096k
 * 2048MB:	5792k
 * 4096MB:	8192k
 * 8192MB:	11584k
 * 16384MB:	16384k
 */
int __meminit init_per_zone_wmark_min(void)
{
	unsigned long lowmem_kbytes;
	int new_min_free_kbytes;

	lowmem_kbytes = nr_free_buffer_pages() * (PAGE_SIZE >> 10);
	new_min_free_kbytes = int_sqrt(lowmem_kbytes * 16);

	if (new_min_free_kbytes > user_min_free_kbytes) {
		min_free_kbytes = new_min_free_kbytes;
		if (min_free_kbytes < 128)
			min_free_kbytes = 128;
		if (min_free_kbytes > 65536)
			min_free_kbytes = 65536;
	} else {
		pr_warn("min_free_kbytes is not updated to %d because user defined value %d is preferred\n",
				new_min_free_kbytes, user_min_free_kbytes);
	}
	setup_per_zone_wmarks();
	refresh_zone_stat_thresholds();
	setup_per_zone_lowmem_reserve();
	setup_per_zone_inactive_ratio();
	return 0;
}
postcore_initcall(init_per_zone_wmark_min)

/*
 * min_free_kbytes_sysctl_handler - just a wrapper around proc_dointvec() so
 *	that we can call two helper functions whenever min_free_kbytes
 *	or extra_free_kbytes changes.
 */
int min_free_kbytes_sysctl_handler(struct ctl_table *table, int write,
	void __user *buffer, size_t *length, loff_t *ppos)
{
	int rc;

	rc = proc_dointvec_minmax(table, write, buffer, length, ppos);
	if (rc)
		return rc;

	if (write) {
		user_min_free_kbytes = min_free_kbytes;
		setup_per_zone_wmarks();
	}
	return 0;
}

#ifdef CONFIG_NUMA
int sysctl_min_unmapped_ratio_sysctl_handler(struct ctl_table *table, int write,
	void __user *buffer, size_t *length, loff_t *ppos)
{
	struct zone *zone;
	int rc;

	rc = proc_dointvec_minmax(table, write, buffer, length, ppos);
	if (rc)
		return rc;

	for_each_zone(zone)
		zone->min_unmapped_pages = (zone->managed_pages *
				sysctl_min_unmapped_ratio) / 100;
	return 0;
}

int sysctl_min_slab_ratio_sysctl_handler(struct ctl_table *table, int write,
	void __user *buffer, size_t *length, loff_t *ppos)
{
	struct zone *zone;
	int rc;

	rc = proc_dointvec_minmax(table, write, buffer, length, ppos);
	if (rc)
		return rc;

	for_each_zone(zone)
		zone->min_slab_pages = (zone->managed_pages *
				sysctl_min_slab_ratio) / 100;
	return 0;
}
#endif

/*
 * lowmem_reserve_ratio_sysctl_handler - just a wrapper around
 *	proc_dointvec() so that we can call setup_per_zone_lowmem_reserve()
 *	whenever sysctl_lowmem_reserve_ratio changes.
 *
 * The reserve ratio obviously has absolutely no relation with the
 * minimum watermarks. The lowmem reserve ratio can only make sense
 * if in function of the boot time zone sizes.
 */
int lowmem_reserve_ratio_sysctl_handler(struct ctl_table *table, int write,
	void __user *buffer, size_t *length, loff_t *ppos)
{
	proc_dointvec_minmax(table, write, buffer, length, ppos);
	setup_per_zone_lowmem_reserve();
	return 0;
}

/*
 * percpu_pagelist_fraction - changes the pcp->high for each zone on each
 * cpu.  It is the fraction of total pages in each zone that a hot per cpu
 * pagelist can have before it gets flushed back to buddy allocator.
 */
int percpu_pagelist_fraction_sysctl_handler(struct ctl_table *table, int write,
	void __user *buffer, size_t *length, loff_t *ppos)
{
	struct zone *zone;
	int old_percpu_pagelist_fraction;
	int ret;

	mutex_lock(&pcp_batch_high_lock);
	old_percpu_pagelist_fraction = percpu_pagelist_fraction;

	ret = proc_dointvec_minmax(table, write, buffer, length, ppos);
	if (!write || ret < 0)
		goto out;

	/* Sanity checking to avoid pcp imbalance */
	if (percpu_pagelist_fraction &&
	    percpu_pagelist_fraction < MIN_PERCPU_PAGELIST_FRACTION) {
		percpu_pagelist_fraction = old_percpu_pagelist_fraction;
		ret = -EINVAL;
		goto out;
	}

	/* No change? */
	if (percpu_pagelist_fraction == old_percpu_pagelist_fraction)
		goto out;

	for_each_populated_zone(zone) {
		unsigned int cpu;

		for_each_possible_cpu(cpu)
			pageset_set_high_and_batch(zone,
					per_cpu_ptr(zone->pageset, cpu));
	}
out:
	mutex_unlock(&pcp_batch_high_lock);
	return ret;
}

#ifdef CONFIG_NUMA
int hashdist = HASHDIST_DEFAULT;

static int __init set_hashdist(char *str)
{
	if (!str)
		return 0;
	hashdist = simple_strtoul(str, &str, 0);
	return 1;
}
__setup("hashdist=", set_hashdist);
#endif

/*
 * allocate a large system hash table from bootmem
 * - it is assumed that the hash table must contain an exact power-of-2
 *   quantity of entries
 * - limit is the number of hash buckets, not the total allocation size
 */
void *__init alloc_large_system_hash(const char *tablename,
				     unsigned long bucketsize,
				     unsigned long numentries,
				     int scale,
				     int flags,
				     unsigned int *_hash_shift,
				     unsigned int *_hash_mask,
				     unsigned long low_limit,
				     unsigned long high_limit)
{
	unsigned long long max = high_limit;
	unsigned long log2qty, size;
	void *table = NULL;

	/* allow the kernel cmdline to have a say */
	if (!numentries) {
		/* round applicable memory size up to nearest megabyte */
		numentries = nr_kernel_pages;

		/* It isn't necessary when PAGE_SIZE >= 1MB */
		if (PAGE_SHIFT < 20)
			numentries = round_up(numentries, (1<<20)/PAGE_SIZE);

		/* limit to 1 bucket per 2^scale bytes of low memory */
		if (scale > PAGE_SHIFT)
			numentries >>= (scale - PAGE_SHIFT);
		else
			numentries <<= (PAGE_SHIFT - scale);

		/* Make sure we've got at least a 0-order allocation.. */
		if (unlikely(flags & HASH_SMALL)) {
			/* Makes no sense without HASH_EARLY */
			WARN_ON(!(flags & HASH_EARLY));
			if (!(numentries >> *_hash_shift)) {
				numentries = 1UL << *_hash_shift;
				BUG_ON(!numentries);
			}
		} else if (unlikely((numentries * bucketsize) < PAGE_SIZE))
			numentries = PAGE_SIZE / bucketsize;
	}
	numentries = roundup_pow_of_two(numentries);

	/* limit allocation size to 1/16 total memory by default */
	if (max == 0) {
		max = ((unsigned long long)nr_all_pages << PAGE_SHIFT) >> 4;
		do_div(max, bucketsize);
	}
	max = min(max, 0x80000000ULL);

	if (numentries < low_limit)
		numentries = low_limit;
	if (numentries > max)
		numentries = max;

	log2qty = ilog2(numentries);

	do {
		size = bucketsize << log2qty;
		if (flags & HASH_EARLY)
			table = memblock_virt_alloc_nopanic(size, 0);
		else if (hashdist)
			table = __vmalloc(size, GFP_ATOMIC, PAGE_KERNEL);
		else {
			/*
			 * If bucketsize is not a power-of-two, we may free
			 * some pages at the end of hash table which
			 * alloc_pages_exact() automatically does
			 */
			if (get_order(size) < MAX_ORDER) {
				table = alloc_pages_exact(size, GFP_ATOMIC);
				kmemleak_alloc(table, size, 1, GFP_ATOMIC);
			}
		}
	} while (!table && size > PAGE_SIZE && --log2qty);

	if (!table)
		panic("Failed to allocate %s hash table\n", tablename);

	printk(KERN_INFO "%s hash table entries: %ld (order: %d, %lu bytes)\n",
	       tablename,
	       (1UL << log2qty),
	       ilog2(size) - PAGE_SHIFT,
	       size);

	if (_hash_shift)
		*_hash_shift = log2qty;
	if (_hash_mask)
		*_hash_mask = (1 << log2qty) - 1;

	return table;
}

/* Return a pointer to the bitmap storing bits affecting a block of pages */
static inline unsigned long *get_pageblock_bitmap(struct zone *zone,
							unsigned long pfn)
{
#ifdef CONFIG_SPARSEMEM
	return __pfn_to_section(pfn)->pageblock_flags;
#else
	return zone->pageblock_flags;
#endif /* CONFIG_SPARSEMEM */
}

static inline int pfn_to_bitidx(struct zone *zone, unsigned long pfn)
{
#ifdef CONFIG_SPARSEMEM
	pfn &= (PAGES_PER_SECTION-1);
	return (pfn >> pageblock_order) * NR_PAGEBLOCK_BITS;
#else
	pfn = pfn - round_down(zone->zone_start_pfn, pageblock_nr_pages);
	return (pfn >> pageblock_order) * NR_PAGEBLOCK_BITS;
#endif /* CONFIG_SPARSEMEM */
}

/**
 * get_pfnblock_flags_mask - Return the requested group of flags for the pageblock_nr_pages block of pages
 * @page: The page within the block of interest
 * @pfn: The target page frame number
 * @end_bitidx: The last bit of interest to retrieve
 * @mask: mask of bits that the caller is interested in
 *
 * Return: pageblock_bits flags
 */
unsigned long get_pfnblock_flags_mask(struct page *page, unsigned long pfn,
					unsigned long end_bitidx,
					unsigned long mask)
{
	struct zone *zone;
	unsigned long *bitmap;
	unsigned long bitidx, word_bitidx;
	unsigned long word;

	zone = page_zone(page);
	bitmap = get_pageblock_bitmap(zone, pfn);
	bitidx = pfn_to_bitidx(zone, pfn);
	word_bitidx = bitidx / BITS_PER_LONG;
	bitidx &= (BITS_PER_LONG-1);

	word = bitmap[word_bitidx];
	bitidx += end_bitidx;
	return (word >> (BITS_PER_LONG - bitidx - 1)) & mask;
}

/**
 * set_pfnblock_flags_mask - Set the requested group of flags for a pageblock_nr_pages block of pages
 * @page: The page within the block of interest
 * @flags: The flags to set
 * @pfn: The target page frame number
 * @end_bitidx: The last bit of interest
 * @mask: mask of bits that the caller is interested in
 */
void set_pfnblock_flags_mask(struct page *page, unsigned long flags,
					unsigned long pfn,
					unsigned long end_bitidx,
					unsigned long mask)
{
	struct zone *zone;
	unsigned long *bitmap;
	unsigned long bitidx, word_bitidx;
	unsigned long old_word, word;

	BUILD_BUG_ON(NR_PAGEBLOCK_BITS != 4);

	zone = page_zone(page);
	bitmap = get_pageblock_bitmap(zone, pfn);
	bitidx = pfn_to_bitidx(zone, pfn);
	word_bitidx = bitidx / BITS_PER_LONG;
	bitidx &= (BITS_PER_LONG-1);

	VM_BUG_ON_PAGE(!zone_spans_pfn(zone, pfn), page);

	bitidx += end_bitidx;
	mask <<= (BITS_PER_LONG - bitidx - 1);
	flags <<= (BITS_PER_LONG - bitidx - 1);

	word = READ_ONCE(bitmap[word_bitidx]);
	for (;;) {
		old_word = cmpxchg(&bitmap[word_bitidx], word, (word & ~mask) | flags);
		if (word == old_word)
			break;
		word = old_word;
	}
}

/*
 * This function checks whether pageblock includes unmovable pages or not.
 * If @count is not zero, it is okay to include less @count unmovable pages
 *
 * PageLRU check without isolation or lru_lock could race so that
 * MIGRATE_MOVABLE block might include unmovable pages. And __PageMovable
 * check without lock_page also may miss some movable non-lru pages at
 * race condition. So you can't expect this function should be exact.
 */
bool has_unmovable_pages(struct zone *zone, struct page *page, int count,
			 bool skip_hwpoisoned_pages)
{
	unsigned long pfn, iter, found;
	int mt;

	/*
	 * For avoiding noise data, lru_add_drain_all() should be called
	 * If ZONE_MOVABLE, the zone never contains unmovable pages
	 */
	if (zone_idx(zone) == ZONE_MOVABLE)
		return false;
	mt = get_pageblock_migratetype(page);
	if (mt == MIGRATE_MOVABLE || is_migrate_cma(mt))
		return false;

	pfn = page_to_pfn(page);
	for (found = 0, iter = 0; iter < pageblock_nr_pages; iter++) {
		unsigned long check = pfn + iter;

		if (!pfn_valid_within(check))
			continue;

		page = pfn_to_page(check);

		/*
		 * Hugepages are not in LRU lists, but they're movable.
		 * We need not scan over tail pages bacause we don't
		 * handle each tail page individually in migration.
		 */
		if (PageHuge(page)) {
			iter = round_up(iter + 1, 1<<compound_order(page)) - 1;
			continue;
		}

		/*
		 * We can't use page_count without pin a page
		 * because another CPU can free compound page.
		 * This check already skips compound tails of THP
		 * because their page->_count is zero at all time.
		 */
		if (!atomic_read(&page->_count)) {
			if (PageBuddy(page))
				iter += (1 << page_order(page)) - 1;
			continue;
		}

		/*
		 * The HWPoisoned page may be not in buddy system, and
		 * page_count() is not 0.
		 */
		if (skip_hwpoisoned_pages && PageHWPoison(page))
			continue;

		if (__PageMovable(page))
			continue;

		if (!PageLRU(page))
			found++;
		/*
		 * If there are RECLAIMABLE pages, we need to check
		 * it.  But now, memory offline itself doesn't call
		 * shrink_node_slabs() and it still to be fixed.
		 */
		/*
		 * If the page is not RAM, page_count()should be 0.
		 * we don't need more check. This is an _used_ not-movable page.
		 *
		 * The problematic thing here is PG_reserved pages. PG_reserved
		 * is set to both of a memory hole page and a _used_ kernel
		 * page at boot.
		 */
		if (found > count)
			return true;
	}
	return false;
}

bool is_pageblock_removable_nolock(struct page *page)
{
	struct zone *zone;
	unsigned long pfn;

	/*
	 * We have to be careful here because we are iterating over memory
	 * sections which are not zone aware so we might end up outside of
	 * the zone but still within the section.
	 * We have to take care about the node as well. If the node is offline
	 * its NODE_DATA will be NULL - see page_zone.
	 */
	if (!node_online(page_to_nid(page)))
		return false;

	zone = page_zone(page);
	pfn = page_to_pfn(page);
	if (!zone_spans_pfn(zone, pfn))
		return false;

	return !has_unmovable_pages(zone, page, 0, true);
}

#ifdef CONFIG_CMA

static unsigned long pfn_max_align_down(unsigned long pfn)
{
	return pfn & ~(max_t(unsigned long, MAX_ORDER_NR_PAGES,
			     pageblock_nr_pages) - 1);
}

static unsigned long pfn_max_align_up(unsigned long pfn)
{
	return ALIGN(pfn, max_t(unsigned long, MAX_ORDER_NR_PAGES,
				pageblock_nr_pages));
}

/* [start, end) must belong to a single zone. */
static int __alloc_contig_migrate_range(struct compact_control *cc,
					unsigned long start, unsigned long end)
{
	/* This function is based on compact_zone() from compaction.c. */
	unsigned long nr_reclaimed;
	unsigned long pfn = start;
	unsigned int tries = 0;
	int ret = 0;

	migrate_prep();

	while (pfn < end || !list_empty(&cc->migratepages)) {
		if (fatal_signal_pending(current)) {
			ret = -EINTR;
			break;
		}

		if (list_empty(&cc->migratepages)) {
			cc->nr_migratepages = 0;
			pfn = isolate_migratepages_range(cc, pfn, end);
			if (!pfn) {
				ret = -EINTR;
				break;
			}
			tries = 0;
		} else if (++tries == 5) {
			ret = ret < 0 ? ret : -EBUSY;
			break;
		}

		nr_reclaimed = reclaim_clean_pages_from_list(cc->zone,
							&cc->migratepages);
		cc->nr_migratepages -= nr_reclaimed;

		ret = migrate_pages(&cc->migratepages, alloc_migrate_target,
				    NULL, 0, cc->mode, MR_CMA);
	}
	if (ret < 0) {
		putback_movable_pages(&cc->migratepages);
		return ret;
	}
	return 0;
}

/**
 * alloc_contig_range() -- tries to allocate given range of pages
 * @start:	start PFN to allocate
 * @end:	one-past-the-last PFN to allocate
 * @migratetype:	migratetype of the underlaying pageblocks (either
 *			#MIGRATE_MOVABLE or #MIGRATE_CMA).  All pageblocks
 *			in range must have the same migratetype and it must
 *			be either of the two.
 *
 * The PFN range does not have to be pageblock or MAX_ORDER_NR_PAGES
 * aligned, however it's the caller's responsibility to guarantee that
 * we are the only thread that changes migrate type of pageblocks the
 * pages fall in.
 *
 * The PFN range must belong to a single zone.
 *
 * Returns zero on success or negative error code.  On success all
 * pages which PFN is in [start, end) are allocated for the caller and
 * need to be freed with free_contig_range().
 */
int alloc_contig_range(unsigned long start, unsigned long end,
		       unsigned migratetype)
{
	unsigned long outer_start, outer_end;
	unsigned int order;
	int ret = 0;

	struct compact_control cc = {
		.nr_migratepages = 0,
		.order = -1,
		.zone = page_zone(pfn_to_page(start)),
		.mode = MIGRATE_SYNC,
		.ignore_skip_hint = true,
	};
	INIT_LIST_HEAD(&cc.migratepages);

	/*
	 * What we do here is we mark all pageblocks in range as
	 * MIGRATE_ISOLATE.  Because pageblock and max order pages may
	 * have different sizes, and due to the way page allocator
	 * work, we align the range to biggest of the two pages so
	 * that page allocator won't try to merge buddies from
	 * different pageblocks and change MIGRATE_ISOLATE to some
	 * other migration type.
	 *
	 * Once the pageblocks are marked as MIGRATE_ISOLATE, we
	 * migrate the pages from an unaligned range (ie. pages that
	 * we are interested in).  This will put all the pages in
	 * range back to page allocator as MIGRATE_ISOLATE.
	 *
	 * When this is done, we take the pages in range from page
	 * allocator removing them from the buddy system.  This way
	 * page allocator will never consider using them.
	 *
	 * This lets us mark the pageblocks back as
	 * MIGRATE_CMA/MIGRATE_MOVABLE so that free pages in the
	 * aligned range but not in the unaligned, original range are
	 * put back to page allocator so that buddy can use them.
	 */

	ret = start_isolate_page_range(pfn_max_align_down(start),
				       pfn_max_align_up(end), migratetype,
				       false);
	if (ret)
		return ret;

	cc.zone->cma_alloc = 1;

	ret = __alloc_contig_migrate_range(&cc, start, end);
	if (ret)
		goto done;

	/*
	 * Pages from [start, end) are within a MAX_ORDER_NR_PAGES
	 * aligned blocks that are marked as MIGRATE_ISOLATE.  What's
	 * more, all pages in [start, end) are free in page allocator.
	 * What we are going to do is to allocate all pages from
	 * [start, end) (that is remove them from page allocator).
	 *
	 * The only problem is that pages at the beginning and at the
	 * end of interesting range may be not aligned with pages that
	 * page allocator holds, ie. they can be part of higher order
	 * pages.  Because of this, we reserve the bigger range and
	 * once this is done free the pages we are not interested in.
	 *
	 * We don't have to hold zone->lock here because the pages are
	 * isolated thus they won't get removed from buddy.
	 */

	lru_add_drain_all();
	drain_all_pages(cc.zone);

	order = 0;
	outer_start = start;
	while (!PageBuddy(pfn_to_page(outer_start))) {
		if (++order >= MAX_ORDER) {
			ret = -EBUSY;
			goto done;
		}
		outer_start &= ~0UL << order;
	}

	/* Make sure the range is really isolated. */
	if (test_pages_isolated(outer_start, end, false)) {
		pr_info_ratelimited("%s: [%lx, %lx) PFNs busy\n",
			__func__, outer_start, end);
		ret = -EBUSY;
		goto done;
	}

	/* Grab isolated pages from freelists. */
	outer_end = isolate_freepages_range(&cc, outer_start, end);
	if (!outer_end) {
		ret = -EBUSY;
		goto done;
	}

	/* Free head and tail (if any) */
	if (start != outer_start)
		free_contig_range(outer_start, start - outer_start);
	if (end != outer_end)
		free_contig_range(end, outer_end - end);

done:
	undo_isolate_page_range(pfn_max_align_down(start),
				pfn_max_align_up(end), migratetype);
	cc.zone->cma_alloc = 0;
	return ret;
}

void free_contig_range(unsigned long pfn, unsigned nr_pages)
{
	unsigned int count = 0;

	for (; nr_pages--; pfn++) {
		struct page *page = pfn_to_page(pfn);

		count += page_count(page) != 1;
		__free_page(page);
	}
	WARN(count != 0, "%d pages are still in use!\n", count);
}
#endif

#ifdef CONFIG_MEMORY_HOTPLUG
/*
 * The zone indicated has a new number of managed_pages; batch sizes and percpu
 * page high values need to be recalulated.
 */
void __meminit zone_pcp_update(struct zone *zone)
{
	unsigned cpu;
	mutex_lock(&pcp_batch_high_lock);
	for_each_possible_cpu(cpu)
		pageset_set_high_and_batch(zone,
				per_cpu_ptr(zone->pageset, cpu));
	mutex_unlock(&pcp_batch_high_lock);
}
#endif

void zone_pcp_reset(struct zone *zone)
{
	unsigned long flags;
	int cpu;
	struct per_cpu_pageset *pset;

	/* avoid races with drain_pages()  */
	local_irq_save(flags);
	if (zone->pageset != &boot_pageset) {
		for_each_online_cpu(cpu) {
			pset = per_cpu_ptr(zone->pageset, cpu);
			drain_zonestat(zone, pset);
		}
		free_percpu(zone->pageset);
		zone->pageset = &boot_pageset;
	}
	local_irq_restore(flags);
}

#ifdef CONFIG_MEMORY_HOTREMOVE
/*
 * All pages in the range must be isolated before calling this.
 */
void
__offline_isolated_pages(unsigned long start_pfn, unsigned long end_pfn)
{
	struct page *page;
	struct zone *zone;
	unsigned int order, i;
	unsigned long pfn;
	unsigned long flags;
	/* find the first valid pfn */
	for (pfn = start_pfn; pfn < end_pfn; pfn++)
		if (pfn_valid(pfn))
			break;
	if (pfn == end_pfn)
		return;
	zone = page_zone(pfn_to_page(pfn));
	spin_lock_irqsave(&zone->lock, flags);
	pfn = start_pfn;
	while (pfn < end_pfn) {
		if (!pfn_valid(pfn)) {
			pfn++;
			continue;
		}
		page = pfn_to_page(pfn);
		/*
		 * The HWPoisoned page may be not in buddy system, and
		 * page_count() is not 0.
		 */
		if (unlikely(!PageBuddy(page) && PageHWPoison(page))) {
			pfn++;
			SetPageReserved(page);
			continue;
		}

		BUG_ON(page_count(page));
		BUG_ON(!PageBuddy(page));
		order = page_order(page);
#ifdef CONFIG_DEBUG_VM
		printk(KERN_INFO "remove from free list %lx %d %lx\n",
		       pfn, 1 << order, end_pfn);
#endif
		list_del(&page->lru);
		rmv_page_order(page);
		zone->free_area[order].nr_free--;
		for (i = 0; i < (1 << order); i++)
			SetPageReserved((page+i));
		pfn += (1 << order);
	}
	spin_unlock_irqrestore(&zone->lock, flags);
}
#endif

#ifdef CONFIG_MEMORY_FAILURE
bool is_free_buddy_page(struct page *page)
{
	struct zone *zone = page_zone(page);
	unsigned long pfn = page_to_pfn(page);
	unsigned long flags;
	unsigned int order;

	spin_lock_irqsave(&zone->lock, flags);
	for (order = 0; order < MAX_ORDER; order++) {
		struct page *page_head = page - (pfn & ((1 << order) - 1));

		if (PageBuddy(page_head) && page_order(page_head) >= order)
			break;
	}
	spin_unlock_irqrestore(&zone->lock, flags);

	return order < MAX_ORDER;
}
#endif<|MERGE_RESOLUTION|>--- conflicted
+++ resolved
@@ -1454,7 +1454,6 @@
 	return 0;
 }
 
-<<<<<<< HEAD
 static inline bool free_pages_prezeroed(void)
 {
 	return IS_ENABLED(CONFIG_PAGE_POISONING_ZERO) &&
@@ -1472,12 +1471,6 @@
 	kernel_map_pages(page, 1 << order, 1);
 	kernel_poison_pages(page, 1 << order, 1);
 	set_page_owner(page, order, gfp_flags);
-=======
-static inline bool free_pages_prezeroed(bool poisoned)
-{
-	return IS_ENABLED(CONFIG_PAGE_POISONING_ZERO) &&
-		page_poisoning_enabled() && poisoned;
->>>>>>> 0671b46d
 }
 
 static int prep_new_page(struct page *page, unsigned int order, gfp_t gfp_flags,
@@ -1496,16 +1489,7 @@
 
 	post_alloc_hook(page, order, gfp_flags);
 
-<<<<<<< HEAD
 	if (!free_pages_prezeroed() && (gfp_flags & __GFP_ZERO))
-=======
-	arch_alloc_page(page, order);
-	kernel_map_pages(page, 1 << order, 1);
-	kernel_poison_pages(page, 1 << order, 1);
-	kasan_alloc_pages(page, order);
-
-	if (!free_pages_prezeroed(poisoned) && (gfp_flags & __GFP_ZERO))
->>>>>>> 0671b46d
 		for (i = 0; i < (1 << order); i++)
 			clear_highpage(page + i);
 
