/*
  FUSE: Filesystem in Userspace
  Copyright (C) 2001-2008  Miklos Szeredi <miklos@szeredi.hu>

  This program can be distributed under the terms of the GNU GPL.
  See the file COPYING.
*/

#include "fuse_i.h"

#include <linux/init.h>
#include <linux/module.h>
#include <linux/poll.h>
#include <linux/uio.h>
#include <linux/miscdevice.h>
#include <linux/namei.h>
#include <linux/pagemap.h>
#include <linux/file.h>
#include <linux/slab.h>
#include <linux/pipe_fs_i.h>
#include <linux/swap.h>
#include <linux/splice.h>
#include <linux/sched.h>
#include <linux/freezer.h>

MODULE_ALIAS_MISCDEV(FUSE_MINOR);
MODULE_ALIAS("devname:fuse");

static struct kmem_cache *fuse_req_cachep;

static struct fuse_dev *fuse_get_dev(struct file *file)
{
	/*
	 * Lockless access is OK, because file->private data is set
	 * once during mount and is valid until the file is released.
	 */
	return ACCESS_ONCE(file->private_data);
}

static void fuse_request_init(struct fuse_req *req, struct page **pages,
			      struct fuse_page_desc *page_descs,
			      unsigned npages)
{
	memset(req, 0, sizeof(*req));
	memset(pages, 0, sizeof(*pages) * npages);
	memset(page_descs, 0, sizeof(*page_descs) * npages);
	INIT_LIST_HEAD(&req->list);
	INIT_LIST_HEAD(&req->intr_entry);
	init_waitqueue_head(&req->waitq);
	refcount_set(&req->count, 1);
	req->pages = pages;
	req->page_descs = page_descs;
	req->max_pages = npages;
	__set_bit(FR_PENDING, &req->flags);
}

static struct fuse_req *__fuse_request_alloc(unsigned npages, gfp_t flags)
{
	struct fuse_req *req = kmem_cache_alloc(fuse_req_cachep, flags);
	if (req) {
		struct page **pages;
		struct fuse_page_desc *page_descs;

		if (npages <= FUSE_REQ_INLINE_PAGES) {
			pages = req->inline_pages;
			page_descs = req->inline_page_descs;
		} else {
			pages = kmalloc(sizeof(struct page *) * npages, flags);
			page_descs = kmalloc(sizeof(struct fuse_page_desc) *
					     npages, flags);
		}

		if (!pages || !page_descs) {
			kfree(pages);
			kfree(page_descs);
			kmem_cache_free(fuse_req_cachep, req);
			return NULL;
		}

		fuse_request_init(req, pages, page_descs, npages);
	}
	return req;
}

struct fuse_req *fuse_request_alloc(unsigned npages)
{
	return __fuse_request_alloc(npages, GFP_KERNEL);
}
EXPORT_SYMBOL_GPL(fuse_request_alloc);

struct fuse_req *fuse_request_alloc_nofs(unsigned npages)
{
	return __fuse_request_alloc(npages, GFP_NOFS);
}

void fuse_request_free(struct fuse_req *req)
{
	if (req->pages != req->inline_pages) {
		kfree(req->pages);
		kfree(req->page_descs);
	}
	kmem_cache_free(fuse_req_cachep, req);
}

void __fuse_get_request(struct fuse_req *req)
{
	refcount_inc(&req->count);
}

/* Must be called with > 1 refcount */
static void __fuse_put_request(struct fuse_req *req)
{
	refcount_dec(&req->count);
}

void fuse_set_initialized(struct fuse_conn *fc)
{
	/* Make sure stores before this are seen on another CPU */
	smp_wmb();
	fc->initialized = 1;
}

static bool fuse_block_alloc(struct fuse_conn *fc, bool for_background)
{
	return !fc->initialized || (for_background && fc->blocked);
}

static void fuse_drop_waiting(struct fuse_conn *fc)
{
	/*
	 * lockess check of fc->connected is okay, because atomic_dec_and_test()
	 * provides a memory barrier mached with the one in fuse_wait_aborted()
	 * to ensure no wake-up is missed.
	 */
	if (atomic_dec_and_test(&fc->num_waiting) &&
	    !READ_ONCE(fc->connected)) {
		/* wake up aborters */
		wake_up_all(&fc->blocked_waitq);
	}
}

static struct fuse_req *__fuse_get_req(struct fuse_conn *fc, unsigned npages,
				       bool for_background)
{
	struct fuse_req *req;
	int err;
	atomic_inc(&fc->num_waiting);

	if (fuse_block_alloc(fc, for_background)) {
		err = -EINTR;
		if (wait_event_killable_exclusive(fc->blocked_waitq,
				!fuse_block_alloc(fc, for_background)))
			goto out;
	}
	/* Matches smp_wmb() in fuse_set_initialized() */
	smp_rmb();

	err = -ENOTCONN;
	if (!fc->connected)
		goto out;

	err = -ECONNREFUSED;
	if (fc->conn_error)
		goto out;

	req = fuse_request_alloc(npages);
	err = -ENOMEM;
	if (!req) {
		if (for_background)
			wake_up(&fc->blocked_waitq);
		goto out;
	}

	req->in.h.uid = from_kuid(fc->user_ns, current_fsuid());
	req->in.h.gid = from_kgid(fc->user_ns, current_fsgid());
	req->in.h.pid = pid_nr_ns(task_pid(current), fc->pid_ns);

	__set_bit(FR_WAITING, &req->flags);
	if (for_background)
		__set_bit(FR_BACKGROUND, &req->flags);

	if (unlikely(req->in.h.uid == ((uid_t)-1) ||
		     req->in.h.gid == ((gid_t)-1))) {
		fuse_put_request(fc, req);
		return ERR_PTR(-EOVERFLOW);
	}
	return req;

 out:
	fuse_drop_waiting(fc);
	return ERR_PTR(err);
}

struct fuse_req *fuse_get_req(struct fuse_conn *fc, unsigned npages)
{
	return __fuse_get_req(fc, npages, false);
}
EXPORT_SYMBOL_GPL(fuse_get_req);

struct fuse_req *fuse_get_req_for_background(struct fuse_conn *fc,
					     unsigned npages)
{
	return __fuse_get_req(fc, npages, true);
}
EXPORT_SYMBOL_GPL(fuse_get_req_for_background);

/*
 * Return request in fuse_file->reserved_req.  However that may
 * currently be in use.  If that is the case, wait for it to become
 * available.
 */
static struct fuse_req *get_reserved_req(struct fuse_conn *fc,
					 struct file *file)
{
	struct fuse_req *req = NULL;
	struct fuse_file *ff = file->private_data;

	do {
		wait_event(fc->reserved_req_waitq, ff->reserved_req);
		spin_lock(&fc->lock);
		if (ff->reserved_req) {
			req = ff->reserved_req;
			ff->reserved_req = NULL;
			req->stolen_file = get_file(file);
		}
		spin_unlock(&fc->lock);
	} while (!req);

	return req;
}

/*
 * Put stolen request back into fuse_file->reserved_req
 */
static void put_reserved_req(struct fuse_conn *fc, struct fuse_req *req)
{
	struct file *file = req->stolen_file;
	struct fuse_file *ff = file->private_data;

	spin_lock(&fc->lock);
	fuse_request_init(req, req->pages, req->page_descs, req->max_pages);
	BUG_ON(ff->reserved_req);
	ff->reserved_req = req;
	wake_up_all(&fc->reserved_req_waitq);
	spin_unlock(&fc->lock);
	fput(file);
}

/*
 * Gets a requests for a file operation, always succeeds
 *
 * This is used for sending the FLUSH request, which must get to
 * userspace, due to POSIX locks which may need to be unlocked.
 *
 * If allocation fails due to OOM, use the reserved request in
 * fuse_file.
 *
 * This is very unlikely to deadlock accidentally, since the
 * filesystem should not have it's own file open.  If deadlock is
 * intentional, it can still be broken by "aborting" the filesystem.
 */
struct fuse_req *fuse_get_req_nofail_nopages(struct fuse_conn *fc,
					     struct file *file)
{
	struct fuse_req *req;

	atomic_inc(&fc->num_waiting);
	wait_event(fc->blocked_waitq, fc->initialized);
	/* Matches smp_wmb() in fuse_set_initialized() */
	smp_rmb();
	req = fuse_request_alloc(0);
	if (!req)
		req = get_reserved_req(fc, file);

	req->in.h.uid = from_kuid_munged(fc->user_ns, current_fsuid());
	req->in.h.gid = from_kgid_munged(fc->user_ns, current_fsgid());
	req->in.h.pid = pid_nr_ns(task_pid(current), fc->pid_ns);

	__set_bit(FR_WAITING, &req->flags);
	__clear_bit(FR_BACKGROUND, &req->flags);
	return req;
}

void fuse_put_request(struct fuse_conn *fc, struct fuse_req *req)
{
	if (refcount_dec_and_test(&req->count)) {
		if (test_bit(FR_BACKGROUND, &req->flags)) {
			/*
			 * We get here in the unlikely case that a background
			 * request was allocated but not sent
			 */
			spin_lock(&fc->lock);
			if (!fc->blocked)
				wake_up(&fc->blocked_waitq);
			spin_unlock(&fc->lock);
		}

		if (test_bit(FR_WAITING, &req->flags)) {
			__clear_bit(FR_WAITING, &req->flags);
			fuse_drop_waiting(fc);
		}

		if (req->stolen_file)
			put_reserved_req(fc, req);
		else
			fuse_request_free(req);
	}
}
EXPORT_SYMBOL_GPL(fuse_put_request);

static unsigned len_args(unsigned numargs, struct fuse_arg *args)
{
	unsigned nbytes = 0;
	unsigned i;

	for (i = 0; i < numargs; i++)
		nbytes += args[i].size;

	return nbytes;
}

static u64 fuse_get_unique(struct fuse_iqueue *fiq)
{
	return ++fiq->reqctr;
}

static void queue_request(struct fuse_iqueue *fiq, struct fuse_req *req)
{
	req->in.h.len = sizeof(struct fuse_in_header) +
		len_args(req->in.numargs, (struct fuse_arg *) req->in.args);
	list_add_tail(&req->list, &fiq->pending);
	wake_up_locked(&fiq->waitq);
	kill_fasync(&fiq->fasync, SIGIO, POLL_IN);
}

void fuse_queue_forget(struct fuse_conn *fc, struct fuse_forget_link *forget,
		       u64 nodeid, u64 nlookup)
{
	struct fuse_iqueue *fiq = &fc->iq;

	forget->forget_one.nodeid = nodeid;
	forget->forget_one.nlookup = nlookup;

	spin_lock(&fiq->waitq.lock);
	if (fiq->connected) {
		fiq->forget_list_tail->next = forget;
		fiq->forget_list_tail = forget;
		wake_up_locked(&fiq->waitq);
		kill_fasync(&fiq->fasync, SIGIO, POLL_IN);
	} else {
		kfree(forget);
	}
	spin_unlock(&fiq->waitq.lock);
}

static void flush_bg_queue(struct fuse_conn *fc)
{
	while (fc->active_background < fc->max_background &&
	       !list_empty(&fc->bg_queue)) {
		struct fuse_req *req;
		struct fuse_iqueue *fiq = &fc->iq;

		req = list_entry(fc->bg_queue.next, struct fuse_req, list);
		list_del(&req->list);
		fc->active_background++;
		spin_lock(&fiq->waitq.lock);
		req->in.h.unique = fuse_get_unique(fiq);
		queue_request(fiq, req);
		spin_unlock(&fiq->waitq.lock);
	}
}

/*
 * This function is called when a request is finished.  Either a reply
 * has arrived or it was aborted (and not yet sent) or some error
 * occurred during communication with userspace, or the device file
 * was closed.  The requester thread is woken up (if still waiting),
 * the 'end' callback is called if given, else the reference to the
 * request is released
 */
static void request_end(struct fuse_conn *fc, struct fuse_req *req)
{
	struct fuse_iqueue *fiq = &fc->iq;

	if (test_and_set_bit(FR_FINISHED, &req->flags))
		goto put_request;

	spin_lock(&fiq->waitq.lock);
	list_del_init(&req->intr_entry);
	spin_unlock(&fiq->waitq.lock);
	WARN_ON(test_bit(FR_PENDING, &req->flags));
	WARN_ON(test_bit(FR_SENT, &req->flags));
	if (test_bit(FR_BACKGROUND, &req->flags)) {
		spin_lock(&fc->lock);
		clear_bit(FR_BACKGROUND, &req->flags);
		if (fc->num_background == fc->max_background) {
			fc->blocked = 0;
			wake_up(&fc->blocked_waitq);
		} else if (!fc->blocked) {
			/*
			 * Wake up next waiter, if any.  It's okay to use
			 * waitqueue_active(), as we've already synced up
			 * fc->blocked with waiters with the wake_up() call
			 * above.
			 */
			if (waitqueue_active(&fc->blocked_waitq))
				wake_up(&fc->blocked_waitq);
		}

		if (fc->num_background == fc->congestion_threshold &&
		    fc->bdi_initialized) {
			clear_bdi_congested(&fc->bdi, BLK_RW_SYNC);
			clear_bdi_congested(&fc->bdi, BLK_RW_ASYNC);
		}
		fc->num_background--;
		fc->active_background--;
		flush_bg_queue(fc);
		spin_unlock(&fc->lock);
	}
	wake_up(&req->waitq);
	if (req->end)
		req->end(fc, req);
put_request:
	fuse_put_request(fc, req);
}

static void queue_interrupt(struct fuse_iqueue *fiq, struct fuse_req *req)
{
	spin_lock(&fiq->waitq.lock);
	if (test_bit(FR_FINISHED, &req->flags)) {
		spin_unlock(&fiq->waitq.lock);
		return;
	}
	if (list_empty(&req->intr_entry)) {
		list_add_tail(&req->intr_entry, &fiq->interrupts);
		wake_up_locked(&fiq->waitq);
	}
	spin_unlock(&fiq->waitq.lock);
	kill_fasync(&fiq->fasync, SIGIO, POLL_IN);
}

static void request_wait_answer(struct fuse_conn *fc, struct fuse_req *req)
{
	struct fuse_iqueue *fiq = &fc->iq;
	int err;

	if (!fc->no_interrupt) {
		/* Any signal may interrupt this */
		err = wait_event_interruptible(req->waitq,
					test_bit(FR_FINISHED, &req->flags));
		if (!err)
			return;

		set_bit(FR_INTERRUPTED, &req->flags);
		/* matches barrier in fuse_dev_do_read() */
		smp_mb__after_atomic();
		if (test_bit(FR_SENT, &req->flags))
			queue_interrupt(fiq, req);
	}

	if (!test_bit(FR_FORCE, &req->flags)) {
		/* Only fatal signals may interrupt this */
		err = wait_event_killable(req->waitq,
					test_bit(FR_FINISHED, &req->flags));
		if (!err)
			return;

		spin_lock(&fiq->waitq.lock);
		/* Request is not yet in userspace, bail out */
		if (test_bit(FR_PENDING, &req->flags)) {
			list_del(&req->list);
			spin_unlock(&fiq->waitq.lock);
			__fuse_put_request(req);
			req->out.h.error = -EINTR;
			return;
		}
		spin_unlock(&fiq->waitq.lock);
	}

	/*
	 * Either request is already in userspace, or it was forced.
	 * Wait half of freeze_timeout_msecs to avoid getting stuck.
	 */
	while (!test_bit(FR_FINISHED, &req->flags))
		wait_event_freezable_timeout(req->waitq,
			test_bit(FR_FINISHED, &req->flags), freeze_timeout_msecs / 2);
}

static void __fuse_request_send(struct fuse_conn *fc, struct fuse_req *req)
{
	struct fuse_iqueue *fiq = &fc->iq;

	BUG_ON(test_bit(FR_BACKGROUND, &req->flags));
	spin_lock(&fiq->waitq.lock);
	if (!fiq->connected) {
		spin_unlock(&fiq->waitq.lock);
		req->out.h.error = -ENOTCONN;
	} else {
		req->in.h.unique = fuse_get_unique(fiq);
		queue_request(fiq, req);
		/* acquire extra reference, since request is still needed
		   after request_end() */
		__fuse_get_request(req);
		spin_unlock(&fiq->waitq.lock);

		request_wait_answer(fc, req);
		/* Pairs with smp_wmb() in request_end() */
		smp_rmb();
	}
}

void fuse_request_send(struct fuse_conn *fc, struct fuse_req *req)
{
	__set_bit(FR_ISREPLY, &req->flags);
	if (!test_bit(FR_WAITING, &req->flags)) {
		__set_bit(FR_WAITING, &req->flags);
		atomic_inc(&fc->num_waiting);
	}
	__fuse_request_send(fc, req);
}
EXPORT_SYMBOL_GPL(fuse_request_send);

static void fuse_adjust_compat(struct fuse_conn *fc, struct fuse_args *args)
{
	if (fc->minor < 4 && args->in.h.opcode == FUSE_STATFS)
		args->out.args[0].size = FUSE_COMPAT_STATFS_SIZE;

	if (fc->minor < 9) {
		switch (args->in.h.opcode) {
		case FUSE_LOOKUP:
		case FUSE_CREATE:
		case FUSE_MKNOD:
		case FUSE_MKDIR:
		case FUSE_SYMLINK:
		case FUSE_LINK:
			args->out.args[0].size = FUSE_COMPAT_ENTRY_OUT_SIZE;
			break;
		case FUSE_GETATTR:
		case FUSE_SETATTR:
			args->out.args[0].size = FUSE_COMPAT_ATTR_OUT_SIZE;
			break;
		}
	}
	if (fc->minor < 12) {
		switch (args->in.h.opcode) {
		case FUSE_CREATE:
			args->in.args[0].size = sizeof(struct fuse_open_in);
			break;
		case FUSE_MKNOD:
			args->in.args[0].size = FUSE_COMPAT_MKNOD_IN_SIZE;
			break;
		}
	}
}

ssize_t fuse_simple_request(struct fuse_conn *fc, struct fuse_args *args)
{
	struct fuse_req *req;
	ssize_t ret;

	req = fuse_get_req(fc, 0);
	if (IS_ERR(req))
		return PTR_ERR(req);

	/* Needs to be done after fuse_get_req() so that fc->minor is valid */
	fuse_adjust_compat(fc, args);

	req->in.h.opcode = args->in.h.opcode;
	req->in.h.nodeid = args->in.h.nodeid;
	req->in.numargs = args->in.numargs;
	memcpy(req->in.args, args->in.args,
	       args->in.numargs * sizeof(struct fuse_in_arg));
	req->out.argvar = args->out.argvar;
	req->out.numargs = args->out.numargs;
	memcpy(req->out.args, args->out.args,
	       args->out.numargs * sizeof(struct fuse_arg));
	fuse_request_send(fc, req);
	ret = req->out.h.error;
	if (!ret && args->out.argvar) {
		BUG_ON(args->out.numargs != 1);
		ret = req->out.args[0].size;
	}
	fuse_put_request(fc, req);

	return ret;
}

/*
 * Called under fc->lock
 *
 * fc->connected must have been checked previously
 */
void fuse_request_send_background_locked(struct fuse_conn *fc,
					 struct fuse_req *req)
{
	BUG_ON(!test_bit(FR_BACKGROUND, &req->flags));
	if (!test_bit(FR_WAITING, &req->flags)) {
		__set_bit(FR_WAITING, &req->flags);
		atomic_inc(&fc->num_waiting);
	}
	__set_bit(FR_ISREPLY, &req->flags);
	fc->num_background++;
	if (fc->num_background == fc->max_background)
		fc->blocked = 1;
	if (fc->num_background == fc->congestion_threshold &&
	    fc->bdi_initialized) {
		set_bdi_congested(&fc->bdi, BLK_RW_SYNC);
		set_bdi_congested(&fc->bdi, BLK_RW_ASYNC);
	}
	list_add_tail(&req->list, &fc->bg_queue);
	flush_bg_queue(fc);
}

void fuse_request_send_background(struct fuse_conn *fc, struct fuse_req *req)
{
	BUG_ON(!req->end);
	spin_lock(&fc->lock);
	if (fc->connected) {
		fuse_request_send_background_locked(fc, req);
		spin_unlock(&fc->lock);
	} else {
		spin_unlock(&fc->lock);
		req->out.h.error = -ENOTCONN;
		req->end(fc, req);
		fuse_put_request(fc, req);
	}
}
EXPORT_SYMBOL_GPL(fuse_request_send_background);

static int fuse_request_send_notify_reply(struct fuse_conn *fc,
					  struct fuse_req *req, u64 unique)
{
	int err = -ENODEV;
	struct fuse_iqueue *fiq = &fc->iq;

	__clear_bit(FR_ISREPLY, &req->flags);
	req->in.h.unique = unique;
	spin_lock(&fiq->waitq.lock);
	if (fiq->connected) {
		queue_request(fiq, req);
		err = 0;
	}
	spin_unlock(&fiq->waitq.lock);

	return err;
}

void fuse_force_forget(struct file *file, u64 nodeid)
{
	struct inode *inode = file_inode(file);
	struct fuse_conn *fc = get_fuse_conn(inode);
	struct fuse_req *req;
	struct fuse_forget_in inarg;

	memset(&inarg, 0, sizeof(inarg));
	inarg.nlookup = 1;
	req = fuse_get_req_nofail_nopages(fc, file);
	req->in.h.opcode = FUSE_FORGET;
	req->in.h.nodeid = nodeid;
	req->in.numargs = 1;
	req->in.args[0].size = sizeof(inarg);
	req->in.args[0].value = &inarg;
	__clear_bit(FR_ISREPLY, &req->flags);
	__fuse_request_send(fc, req);
	/* ignore errors */
	fuse_put_request(fc, req);
}

/*
 * Lock the request.  Up to the next unlock_request() there mustn't be
 * anything that could cause a page-fault.  If the request was already
 * aborted bail out.
 */
static int lock_request(struct fuse_req *req)
{
	int err = 0;
	if (req) {
		spin_lock(&req->waitq.lock);
		if (test_bit(FR_ABORTED, &req->flags))
			err = -ENOENT;
		else
			set_bit(FR_LOCKED, &req->flags);
		spin_unlock(&req->waitq.lock);
	}
	return err;
}

/*
 * Unlock request.  If it was aborted while locked, caller is responsible
 * for unlocking and ending the request.
 */
static int unlock_request(struct fuse_req *req)
{
	int err = 0;
	if (req) {
		spin_lock(&req->waitq.lock);
		if (test_bit(FR_ABORTED, &req->flags))
			err = -ENOENT;
		else
			clear_bit(FR_LOCKED, &req->flags);
		spin_unlock(&req->waitq.lock);
	}
	return err;
}

struct fuse_copy_state {
	int write;
	struct fuse_req *req;
	struct iov_iter *iter;
	struct pipe_buffer *pipebufs;
	struct pipe_buffer *currbuf;
	struct pipe_inode_info *pipe;
	unsigned long nr_segs;
	struct page *pg;
	unsigned len;
	unsigned offset;
	unsigned move_pages:1;
};

static void fuse_copy_init(struct fuse_copy_state *cs, int write,
			   struct iov_iter *iter)
{
	memset(cs, 0, sizeof(*cs));
	cs->write = write;
	cs->iter = iter;
}

/* Unmap and put previous page of userspace buffer */
static void fuse_copy_finish(struct fuse_copy_state *cs)
{
	if (cs->currbuf) {
		struct pipe_buffer *buf = cs->currbuf;

		if (cs->write)
			buf->len = PAGE_SIZE - cs->len;
		cs->currbuf = NULL;
	} else if (cs->pg) {
		if (cs->write) {
			flush_dcache_page(cs->pg);
			set_page_dirty_lock(cs->pg);
		}
		put_page(cs->pg);
	}
	cs->pg = NULL;
}

/*
 * Get another pagefull of userspace buffer, and map it to kernel
 * address space, and lock request
 */
static int fuse_copy_fill(struct fuse_copy_state *cs)
{
	struct page *page;
	int err;

	err = unlock_request(cs->req);
	if (err)
		return err;

	fuse_copy_finish(cs);
	if (cs->pipebufs) {
		struct pipe_buffer *buf = cs->pipebufs;

		if (!cs->write) {
			err = pipe_buf_confirm(cs->pipe, buf);
			if (err)
				return err;

			BUG_ON(!cs->nr_segs);
			cs->currbuf = buf;
			cs->pg = buf->page;
			cs->offset = buf->offset;
			cs->len = buf->len;
			cs->pipebufs++;
			cs->nr_segs--;
		} else {
			if (cs->nr_segs == cs->pipe->buffers)
				return -EIO;

			page = alloc_page(GFP_HIGHUSER);
			if (!page)
				return -ENOMEM;

			buf->page = page;
			buf->offset = 0;
			buf->len = 0;

			cs->currbuf = buf;
			cs->pg = page;
			cs->offset = 0;
			cs->len = PAGE_SIZE;
			cs->pipebufs++;
			cs->nr_segs++;
		}
	} else {
		size_t off;
		err = iov_iter_get_pages(cs->iter, &page, PAGE_SIZE, 1, &off);
		if (err < 0)
			return err;
		BUG_ON(!err);
		cs->len = err;
		cs->offset = off;
		cs->pg = page;
		iov_iter_advance(cs->iter, err);
	}

	return lock_request(cs->req);
}

/* Do as much copy to/from userspace buffer as we can */
static int fuse_copy_do(struct fuse_copy_state *cs, void **val, unsigned *size)
{
	unsigned ncpy = min(*size, cs->len);
	if (val) {
		void *pgaddr = kmap_atomic(cs->pg);
		void *buf = pgaddr + cs->offset;

		if (cs->write)
			memcpy(buf, *val, ncpy);
		else
			memcpy(*val, buf, ncpy);

		kunmap_atomic(pgaddr);
		*val += ncpy;
	}
	*size -= ncpy;
	cs->len -= ncpy;
	cs->offset += ncpy;
	return ncpy;
}

static int fuse_check_page(struct page *page)
{
	if (page_mapcount(page) ||
	    page->mapping != NULL ||
	    (page->flags & PAGE_FLAGS_CHECK_AT_PREP &
	     ~(1 << PG_locked |
	       1 << PG_referenced |
	       1 << PG_uptodate |
	       1 << PG_lru |
	       1 << PG_active |
	       1 << PG_reclaim))) {
		printk(KERN_WARNING "fuse: trying to steal weird page\n");
		printk(KERN_WARNING "  page=%p index=%li flags=%08lx, count=%i, mapcount=%i, mapping=%p\n", page, page->index, page->flags, page_count(page), page_mapcount(page), page->mapping);
		return 1;
	}
	return 0;
}

static int fuse_try_move_page(struct fuse_copy_state *cs, struct page **pagep)
{
	int err;
	struct page *oldpage = *pagep;
	struct page *newpage;
	struct pipe_buffer *buf = cs->pipebufs;

	get_page(oldpage);
	err = unlock_request(cs->req);
	if (err)
		goto out_put_old;

	fuse_copy_finish(cs);

	err = pipe_buf_confirm(cs->pipe, buf);
	if (err)
		goto out_put_old;

	BUG_ON(!cs->nr_segs);
	cs->currbuf = buf;
	cs->len = buf->len;
	cs->pipebufs++;
	cs->nr_segs--;

	if (cs->len != PAGE_SIZE)
		goto out_fallback;

	if (pipe_buf_steal(cs->pipe, buf) != 0)
		goto out_fallback;

	newpage = buf->page;

	if (!PageUptodate(newpage))
		SetPageUptodate(newpage);

	ClearPageMappedToDisk(newpage);

	if (fuse_check_page(newpage) != 0)
		goto out_fallback_unlock;

	/*
	 * This is a new and locked page, it shouldn't be mapped or
	 * have any special flags on it
	 */
	if (WARN_ON(page_mapped(oldpage)))
		goto out_fallback_unlock;
	if (WARN_ON(page_has_private(oldpage)))
		goto out_fallback_unlock;
	if (WARN_ON(PageDirty(oldpage) || PageWriteback(oldpage)))
		goto out_fallback_unlock;
	if (WARN_ON(PageMlocked(oldpage)))
		goto out_fallback_unlock;

	err = replace_page_cache_page(oldpage, newpage, GFP_KERNEL);
	if (err) {
		unlock_page(newpage);
		goto out_put_old;
	}

	get_page(newpage);

	if (!(buf->flags & PIPE_BUF_FLAG_LRU))
		lru_cache_add_file(newpage);

	/*
	 * Release while we have extra ref on stolen page.  Otherwise
	 * anon_pipe_buf_release() might think the page can be reused.
	 */
	buf->ops->release(cs->pipe, buf);
	buf->ops = NULL;

	err = 0;
	spin_lock(&cs->req->waitq.lock);
	if (test_bit(FR_ABORTED, &cs->req->flags))
		err = -ENOENT;
	else
		*pagep = newpage;
	spin_unlock(&cs->req->waitq.lock);

	if (err) {
		unlock_page(newpage);
		put_page(newpage);
		goto out_put_old;
	}

	unlock_page(oldpage);
	/* Drop ref for ap->pages[] array */
	put_page(oldpage);
	cs->len = 0;

	err = 0;
out_put_old:
	/* Drop ref obtained in this function */
	put_page(oldpage);
	return err;

out_fallback_unlock:
	unlock_page(newpage);
out_fallback:
	cs->pg = buf->page;
	cs->offset = buf->offset;

	err = lock_request(cs->req);
	if (!err)
		err = 1;

	goto out_put_old;
}

static int fuse_ref_page(struct fuse_copy_state *cs, struct page *page,
			 unsigned offset, unsigned count)
{
	struct pipe_buffer *buf;
	int err;

	if (cs->nr_segs == cs->pipe->buffers)
		return -EIO;

	get_page(page);
	err = unlock_request(cs->req);
	if (err) {
		put_page(page);
		return err;
	}

	fuse_copy_finish(cs);

	buf = cs->pipebufs;
	buf->page = page;
	buf->offset = offset;
	buf->len = count;

	cs->pipebufs++;
	cs->nr_segs++;
	cs->len = 0;

	return 0;
}

/*
 * Copy a page in the request to/from the userspace buffer.  Must be
 * done atomically
 */
static int fuse_copy_page(struct fuse_copy_state *cs, struct page **pagep,
			  unsigned offset, unsigned count, int zeroing)
{
	int err;
	struct page *page = *pagep;

	if (page && zeroing && count < PAGE_SIZE)
		clear_highpage(page);

	while (count) {
		if (cs->write && cs->pipebufs && page) {
			/*
			 * Can't control lifetime of pipe buffers, so always
			 * copy user pages.
			 */
			if (cs->req->user_pages) {
				err = fuse_copy_fill(cs);
				if (err)
					return err;
			} else {
				return fuse_ref_page(cs, page, offset, count);
			}
		} else if (!cs->len) {
			if (cs->move_pages && page &&
			    offset == 0 && count == PAGE_SIZE) {
				err = fuse_try_move_page(cs, pagep);
				if (err <= 0)
					return err;
			} else {
				err = fuse_copy_fill(cs);
				if (err)
					return err;
			}
		}
		if (page) {
			void *mapaddr = kmap_atomic(page);
			void *buf = mapaddr + offset;
			offset += fuse_copy_do(cs, &buf, &count);
			kunmap_atomic(mapaddr);
		} else
			offset += fuse_copy_do(cs, NULL, &count);
	}
	if (page && !cs->write)
		flush_dcache_page(page);
	return 0;
}

/* Copy pages in the request to/from userspace buffer */
static int fuse_copy_pages(struct fuse_copy_state *cs, unsigned nbytes,
			   int zeroing)
{
	unsigned i;
	struct fuse_req *req = cs->req;

	for (i = 0; i < req->num_pages && (nbytes || zeroing); i++) {
		int err;
		unsigned offset = req->page_descs[i].offset;
		unsigned count = min(nbytes, req->page_descs[i].length);

		err = fuse_copy_page(cs, &req->pages[i], offset, count,
				     zeroing);
		if (err)
			return err;

		nbytes -= count;
	}
	return 0;
}

/* Copy a single argument in the request to/from userspace buffer */
static int fuse_copy_one(struct fuse_copy_state *cs, void *val, unsigned size)
{
	while (size) {
		if (!cs->len) {
			int err = fuse_copy_fill(cs);
			if (err)
				return err;
		}
		fuse_copy_do(cs, &val, &size);
	}
	return 0;
}

/* Copy request arguments to/from userspace buffer */
static int fuse_copy_args(struct fuse_copy_state *cs, unsigned numargs,
			  unsigned argpages, struct fuse_arg *args,
			  int zeroing)
{
	int err = 0;
	unsigned i;

	for (i = 0; !err && i < numargs; i++)  {
		struct fuse_arg *arg = &args[i];
		if (i == numargs - 1 && argpages)
			err = fuse_copy_pages(cs, arg->size, zeroing);
		else
			err = fuse_copy_one(cs, arg->value, arg->size);
	}
	return err;
}

static int forget_pending(struct fuse_iqueue *fiq)
{
	return fiq->forget_list_head.next != NULL;
}

static int request_pending(struct fuse_iqueue *fiq)
{
	return !list_empty(&fiq->pending) || !list_empty(&fiq->interrupts) ||
		forget_pending(fiq);
}

/*
 * Transfer an interrupt request to userspace
 *
 * Unlike other requests this is assembled on demand, without a need
 * to allocate a separate fuse_req structure.
 *
 * Called with fiq->waitq.lock held, releases it
 */
static int fuse_read_interrupt(struct fuse_iqueue *fiq,
			       struct fuse_copy_state *cs,
			       size_t nbytes, struct fuse_req *req)
__releases(fiq->waitq.lock)
{
	struct fuse_in_header ih;
	struct fuse_interrupt_in arg;
	unsigned reqsize = sizeof(ih) + sizeof(arg);
	int err;

	list_del_init(&req->intr_entry);
	req->intr_unique = fuse_get_unique(fiq);
	memset(&ih, 0, sizeof(ih));
	memset(&arg, 0, sizeof(arg));
	ih.len = reqsize;
	ih.opcode = FUSE_INTERRUPT;
	ih.unique = req->intr_unique;
	arg.unique = req->in.h.unique;

	spin_unlock(&fiq->waitq.lock);
	if (nbytes < reqsize)
		return -EINVAL;

	err = fuse_copy_one(cs, &ih, sizeof(ih));
	if (!err)
		err = fuse_copy_one(cs, &arg, sizeof(arg));
	fuse_copy_finish(cs);

	return err ? err : reqsize;
}

static struct fuse_forget_link *dequeue_forget(struct fuse_iqueue *fiq,
					       unsigned max,
					       unsigned *countp)
{
	struct fuse_forget_link *head = fiq->forget_list_head.next;
	struct fuse_forget_link **newhead = &head;
	unsigned count;

	for (count = 0; *newhead != NULL && count < max; count++)
		newhead = &(*newhead)->next;

	fiq->forget_list_head.next = *newhead;
	*newhead = NULL;
	if (fiq->forget_list_head.next == NULL)
		fiq->forget_list_tail = &fiq->forget_list_head;

	if (countp != NULL)
		*countp = count;

	return head;
}

static int fuse_read_single_forget(struct fuse_iqueue *fiq,
				   struct fuse_copy_state *cs,
				   size_t nbytes)
__releases(fiq->waitq.lock)
{
	int err;
	struct fuse_forget_link *forget = dequeue_forget(fiq, 1, NULL);
	struct fuse_forget_in arg = {
		.nlookup = forget->forget_one.nlookup,
	};
	struct fuse_in_header ih = {
		.opcode = FUSE_FORGET,
		.nodeid = forget->forget_one.nodeid,
		.unique = fuse_get_unique(fiq),
		.len = sizeof(ih) + sizeof(arg),
	};

	spin_unlock(&fiq->waitq.lock);
	kfree(forget);
	if (nbytes < ih.len)
		return -EINVAL;

	err = fuse_copy_one(cs, &ih, sizeof(ih));
	if (!err)
		err = fuse_copy_one(cs, &arg, sizeof(arg));
	fuse_copy_finish(cs);

	if (err)
		return err;

	return ih.len;
}

static int fuse_read_batch_forget(struct fuse_iqueue *fiq,
				   struct fuse_copy_state *cs, size_t nbytes)
__releases(fiq->waitq.lock)
{
	int err;
	unsigned max_forgets;
	unsigned count;
	struct fuse_forget_link *head;
	struct fuse_batch_forget_in arg = { .count = 0 };
	struct fuse_in_header ih = {
		.opcode = FUSE_BATCH_FORGET,
		.unique = fuse_get_unique(fiq),
		.len = sizeof(ih) + sizeof(arg),
	};

	if (nbytes < ih.len) {
		spin_unlock(&fiq->waitq.lock);
		return -EINVAL;
	}

	max_forgets = (nbytes - ih.len) / sizeof(struct fuse_forget_one);
	head = dequeue_forget(fiq, max_forgets, &count);
	spin_unlock(&fiq->waitq.lock);

	arg.count = count;
	ih.len += count * sizeof(struct fuse_forget_one);
	err = fuse_copy_one(cs, &ih, sizeof(ih));
	if (!err)
		err = fuse_copy_one(cs, &arg, sizeof(arg));

	while (head) {
		struct fuse_forget_link *forget = head;

		if (!err) {
			err = fuse_copy_one(cs, &forget->forget_one,
					    sizeof(forget->forget_one));
		}
		head = forget->next;
		kfree(forget);
	}

	fuse_copy_finish(cs);

	if (err)
		return err;

	return ih.len;
}

static int fuse_read_forget(struct fuse_conn *fc, struct fuse_iqueue *fiq,
			    struct fuse_copy_state *cs,
			    size_t nbytes)
__releases(fiq->waitq.lock)
{
	if (fc->minor < 16 || fiq->forget_list_head.next->next == NULL)
		return fuse_read_single_forget(fiq, cs, nbytes);
	else
		return fuse_read_batch_forget(fiq, cs, nbytes);
}

/*
 * Read a single request into the userspace filesystem's buffer.  This
 * function waits until a request is available, then removes it from
 * the pending list and copies request data to userspace buffer.  If
 * no reply is needed (FORGET) or request has been aborted or there
 * was an error during the copying then it's finished by calling
 * request_end().  Otherwise add it to the processing list, and set
 * the 'sent' flag.
 */
static ssize_t fuse_dev_do_read(struct fuse_dev *fud, struct file *file,
				struct fuse_copy_state *cs, size_t nbytes)
{
	ssize_t err;
	struct fuse_conn *fc = fud->fc;
	struct fuse_iqueue *fiq = &fc->iq;
	struct fuse_pqueue *fpq = &fud->pq;
	struct fuse_req *req;
	struct fuse_in *in;
	unsigned reqsize;

 restart:
	spin_lock(&fiq->waitq.lock);
	err = -EAGAIN;
	if ((file->f_flags & O_NONBLOCK) && fiq->connected &&
	    !request_pending(fiq))
		goto err_unlock;

	err = wait_event_interruptible_exclusive_locked(fiq->waitq,
				!fiq->connected || request_pending(fiq));
	if (err)
		goto err_unlock;

	if (!fiq->connected) {
		err = (fc->aborted && fc->abort_err) ? -ECONNABORTED : -ENODEV;
		goto err_unlock;
	}

	if (!list_empty(&fiq->interrupts)) {
		req = list_entry(fiq->interrupts.next, struct fuse_req,
				 intr_entry);
		return fuse_read_interrupt(fiq, cs, nbytes, req);
	}

	if (forget_pending(fiq)) {
		if (list_empty(&fiq->pending) || fiq->forget_batch-- > 0)
			return fuse_read_forget(fc, fiq, cs, nbytes);

		if (fiq->forget_batch <= -8)
			fiq->forget_batch = 16;
	}

	req = list_entry(fiq->pending.next, struct fuse_req, list);
	clear_bit(FR_PENDING, &req->flags);
	list_del_init(&req->list);
	spin_unlock(&fiq->waitq.lock);

	in = &req->in;
	reqsize = in->h.len;

	/* If request is too large, reply with an error and restart the read */
	if (nbytes < reqsize) {
		req->out.h.error = -EIO;
		/* SETXATTR is special, since it may contain too large data */
		if (in->h.opcode == FUSE_SETXATTR)
			req->out.h.error = -E2BIG;
		request_end(fc, req);
		goto restart;
	}
	spin_lock(&fpq->lock);
	/*
	 *  Must not put request on fpq->io queue after having been shut down by
	 *  fuse_abort_conn()
	 */
	if (!fpq->connected) {
		req->out.h.error = err = -ECONNABORTED;
		goto out_end;

	}
	list_add(&req->list, &fpq->io);
	spin_unlock(&fpq->lock);
	cs->req = req;
	err = fuse_copy_one(cs, &in->h, sizeof(in->h));
	if (!err)
		err = fuse_copy_args(cs, in->numargs, in->argpages,
				     (struct fuse_arg *) in->args, 0);
	fuse_copy_finish(cs);
	spin_lock(&fpq->lock);
	clear_bit(FR_LOCKED, &req->flags);
	if (!fpq->connected) {
		err = (fc->aborted && fc->abort_err) ? -ECONNABORTED : -ENODEV;
		req->out.h.error = err;
		goto out_end;
	}
	if (err) {
		req->out.h.error = -EIO;
		goto out_end;
	}
	if (!test_bit(FR_ISREPLY, &req->flags)) {
		err = reqsize;
		goto out_end;
	}
	list_move_tail(&req->list, &fpq->processing);
	__fuse_get_request(req);
	set_bit(FR_SENT, &req->flags);
	spin_unlock(&fpq->lock);
	/* matches barrier in request_wait_answer() */
	smp_mb__after_atomic();
	if (test_bit(FR_INTERRUPTED, &req->flags))
		queue_interrupt(fiq, req);
	fuse_put_request(fc, req);

	return reqsize;

out_end:
	if (!test_bit(FR_PRIVATE, &req->flags))
		list_del_init(&req->list);
	spin_unlock(&fpq->lock);
	request_end(fc, req);
	return err;

 err_unlock:
	spin_unlock(&fiq->waitq.lock);
	return err;
}

static int fuse_dev_open(struct inode *inode, struct file *file)
{
	/*
	 * The fuse device's file's private_data is used to hold
	 * the fuse_conn(ection) when it is mounted, and is used to
	 * keep track of whether the file has been mounted already.
	 */
	file->private_data = NULL;
	return 0;
}

static ssize_t fuse_dev_read(struct kiocb *iocb, struct iov_iter *to)
{
	struct fuse_copy_state cs;
	struct file *file = iocb->ki_filp;
	struct fuse_dev *fud = fuse_get_dev(file);

	if (!fud)
		return -EPERM;

	if (!iter_is_iovec(to))
		return -EINVAL;

	fuse_copy_init(&cs, 1, to);

	return fuse_dev_do_read(fud, file, &cs, iov_iter_count(to));
}

static ssize_t fuse_dev_splice_read(struct file *in, loff_t *ppos,
				    struct pipe_inode_info *pipe,
				    size_t len, unsigned int flags)
{
	int total, ret;
	int page_nr = 0;
	struct pipe_buffer *bufs;
	struct fuse_copy_state cs;
	struct fuse_dev *fud = fuse_get_dev(in);

	if (!fud)
		return -EPERM;

	bufs = kmalloc(pipe->buffers * sizeof(struct pipe_buffer), GFP_KERNEL);
	if (!bufs)
		return -ENOMEM;

	fuse_copy_init(&cs, 1, NULL);
	cs.pipebufs = bufs;
	cs.pipe = pipe;
	ret = fuse_dev_do_read(fud, in, &cs, len);
	if (ret < 0)
		goto out;

	if (pipe->nrbufs + cs.nr_segs > pipe->buffers) {
		ret = -EIO;
		goto out;
	}

	for (ret = total = 0; page_nr < cs.nr_segs; total += ret) {
		/*
		 * Need to be careful about this.  Having buf->ops in module
		 * code can Oops if the buffer persists after module unload.
		 */
		bufs[page_nr].ops = &nosteal_pipe_buf_ops;
		bufs[page_nr].flags = 0;
		ret = add_to_pipe(pipe, &bufs[page_nr++]);
		if (unlikely(ret < 0))
			break;
	}
	if (total)
		ret = total;
out:
	for (; page_nr < cs.nr_segs; page_nr++)
		put_page(bufs[page_nr].page);

	kfree(bufs);
	return ret;
}

static int fuse_notify_poll(struct fuse_conn *fc, unsigned int size,
			    struct fuse_copy_state *cs)
{
	struct fuse_notify_poll_wakeup_out outarg;
	int err = -EINVAL;

	if (size != sizeof(outarg))
		goto err;

	err = fuse_copy_one(cs, &outarg, sizeof(outarg));
	if (err)
		goto err;

	fuse_copy_finish(cs);
	return fuse_notify_poll_wakeup(fc, &outarg);

err:
	fuse_copy_finish(cs);
	return err;
}

static int fuse_notify_inval_inode(struct fuse_conn *fc, unsigned int size,
				   struct fuse_copy_state *cs)
{
	struct fuse_notify_inval_inode_out outarg;
	int err = -EINVAL;

	if (size != sizeof(outarg))
		goto err;

	err = fuse_copy_one(cs, &outarg, sizeof(outarg));
	if (err)
		goto err;
	fuse_copy_finish(cs);

	down_read(&fc->killsb);
	err = -ENOENT;
	if (fc->sb) {
		err = fuse_reverse_inval_inode(fc->sb, outarg.ino,
					       outarg.off, outarg.len);
	}
	up_read(&fc->killsb);
	return err;

err:
	fuse_copy_finish(cs);
	return err;
}

static int fuse_notify_inval_entry(struct fuse_conn *fc, unsigned int size,
				   struct fuse_copy_state *cs)
{
	struct fuse_notify_inval_entry_out outarg;
	int err = -ENOMEM;
	char *buf;
	struct qstr name;

	buf = kzalloc(FUSE_NAME_MAX + 1, GFP_KERNEL);
	if (!buf)
		goto err;

	err = -EINVAL;
	if (size < sizeof(outarg))
		goto err;

	err = fuse_copy_one(cs, &outarg, sizeof(outarg));
	if (err)
		goto err;

	err = -ENAMETOOLONG;
	if (outarg.namelen > FUSE_NAME_MAX)
		goto err;

	err = -EINVAL;
	if (size != sizeof(outarg) + outarg.namelen + 1)
		goto err;

	name.name = buf;
	name.len = outarg.namelen;
	err = fuse_copy_one(cs, buf, outarg.namelen + 1);
	if (err)
		goto err;
	fuse_copy_finish(cs);
	buf[outarg.namelen] = 0;

	down_read(&fc->killsb);
	err = -ENOENT;
	if (fc->sb)
		err = fuse_reverse_inval_entry(fc->sb, outarg.parent, 0, &name);
	up_read(&fc->killsb);
	kfree(buf);
	return err;

err:
	kfree(buf);
	fuse_copy_finish(cs);
	return err;
}

static int fuse_notify_delete(struct fuse_conn *fc, unsigned int size,
			      struct fuse_copy_state *cs)
{
	struct fuse_notify_delete_out outarg;
	int err = -ENOMEM;
	char *buf;
	struct qstr name;

	buf = kzalloc(FUSE_NAME_MAX + 1, GFP_KERNEL);
	if (!buf)
		goto err;

	err = -EINVAL;
	if (size < sizeof(outarg))
		goto err;

	err = fuse_copy_one(cs, &outarg, sizeof(outarg));
	if (err)
		goto err;

	err = -ENAMETOOLONG;
	if (outarg.namelen > FUSE_NAME_MAX)
		goto err;

	err = -EINVAL;
	if (size != sizeof(outarg) + outarg.namelen + 1)
		goto err;

	name.name = buf;
	name.len = outarg.namelen;
	err = fuse_copy_one(cs, buf, outarg.namelen + 1);
	if (err)
		goto err;
	fuse_copy_finish(cs);
	buf[outarg.namelen] = 0;

	down_read(&fc->killsb);
	err = -ENOENT;
	if (fc->sb)
		err = fuse_reverse_inval_entry(fc->sb, outarg.parent,
					       outarg.child, &name);
	up_read(&fc->killsb);
	kfree(buf);
	return err;

err:
	kfree(buf);
	fuse_copy_finish(cs);
	return err;
}

static int fuse_notify_store(struct fuse_conn *fc, unsigned int size,
			     struct fuse_copy_state *cs)
{
	struct fuse_notify_store_out outarg;
	struct inode *inode;
	struct address_space *mapping;
	u64 nodeid;
	int err;
	pgoff_t index;
	unsigned int offset;
	unsigned int num;
	loff_t file_size;
	loff_t end;

	err = -EINVAL;
	if (size < sizeof(outarg))
		goto out_finish;

	err = fuse_copy_one(cs, &outarg, sizeof(outarg));
	if (err)
		goto out_finish;

	err = -EINVAL;
	if (size - sizeof(outarg) != outarg.size)
		goto out_finish;

	nodeid = outarg.nodeid;

	down_read(&fc->killsb);

	err = -ENOENT;
	if (!fc->sb)
		goto out_up_killsb;

	inode = ilookup5(fc->sb, nodeid, fuse_inode_eq, &nodeid);
	if (!inode)
		goto out_up_killsb;

	mapping = inode->i_mapping;
	index = outarg.offset >> PAGE_SHIFT;
	offset = outarg.offset & ~PAGE_MASK;
	file_size = i_size_read(inode);
	end = outarg.offset + outarg.size;
	if (end > file_size) {
		file_size = end;
		fuse_write_update_size(inode, file_size);
	}

	num = outarg.size;
	while (num) {
		struct page *page;
		unsigned int this_num;

		err = -ENOMEM;
		page = find_or_create_page(mapping, index,
					   mapping_gfp_mask(mapping));
		if (!page)
			goto out_iput;

		this_num = min_t(unsigned, num, PAGE_SIZE - offset);
		err = fuse_copy_page(cs, &page, offset, this_num, 0);
<<<<<<< HEAD
		if (!err && offset == 0 &&
		    (this_num == PAGE_SIZE || file_size == end))
=======
		if (!PageUptodate(page) && !err && offset == 0 &&
		    (this_num == PAGE_CACHE_SIZE || file_size == end)) {
			zero_user_segment(page, this_num, PAGE_SIZE);
>>>>>>> da1013db
			SetPageUptodate(page);
		}
		unlock_page(page);
		put_page(page);

		if (err)
			goto out_iput;

		num -= this_num;
		offset = 0;
		index++;
	}

	err = 0;

out_iput:
	iput(inode);
out_up_killsb:
	up_read(&fc->killsb);
out_finish:
	fuse_copy_finish(cs);
	return err;
}

static void fuse_retrieve_end(struct fuse_conn *fc, struct fuse_req *req)
{
	release_pages(req->pages, req->num_pages, false);
}

static int fuse_retrieve(struct fuse_conn *fc, struct inode *inode,
			 struct fuse_notify_retrieve_out *outarg)
{
	int err;
	struct address_space *mapping = inode->i_mapping;
	struct fuse_req *req;
	pgoff_t index;
	loff_t file_size;
	unsigned int num;
	unsigned int offset;
	size_t total_len = 0;
	int num_pages;

	offset = outarg->offset & ~PAGE_MASK;
	file_size = i_size_read(inode);

	num = min(outarg->size, fc->max_write);
	if (outarg->offset > file_size)
		num = 0;
	else if (outarg->offset + num > file_size)
		num = file_size - outarg->offset;

	num_pages = (num + offset + PAGE_SIZE - 1) >> PAGE_SHIFT;
	num_pages = min(num_pages, FUSE_MAX_PAGES_PER_REQ);

	req = fuse_get_req(fc, num_pages);
	if (IS_ERR(req))
		return PTR_ERR(req);

	req->in.h.opcode = FUSE_NOTIFY_REPLY;
	req->in.h.nodeid = outarg->nodeid;
	req->in.numargs = 2;
	req->in.argpages = 1;
	req->end = fuse_retrieve_end;

	index = outarg->offset >> PAGE_SHIFT;

	while (num && req->num_pages < num_pages) {
		struct page *page;
		unsigned int this_num;

		page = find_get_page(mapping, index);
		if (!page)
			break;

		this_num = min_t(unsigned, num, PAGE_SIZE - offset);
		req->pages[req->num_pages] = page;
		req->page_descs[req->num_pages].offset = offset;
		req->page_descs[req->num_pages].length = this_num;
		req->num_pages++;

		offset = 0;
		num -= this_num;
		total_len += this_num;
		index++;
	}
	req->misc.retrieve_in.offset = outarg->offset;
	req->misc.retrieve_in.size = total_len;
	req->in.args[0].size = sizeof(req->misc.retrieve_in);
	req->in.args[0].value = &req->misc.retrieve_in;
	req->in.args[1].size = total_len;

	err = fuse_request_send_notify_reply(fc, req, outarg->notify_unique);
	if (err) {
		fuse_retrieve_end(fc, req);
		fuse_put_request(fc, req);
	}

	return err;
}

static int fuse_notify_retrieve(struct fuse_conn *fc, unsigned int size,
				struct fuse_copy_state *cs)
{
	struct fuse_notify_retrieve_out outarg;
	struct inode *inode;
	int err;

	err = -EINVAL;
	if (size != sizeof(outarg))
		goto copy_finish;

	err = fuse_copy_one(cs, &outarg, sizeof(outarg));
	if (err)
		goto copy_finish;

	fuse_copy_finish(cs);

	down_read(&fc->killsb);
	err = -ENOENT;
	if (fc->sb) {
		u64 nodeid = outarg.nodeid;

		inode = ilookup5(fc->sb, nodeid, fuse_inode_eq, &nodeid);
		if (inode) {
			err = fuse_retrieve(fc, inode, &outarg);
			iput(inode);
		}
	}
	up_read(&fc->killsb);

	return err;

copy_finish:
	fuse_copy_finish(cs);
	return err;
}

static int fuse_notify(struct fuse_conn *fc, enum fuse_notify_code code,
		       unsigned int size, struct fuse_copy_state *cs)
{
	/* Don't try to move pages (yet) */
	cs->move_pages = 0;

	switch (code) {
	case FUSE_NOTIFY_POLL:
		return fuse_notify_poll(fc, size, cs);

	case FUSE_NOTIFY_INVAL_INODE:
		return fuse_notify_inval_inode(fc, size, cs);

	case FUSE_NOTIFY_INVAL_ENTRY:
		return fuse_notify_inval_entry(fc, size, cs);

	case FUSE_NOTIFY_STORE:
		return fuse_notify_store(fc, size, cs);

	case FUSE_NOTIFY_RETRIEVE:
		return fuse_notify_retrieve(fc, size, cs);

	case FUSE_NOTIFY_DELETE:
		return fuse_notify_delete(fc, size, cs);

	default:
		fuse_copy_finish(cs);
		return -EINVAL;
	}
}

/* Look up request on processing list by unique ID */
static struct fuse_req *request_find(struct fuse_pqueue *fpq, u64 unique)
{
	struct fuse_req *req;

	list_for_each_entry(req, &fpq->processing, list) {
		if (req->in.h.unique == unique || req->intr_unique == unique)
			return req;
	}
	return NULL;
}

static int copy_out_args(struct fuse_copy_state *cs, struct fuse_out *out,
			 unsigned nbytes)
{
	unsigned reqsize = sizeof(struct fuse_out_header);

	if (out->h.error)
		return nbytes != reqsize ? -EINVAL : 0;

	reqsize += len_args(out->numargs, out->args);

	if (reqsize < nbytes || (reqsize > nbytes && !out->argvar))
		return -EINVAL;
	else if (reqsize > nbytes) {
		struct fuse_arg *lastarg = &out->args[out->numargs-1];
		unsigned diffsize = reqsize - nbytes;
		if (diffsize > lastarg->size)
			return -EINVAL;
		lastarg->size -= diffsize;
	}
	return fuse_copy_args(cs, out->numargs, out->argpages, out->args,
			      out->page_zeroing);
}

/*
 * Write a single reply to a request.  First the header is copied from
 * the write buffer.  The request is then searched on the processing
 * list by the unique ID found in the header.  If found, then remove
 * it from the list and copy the rest of the buffer to the request.
 * The request is finished by calling request_end()
 */
static ssize_t fuse_dev_do_write(struct fuse_dev *fud,
				 struct fuse_copy_state *cs, size_t nbytes)
{
	int err;
	struct fuse_conn *fc = fud->fc;
	struct fuse_pqueue *fpq = &fud->pq;
	struct fuse_req *req;
	struct fuse_out_header oh;

	if (nbytes < sizeof(struct fuse_out_header))
		return -EINVAL;

	err = fuse_copy_one(cs, &oh, sizeof(oh));
	if (err)
		goto err_finish;

	err = -EINVAL;
	if (oh.len != nbytes)
		goto err_finish;

	/*
	 * Zero oh.unique indicates unsolicited notification message
	 * and error contains notification code.
	 */
	if (!oh.unique) {
		err = fuse_notify(fc, oh.error, nbytes - sizeof(oh), cs);
		return err ? err : nbytes;
	}

	err = -EINVAL;
	if (oh.error <= -512 || oh.error > 0)
		goto err_finish;

	spin_lock(&fpq->lock);
	err = -ENOENT;
	if (!fpq->connected)
		goto err_unlock_pq;

	req = request_find(fpq, oh.unique);
	if (!req)
		goto err_unlock_pq;

	/* Is it an interrupt reply? */
	if (req->intr_unique == oh.unique) {
		__fuse_get_request(req);
		spin_unlock(&fpq->lock);

		err = -EINVAL;
		if (nbytes != sizeof(struct fuse_out_header)) {
			fuse_put_request(fc, req);
			goto err_finish;
		}

		if (oh.error == -ENOSYS)
			fc->no_interrupt = 1;
		else if (oh.error == -EAGAIN)
			queue_interrupt(&fc->iq, req);
		fuse_put_request(fc, req);

		fuse_copy_finish(cs);
		return nbytes;
	}

	clear_bit(FR_SENT, &req->flags);
	list_move(&req->list, &fpq->io);
	req->out.h = oh;
	set_bit(FR_LOCKED, &req->flags);
	spin_unlock(&fpq->lock);
	cs->req = req;
	if (!req->out.page_replace)
		cs->move_pages = 0;

	err = copy_out_args(cs, &req->out, nbytes);
	if (req->in.h.opcode == FUSE_CANONICAL_PATH) {
		char *path = (char *)req->out.args[0].value;

		path[req->out.args[0].size - 1] = 0;
		req->out.h.error = kern_path(path, 0, req->canonical_path);
	}
	fuse_copy_finish(cs);

	spin_lock(&fpq->lock);
	clear_bit(FR_LOCKED, &req->flags);
	if (!fpq->connected)
		err = -ENOENT;
	else if (err)
		req->out.h.error = -EIO;
	if (!test_bit(FR_PRIVATE, &req->flags))
		list_del_init(&req->list);
	spin_unlock(&fpq->lock);

	request_end(fc, req);

	return err ? err : nbytes;

 err_unlock_pq:
	spin_unlock(&fpq->lock);
 err_finish:
	fuse_copy_finish(cs);
	return err;
}

static ssize_t fuse_dev_write(struct kiocb *iocb, struct iov_iter *from)
{
	struct fuse_copy_state cs;
	struct fuse_dev *fud = fuse_get_dev(iocb->ki_filp);

	if (!fud)
		return -EPERM;

	if (!iter_is_iovec(from))
		return -EINVAL;

	fuse_copy_init(&cs, 0, from);

	return fuse_dev_do_write(fud, &cs, iov_iter_count(from));
}

static ssize_t fuse_dev_splice_write(struct pipe_inode_info *pipe,
				     struct file *out, loff_t *ppos,
				     size_t len, unsigned int flags)
{
	unsigned nbuf;
	unsigned idx;
	struct pipe_buffer *bufs;
	struct fuse_copy_state cs;
	struct fuse_dev *fud;
	size_t rem;
	ssize_t ret;

	fud = fuse_get_dev(out);
	if (!fud)
		return -EPERM;

	pipe_lock(pipe);

	bufs = kmalloc(pipe->buffers * sizeof(struct pipe_buffer), GFP_KERNEL);
	if (!bufs) {
		pipe_unlock(pipe);
		return -ENOMEM;
	}

	nbuf = 0;
	rem = 0;
	for (idx = 0; idx < pipe->nrbufs && rem < len; idx++)
		rem += pipe->bufs[(pipe->curbuf + idx) & (pipe->buffers - 1)].len;

	ret = -EINVAL;
	if (rem < len)
		goto out_free;

	rem = len;
	while (rem) {
		struct pipe_buffer *ibuf;
		struct pipe_buffer *obuf;

		BUG_ON(nbuf >= pipe->buffers);
		BUG_ON(!pipe->nrbufs);
		ibuf = &pipe->bufs[pipe->curbuf];
		obuf = &bufs[nbuf];

		if (rem >= ibuf->len) {
			*obuf = *ibuf;
			ibuf->ops = NULL;
			pipe->curbuf = (pipe->curbuf + 1) & (pipe->buffers - 1);
			pipe->nrbufs--;
		} else {
			if (!pipe_buf_get(pipe, ibuf))
				goto out_free;

			*obuf = *ibuf;
			obuf->flags &= ~PIPE_BUF_FLAG_GIFT;
			obuf->len = rem;
			ibuf->offset += obuf->len;
			ibuf->len -= obuf->len;
		}
		nbuf++;
		rem -= obuf->len;
	}
	pipe_unlock(pipe);

	fuse_copy_init(&cs, 0, NULL);
	cs.pipebufs = bufs;
	cs.nr_segs = nbuf;
	cs.pipe = pipe;

	if (flags & SPLICE_F_MOVE)
		cs.move_pages = 1;

	ret = fuse_dev_do_write(fud, &cs, len);

	pipe_lock(pipe);
out_free:
	for (idx = 0; idx < nbuf; idx++)
		pipe_buf_release(pipe, &bufs[idx]);
	pipe_unlock(pipe);

	kfree(bufs);
	return ret;
}

static unsigned fuse_dev_poll(struct file *file, poll_table *wait)
{
	unsigned mask = POLLOUT | POLLWRNORM;
	struct fuse_iqueue *fiq;
	struct fuse_dev *fud = fuse_get_dev(file);

	if (!fud)
		return POLLERR;

	fiq = &fud->fc->iq;
	poll_wait(file, &fiq->waitq, wait);

	spin_lock(&fiq->waitq.lock);
	if (!fiq->connected)
		mask = POLLERR;
	else if (request_pending(fiq))
		mask |= POLLIN | POLLRDNORM;
	spin_unlock(&fiq->waitq.lock);

	return mask;
}

/*
 * Abort all requests on the given list (pending or processing)
 *
 * This function releases and reacquires fc->lock
 */
static void end_requests(struct fuse_conn *fc, struct list_head *head)
{
	while (!list_empty(head)) {
		struct fuse_req *req;
		req = list_entry(head->next, struct fuse_req, list);
		req->out.h.error = -ECONNABORTED;
		clear_bit(FR_SENT, &req->flags);
		list_del_init(&req->list);
		request_end(fc, req);
	}
}

static void end_polls(struct fuse_conn *fc)
{
	struct rb_node *p;

	p = rb_first(&fc->polled_files);

	while (p) {
		struct fuse_file *ff;
		ff = rb_entry(p, struct fuse_file, polled_node);
		wake_up_interruptible_all(&ff->poll_wait);

		p = rb_next(p);
	}
}

/*
 * Abort all requests.
 *
 * Emergency exit in case of a malicious or accidental deadlock, or just a hung
 * filesystem.
 *
 * The same effect is usually achievable through killing the filesystem daemon
 * and all users of the filesystem.  The exception is the combination of an
 * asynchronous request and the tricky deadlock (see
 * Documentation/filesystems/fuse.txt).
 *
 * Aborting requests under I/O goes as follows: 1: Separate out unlocked
 * requests, they should be finished off immediately.  Locked requests will be
 * finished after unlock; see unlock_request(). 2: Finish off the unlocked
 * requests.  It is possible that some request will finish before we can.  This
 * is OK, the request will in that case be removed from the list before we touch
 * it.
 */
void fuse_abort_conn(struct fuse_conn *fc, bool is_abort)
{
	struct fuse_iqueue *fiq = &fc->iq;

	spin_lock(&fc->lock);
	if (fc->connected) {
		struct fuse_dev *fud;
		struct fuse_req *req, *next;
		LIST_HEAD(to_end1);
		LIST_HEAD(to_end2);

		fc->connected = 0;
		fc->blocked = 0;
		fc->aborted = is_abort;
		fuse_set_initialized(fc);
		list_for_each_entry(fud, &fc->devices, entry) {
			struct fuse_pqueue *fpq = &fud->pq;

			spin_lock(&fpq->lock);
			fpq->connected = 0;
			list_for_each_entry_safe(req, next, &fpq->io, list) {
				req->out.h.error = -ECONNABORTED;
				spin_lock(&req->waitq.lock);
				set_bit(FR_ABORTED, &req->flags);
				if (!test_bit(FR_LOCKED, &req->flags)) {
					set_bit(FR_PRIVATE, &req->flags);
					__fuse_get_request(req);
					list_move(&req->list, &to_end1);
				}
				spin_unlock(&req->waitq.lock);
			}
			list_splice_init(&fpq->processing, &to_end2);
			spin_unlock(&fpq->lock);
		}
		fc->max_background = UINT_MAX;
		flush_bg_queue(fc);

		spin_lock(&fiq->waitq.lock);
		fiq->connected = 0;
		list_splice_init(&fiq->pending, &to_end2);
		list_for_each_entry(req, &to_end2, list)
			clear_bit(FR_PENDING, &req->flags);
		while (forget_pending(fiq))
			kfree(dequeue_forget(fiq, 1, NULL));
		wake_up_all_locked(&fiq->waitq);
		spin_unlock(&fiq->waitq.lock);
		kill_fasync(&fiq->fasync, SIGIO, POLL_IN);
		end_polls(fc);
		wake_up_all(&fc->blocked_waitq);
		spin_unlock(&fc->lock);

		while (!list_empty(&to_end1)) {
			req = list_first_entry(&to_end1, struct fuse_req, list);
			list_del_init(&req->list);
			request_end(fc, req);
		}
		end_requests(fc, &to_end2);
	} else {
		spin_unlock(&fc->lock);
	}
}
EXPORT_SYMBOL_GPL(fuse_abort_conn);

void fuse_wait_aborted(struct fuse_conn *fc)
{
	/* matches implicit memory barrier in fuse_drop_waiting() */
	smp_mb();
	wait_event(fc->blocked_waitq, atomic_read(&fc->num_waiting) == 0);
}

int fuse_dev_release(struct inode *inode, struct file *file)
{
	struct fuse_dev *fud = fuse_get_dev(file);

	if (fud) {
		struct fuse_conn *fc = fud->fc;
		struct fuse_pqueue *fpq = &fud->pq;
		LIST_HEAD(to_end);

		spin_lock(&fpq->lock);
		WARN_ON(!list_empty(&fpq->io));
		list_splice_init(&fpq->processing, &to_end);
		spin_unlock(&fpq->lock);

		end_requests(fc, &to_end);

		/* Are we the last open device? */
		if (atomic_dec_and_test(&fc->dev_count)) {
			WARN_ON(fc->iq.fasync != NULL);
			fuse_abort_conn(fc, false);
		}
		fuse_dev_free(fud);
	}
	return 0;
}
EXPORT_SYMBOL_GPL(fuse_dev_release);

static int fuse_dev_fasync(int fd, struct file *file, int on)
{
	struct fuse_dev *fud = fuse_get_dev(file);

	if (!fud)
		return -EPERM;

	/* No locking - fasync_helper does its own locking */
	return fasync_helper(fd, file, on, &fud->fc->iq.fasync);
}

static int fuse_device_clone(struct fuse_conn *fc, struct file *new)
{
	struct fuse_dev *fud;

	if (new->private_data)
		return -EINVAL;

	fud = fuse_dev_alloc(fc);
	if (!fud)
		return -ENOMEM;

	new->private_data = fud;
	atomic_inc(&fc->dev_count);

	return 0;
}

static long fuse_dev_ioctl(struct file *file, unsigned int cmd,
			   unsigned long arg)
{
	int res;
	int oldfd;
	struct fuse_dev *fud = NULL;

	switch (cmd) {
	case FUSE_DEV_IOC_CLONE:
		res = -EFAULT;
		if (!get_user(oldfd, (__u32 __user *)arg)) {
			struct file *old = fget(oldfd);

			res = -EINVAL;
			if (old) {
				/*
				 * Check against file->f_op because CUSE
				 * uses the same ioctl handler.
				 */
				if (old->f_op == file->f_op &&
				    old->f_cred->user_ns ==
					    file->f_cred->user_ns)
					fud = fuse_get_dev(old);

				if (fud) {
					mutex_lock(&fuse_mutex);
					res = fuse_device_clone(fud->fc, file);
					mutex_unlock(&fuse_mutex);
				}
				fput(old);
			}
		}
		break;
	case FUSE_DEV_IOC_PASSTHROUGH_OPEN:
		res = -EFAULT;
		if (!get_user(oldfd, (__u32 __user *)arg)) {
			res = -EINVAL;
			fud = fuse_get_dev(file);
			if (fud)
				res = fuse_passthrough_open(fud, oldfd);
		}
		break;
	default:
		res = -ENOTTY;
		break;
	}
	return res;
}

const struct file_operations fuse_dev_operations = {
	.owner		= THIS_MODULE,
	.open		= fuse_dev_open,
	.llseek		= no_llseek,
	.read_iter	= fuse_dev_read,
	.splice_read	= fuse_dev_splice_read,
	.write_iter	= fuse_dev_write,
	.splice_write	= fuse_dev_splice_write,
	.poll		= fuse_dev_poll,
	.release	= fuse_dev_release,
	.fasync		= fuse_dev_fasync,
	.unlocked_ioctl = fuse_dev_ioctl,
	.compat_ioctl   = fuse_dev_ioctl,
};
EXPORT_SYMBOL_GPL(fuse_dev_operations);

static struct miscdevice fuse_miscdevice = {
	.minor = FUSE_MINOR,
	.name  = "fuse",
	.fops = &fuse_dev_operations,
};

int __init fuse_dev_init(void)
{
	int err = -ENOMEM;
	fuse_req_cachep = kmem_cache_create("fuse_request",
					    sizeof(struct fuse_req),
					    0, 0, NULL);
	if (!fuse_req_cachep)
		goto out;

	err = misc_register(&fuse_miscdevice);
	if (err)
		goto out_cache_clean;

	return 0;

 out_cache_clean:
	kmem_cache_destroy(fuse_req_cachep);
 out:
	return err;
}

void fuse_dev_cleanup(void)
{
	misc_deregister(&fuse_miscdevice);
	kmem_cache_destroy(fuse_req_cachep);
}<|MERGE_RESOLUTION|>--- conflicted
+++ resolved
@@ -1670,14 +1670,9 @@
 
 		this_num = min_t(unsigned, num, PAGE_SIZE - offset);
 		err = fuse_copy_page(cs, &page, offset, this_num, 0);
-<<<<<<< HEAD
-		if (!err && offset == 0 &&
-		    (this_num == PAGE_SIZE || file_size == end))
-=======
 		if (!PageUptodate(page) && !err && offset == 0 &&
-		    (this_num == PAGE_CACHE_SIZE || file_size == end)) {
+		    (this_num == PAGE_SIZE || file_size == end)) {
 			zero_user_segment(page, this_num, PAGE_SIZE);
->>>>>>> da1013db
 			SetPageUptodate(page);
 		}
 		unlock_page(page);
