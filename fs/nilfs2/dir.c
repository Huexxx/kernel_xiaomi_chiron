/*
 * dir.c - NILFS directory entry operations
 *
 * Copyright (C) 2005-2008 Nippon Telegraph and Telephone Corporation.
 *
 * This program is free software; you can redistribute it and/or modify
 * it under the terms of the GNU General Public License as published by
 * the Free Software Foundation; either version 2 of the License, or
 * (at your option) any later version.
 *
 * This program is distributed in the hope that it will be useful,
 * but WITHOUT ANY WARRANTY; without even the implied warranty of
 * MERCHANTABILITY or FITNESS FOR A PARTICULAR PURPOSE.  See the
 * GNU General Public License for more details.
 *
 * You should have received a copy of the GNU General Public License
 * along with this program; if not, write to the Free Software
 * Foundation, Inc., 51 Franklin St, Fifth Floor, Boston, MA  02110-1301  USA
 *
 * Modified for NILFS by Amagai Yoshiji <amagai@osrg.net>
 */
/*
 *  linux/fs/ext2/dir.c
 *
 * Copyright (C) 1992, 1993, 1994, 1995
 * Remy Card (card@masi.ibp.fr)
 * Laboratoire MASI - Institut Blaise Pascal
 * Universite Pierre et Marie Curie (Paris VI)
 *
 *  from
 *
 *  linux/fs/minix/dir.c
 *
 *  Copyright (C) 1991, 1992  Linus Torvalds
 *
 *  ext2 directory handling functions
 *
 *  Big-endian to little-endian byte-swapping/bitmaps by
 *        David S. Miller (davem@caip.rutgers.edu), 1995
 *
 * All code that works with directory layout had been switched to pagecache
 * and moved here. AV
 */

#include <linux/pagemap.h>
#include "nilfs.h"
#include "page.h"

/*
 * nilfs uses block-sized chunks. Arguably, sector-sized ones would be
 * more robust, but we have what we have
 */
static inline unsigned nilfs_chunk_size(struct inode *inode)
{
	return inode->i_sb->s_blocksize;
}

static inline void nilfs_put_page(struct page *page)
{
	kunmap(page);
	put_page(page);
}

/*
 * Return the offset into page `page_nr' of the last valid
 * byte in that page, plus one.
 */
static unsigned nilfs_last_byte(struct inode *inode, unsigned long page_nr)
{
	unsigned last_byte = inode->i_size;

	last_byte -= page_nr << PAGE_SHIFT;
	if (last_byte > PAGE_SIZE)
		last_byte = PAGE_SIZE;
	return last_byte;
}

static int nilfs_prepare_chunk(struct page *page, unsigned from, unsigned to)
{
	loff_t pos = page_offset(page) + from;
	return __block_write_begin(page, pos, to - from, nilfs_get_block);
}

static void nilfs_commit_chunk(struct page *page,
			       struct address_space *mapping,
			       unsigned from, unsigned to)
{
	struct inode *dir = mapping->host;
	loff_t pos = page_offset(page) + from;
	unsigned len = to - from;
	unsigned nr_dirty, copied;
	int err;

	nr_dirty = nilfs_page_count_clean_buffers(page, from, to);
	copied = block_write_end(NULL, mapping, pos, len, len, page, NULL);
	if (pos + copied > dir->i_size)
		i_size_write(dir, pos + copied);
	if (IS_DIRSYNC(dir))
		nilfs_set_transaction_flag(NILFS_TI_SYNC);
	err = nilfs_set_file_dirty(dir, nr_dirty);
	WARN_ON(err); /* do not happen */
	unlock_page(page);
}

static bool nilfs_check_page(struct page *page)
{
	struct inode *dir = page->mapping->host;
	struct super_block *sb = dir->i_sb;
	unsigned chunk_size = nilfs_chunk_size(dir);
	char *kaddr = page_address(page);
	unsigned offs, rec_len;
	unsigned limit = PAGE_SIZE;
	struct nilfs_dir_entry *p;
	char *error;

	if ((dir->i_size >> PAGE_SHIFT) == page->index) {
		limit = dir->i_size & ~PAGE_MASK;
		if (limit & (chunk_size - 1))
			goto Ebadsize;
		if (!limit)
			goto out;
	}
	for (offs = 0; offs <= limit - NILFS_DIR_REC_LEN(1); offs += rec_len) {
		p = (struct nilfs_dir_entry *)(kaddr + offs);
		rec_len = nilfs_rec_len_from_disk(p->rec_len);

		if (rec_len < NILFS_DIR_REC_LEN(1))
			goto Eshort;
		if (rec_len & 3)
			goto Ealign;
		if (rec_len < NILFS_DIR_REC_LEN(p->name_len))
			goto Enamelen;
		if (((offs + rec_len - 1) ^ offs) & ~(chunk_size-1))
			goto Espan;
		if (unlikely(p->inode &&
			     NILFS_PRIVATE_INODE(le64_to_cpu(p->inode))))
			goto Einumber;
	}
	if (offs != limit)
		goto Eend;
out:
	SetPageChecked(page);
	return true;

	/* Too bad, we had an error */

Ebadsize:
	nilfs_error(sb, "nilfs_check_page",
		    "size of directory #%lu is not a multiple of chunk size",
		    dir->i_ino
	);
	goto fail;
Eshort:
	error = "rec_len is smaller than minimal";
	goto bad_entry;
Ealign:
	error = "unaligned directory entry";
	goto bad_entry;
Enamelen:
	error = "rec_len is too small for name_len";
	goto bad_entry;
Espan:
	error = "directory entry across blocks";
	goto bad_entry;
Einumber:
	error = "disallowed inode number";
bad_entry:
	nilfs_error(sb, "nilfs_check_page", "bad entry in directory #%lu: %s - "
		    "offset=%lu, inode=%lu, rec_len=%d, name_len=%d",
		    dir->i_ino, error, (page->index<<PAGE_SHIFT)+offs,
		    (unsigned long) le64_to_cpu(p->inode),
		    rec_len, p->name_len);
	goto fail;
Eend:
	p = (struct nilfs_dir_entry *)(kaddr + offs);
	nilfs_error(sb, "nilfs_check_page",
		    "entry in directory #%lu spans the page boundary"
		    "offset=%lu, inode=%lu",
		    dir->i_ino, (page->index<<PAGE_SHIFT)+offs,
		    (unsigned long) le64_to_cpu(p->inode));
fail:
	SetPageError(page);
	return false;
}

static struct page *nilfs_get_page(struct inode *dir, unsigned long n)
{
	struct address_space *mapping = dir->i_mapping;
	struct page *page = read_mapping_page(mapping, n, NULL);

	if (!IS_ERR(page)) {
		kmap(page);
		if (unlikely(!PageChecked(page))) {
			if (PageError(page) || !nilfs_check_page(page))
				goto fail;
		}
	}
	return page;

fail:
	nilfs_put_page(page);
	return ERR_PTR(-EIO);
}

/*
 * NOTE! unlike strncmp, nilfs_match returns 1 for success, 0 for failure.
 *
 * len <= NILFS_NAME_LEN and de != NULL are guaranteed by caller.
 */
static int
nilfs_match(int len, const unsigned char *name, struct nilfs_dir_entry *de)
{
	if (len != de->name_len)
		return 0;
	if (!de->inode)
		return 0;
	return !memcmp(name, de->name, len);
}

/*
 * p is at least 6 bytes before the end of page
 */
static struct nilfs_dir_entry *nilfs_next_entry(struct nilfs_dir_entry *p)
{
	return (struct nilfs_dir_entry *)((char *)p +
					  nilfs_rec_len_from_disk(p->rec_len));
}

static unsigned char
nilfs_filetype_table[NILFS_FT_MAX] = {
	[NILFS_FT_UNKNOWN]	= DT_UNKNOWN,
	[NILFS_FT_REG_FILE]	= DT_REG,
	[NILFS_FT_DIR]		= DT_DIR,
	[NILFS_FT_CHRDEV]	= DT_CHR,
	[NILFS_FT_BLKDEV]	= DT_BLK,
	[NILFS_FT_FIFO]		= DT_FIFO,
	[NILFS_FT_SOCK]		= DT_SOCK,
	[NILFS_FT_SYMLINK]	= DT_LNK,
};

#define S_SHIFT 12
static unsigned char
nilfs_type_by_mode[(S_IFMT >> S_SHIFT) + 1] = {
	[S_IFREG >> S_SHIFT]	= NILFS_FT_REG_FILE,
	[S_IFDIR >> S_SHIFT]	= NILFS_FT_DIR,
	[S_IFCHR >> S_SHIFT]	= NILFS_FT_CHRDEV,
	[S_IFBLK >> S_SHIFT]	= NILFS_FT_BLKDEV,
	[S_IFIFO >> S_SHIFT]	= NILFS_FT_FIFO,
	[S_IFSOCK >> S_SHIFT]	= NILFS_FT_SOCK,
	[S_IFLNK >> S_SHIFT]	= NILFS_FT_SYMLINK,
};

static void nilfs_set_de_type(struct nilfs_dir_entry *de, struct inode *inode)
{
	umode_t mode = inode->i_mode;

	de->file_type = nilfs_type_by_mode[(mode & S_IFMT)>>S_SHIFT];
}

static int nilfs_readdir(struct file *file, struct dir_context *ctx)
{
	loff_t pos = ctx->pos;
	struct inode *inode = file_inode(file);
	struct super_block *sb = inode->i_sb;
	unsigned int offset = pos & ~PAGE_MASK;
	unsigned long n = pos >> PAGE_SHIFT;
	unsigned long npages = dir_pages(inode);
/*	unsigned chunk_mask = ~(nilfs_chunk_size(inode)-1); */

	if (pos > inode->i_size - NILFS_DIR_REC_LEN(1))
		return 0;

	for ( ; n < npages; n++, offset = 0) {
		char *kaddr, *limit;
		struct nilfs_dir_entry *de;
		struct page *page = nilfs_get_page(inode, n);

		if (IS_ERR(page)) {
			nilfs_error(sb, __func__, "bad page in #%lu",
				    inode->i_ino);
			ctx->pos += PAGE_SIZE - offset;
			return -EIO;
		}
		kaddr = page_address(page);
		de = (struct nilfs_dir_entry *)(kaddr + offset);
		limit = kaddr + nilfs_last_byte(inode, n) -
			NILFS_DIR_REC_LEN(1);
		for ( ; (char *)de <= limit; de = nilfs_next_entry(de)) {
			if (de->rec_len == 0) {
				nilfs_error(sb, __func__,
					    "zero-length directory entry");
				nilfs_put_page(page);
				return -EIO;
			}
			if (de->inode) {
				unsigned char t;

				if (de->file_type < NILFS_FT_MAX)
					t = nilfs_filetype_table[de->file_type];
				else
					t = DT_UNKNOWN;

				if (!dir_emit(ctx, de->name, de->name_len,
						le64_to_cpu(de->inode), t)) {
					nilfs_put_page(page);
					return 0;
				}
			}
			ctx->pos += nilfs_rec_len_from_disk(de->rec_len);
		}
		nilfs_put_page(page);
	}
	return 0;
}

/*
 *	nilfs_find_entry()
 *
 * finds an entry in the specified directory with the wanted name. It
 * returns the page in which the entry was found, and the entry itself
 * (as a parameter - res_dir). Page is returned mapped and unlocked.
 * Entry is guaranteed to be valid.
 *
 * On failure, returns an error pointer and the caller should ignore res_page.
 */
struct nilfs_dir_entry *
nilfs_find_entry(struct inode *dir, const struct qstr *qstr,
		 struct page **res_page)
{
	const unsigned char *name = qstr->name;
	int namelen = qstr->len;
	unsigned reclen = NILFS_DIR_REC_LEN(namelen);
	unsigned long start, n;
	unsigned long npages = dir_pages(dir);
	struct page *page = NULL;
	struct nilfs_inode_info *ei = NILFS_I(dir);
	struct nilfs_dir_entry *de;

	if (npages == 0)
		goto out;

	/* OFFSET_CACHE */
	*res_page = NULL;

	start = ei->i_dir_start_lookup;
	if (start >= npages)
		start = 0;
	n = start;
	do {
		char *kaddr = nilfs_get_page(dir, n);

		if (IS_ERR(kaddr))
			return ERR_CAST(kaddr);

		de = (struct nilfs_dir_entry *)kaddr;
		kaddr += nilfs_last_byte(dir, n) - reclen;
		while ((char *)de <= kaddr) {
			if (de->rec_len == 0) {
				nilfs_error(dir->i_sb, __func__,
					    "zero-length directory entry");
				nilfs_put_page(page);
				goto out;
			}
			if (nilfs_match(namelen, name, de))
				goto found;
			de = nilfs_next_entry(de);
		}
		nilfs_put_page(page);

		if (++n >= npages)
			n = 0;
		/* next page is past the blocks we've got */
		if (unlikely(n > (dir->i_blocks >> (PAGE_SHIFT - 9)))) {
			nilfs_error(dir->i_sb, __func__,
			       "dir %lu size %lld exceeds block count %llu",
			       dir->i_ino, dir->i_size,
			       (unsigned long long)dir->i_blocks);
			goto out;
		}
	} while (n != start);
out:
	return ERR_PTR(-ENOENT);

found:
	*res_page = page;
	ei->i_dir_start_lookup = n;
	return de;
}

struct nilfs_dir_entry *nilfs_dotdot(struct inode *dir, struct page **p)
{
	struct page *page = nilfs_get_page(dir, 0);
	struct nilfs_dir_entry *de = NULL;

	if (!IS_ERR(page)) {
		de = nilfs_next_entry(
			(struct nilfs_dir_entry *)page_address(page));
		*p = page;
	}
	return de;
}

int nilfs_inode_by_name(struct inode *dir, const struct qstr *qstr, ino_t *ino)
{
	struct nilfs_dir_entry *de;
	struct page *page;

	de = nilfs_find_entry(dir, qstr, &page);
<<<<<<< HEAD
	if (de) {
		res = le64_to_cpu(de->inode);
		kunmap(page);
		put_page(page);
	}
	return res;
=======
	if (IS_ERR(de))
		return PTR_ERR(de);

	*ino = le64_to_cpu(de->inode);
	kunmap(page);
	page_cache_release(page);
	return 0;
>>>>>>> aff4b862
}

/* Releases the page */
void nilfs_set_link(struct inode *dir, struct nilfs_dir_entry *de,
		    struct page *page, struct inode *inode)
{
	unsigned from = (char *) de - (char *) page_address(page);
	unsigned to = from + nilfs_rec_len_from_disk(de->rec_len);
	struct address_space *mapping = page->mapping;
	int err;

	lock_page(page);
	err = nilfs_prepare_chunk(page, from, to);
	BUG_ON(err);
	de->inode = cpu_to_le64(inode->i_ino);
	nilfs_set_de_type(de, inode);
	nilfs_commit_chunk(page, mapping, from, to);
	nilfs_put_page(page);
	dir->i_mtime = dir->i_ctime = current_time(dir);
}

/*
 *	Parent is locked.
 */
int nilfs_add_link(struct dentry *dentry, struct inode *inode)
{
	struct inode *dir = d_inode(dentry->d_parent);
	const unsigned char *name = dentry->d_name.name;
	int namelen = dentry->d_name.len;
	unsigned chunk_size = nilfs_chunk_size(dir);
	unsigned reclen = NILFS_DIR_REC_LEN(namelen);
	unsigned short rec_len, name_len;
	struct page *page = NULL;
	struct nilfs_dir_entry *de;
	unsigned long npages = dir_pages(dir);
	unsigned long n;
	char *kaddr;
	unsigned from, to;
	int err;

	/*
	 * We take care of directory expansion in the same loop.
	 * This code plays outside i_size, so it locks the page
	 * to protect that region.
	 */
	for (n = 0; n <= npages; n++) {
		char *dir_end;

		page = nilfs_get_page(dir, n);
		err = PTR_ERR(page);
		if (IS_ERR(page))
			goto out;
		lock_page(page);
		kaddr = page_address(page);
		dir_end = kaddr + nilfs_last_byte(dir, n);
		de = (struct nilfs_dir_entry *)kaddr;
		kaddr += PAGE_SIZE - reclen;
		while ((char *)de <= kaddr) {
			if ((char *)de == dir_end) {
				/* We hit i_size */
				name_len = 0;
				rec_len = chunk_size;
				de->rec_len = nilfs_rec_len_to_disk(chunk_size);
				de->inode = 0;
				goto got_it;
			}
			if (de->rec_len == 0) {
				nilfs_error(dir->i_sb, __func__,
					    "zero-length directory entry");
				err = -EIO;
				goto out_unlock;
			}
			err = -EEXIST;
			if (nilfs_match(namelen, name, de))
				goto out_unlock;
			name_len = NILFS_DIR_REC_LEN(de->name_len);
			rec_len = nilfs_rec_len_from_disk(de->rec_len);
			if (!de->inode && rec_len >= reclen)
				goto got_it;
			if (rec_len >= name_len + reclen)
				goto got_it;
			de = (struct nilfs_dir_entry *)((char *)de + rec_len);
		}
		unlock_page(page);
		nilfs_put_page(page);
	}
	BUG();
	return -EINVAL;

got_it:
	from = (char *)de - (char *)page_address(page);
	to = from + rec_len;
	err = nilfs_prepare_chunk(page, from, to);
	if (err)
		goto out_unlock;
	if (de->inode) {
		struct nilfs_dir_entry *de1;

		de1 = (struct nilfs_dir_entry *)((char *)de + name_len);
		de1->rec_len = nilfs_rec_len_to_disk(rec_len - name_len);
		de->rec_len = nilfs_rec_len_to_disk(name_len);
		de = de1;
	}
	de->name_len = namelen;
	memcpy(de->name, name, namelen);
	de->inode = cpu_to_le64(inode->i_ino);
	nilfs_set_de_type(de, inode);
	nilfs_commit_chunk(page, page->mapping, from, to);
	dir->i_mtime = dir->i_ctime = current_time(dir);
	nilfs_mark_inode_dirty(dir);
	/* OFFSET_CACHE */
out_put:
	nilfs_put_page(page);
out:
	return err;
out_unlock:
	unlock_page(page);
	goto out_put;
}

/*
 * nilfs_delete_entry deletes a directory entry by merging it with the
 * previous entry. Page is up-to-date. Releases the page.
 */
int nilfs_delete_entry(struct nilfs_dir_entry *dir, struct page *page)
{
	struct address_space *mapping = page->mapping;
	struct inode *inode = mapping->host;
	char *kaddr = page_address(page);
	unsigned from = ((char *)dir - kaddr) & ~(nilfs_chunk_size(inode) - 1);
	unsigned to = ((char *)dir - kaddr) +
		nilfs_rec_len_from_disk(dir->rec_len);
	struct nilfs_dir_entry *pde = NULL;
	struct nilfs_dir_entry *de = (struct nilfs_dir_entry *)(kaddr + from);
	int err;

	while ((char *)de < (char *)dir) {
		if (de->rec_len == 0) {
			nilfs_error(inode->i_sb, __func__,
				    "zero-length directory entry");
			err = -EIO;
			goto out;
		}
		pde = de;
		de = nilfs_next_entry(de);
	}
	if (pde)
		from = (char *)pde - (char *)page_address(page);
	lock_page(page);
	err = nilfs_prepare_chunk(page, from, to);
	BUG_ON(err);
	if (pde)
		pde->rec_len = nilfs_rec_len_to_disk(to - from);
	dir->inode = 0;
	nilfs_commit_chunk(page, mapping, from, to);
	inode->i_ctime = inode->i_mtime = current_time(inode);
out:
	nilfs_put_page(page);
	return err;
}

/*
 * Set the first fragment of directory.
 */
int nilfs_make_empty(struct inode *inode, struct inode *parent)
{
	struct address_space *mapping = inode->i_mapping;
	struct page *page = grab_cache_page(mapping, 0);
	unsigned chunk_size = nilfs_chunk_size(inode);
	struct nilfs_dir_entry *de;
	int err;
	void *kaddr;

	if (!page)
		return -ENOMEM;

	err = nilfs_prepare_chunk(page, 0, chunk_size);
	if (unlikely(err)) {
		unlock_page(page);
		goto fail;
	}
	kaddr = kmap_atomic(page);
	memset(kaddr, 0, chunk_size);
	de = (struct nilfs_dir_entry *)kaddr;
	de->name_len = 1;
	de->rec_len = nilfs_rec_len_to_disk(NILFS_DIR_REC_LEN(1));
	memcpy(de->name, ".\0\0", 4);
	de->inode = cpu_to_le64(inode->i_ino);
	nilfs_set_de_type(de, inode);

	de = (struct nilfs_dir_entry *)(kaddr + NILFS_DIR_REC_LEN(1));
	de->name_len = 2;
	de->rec_len = nilfs_rec_len_to_disk(chunk_size - NILFS_DIR_REC_LEN(1));
	de->inode = cpu_to_le64(parent->i_ino);
	memcpy(de->name, "..\0", 4);
	nilfs_set_de_type(de, inode);
	kunmap_atomic(kaddr);
	nilfs_commit_chunk(page, mapping, 0, chunk_size);
fail:
	put_page(page);
	return err;
}

/*
 * routine to check that the specified directory is empty (for rmdir)
 */
int nilfs_empty_dir(struct inode *inode)
{
	struct page *page = NULL;
	unsigned long i, npages = dir_pages(inode);

	for (i = 0; i < npages; i++) {
		char *kaddr;
		struct nilfs_dir_entry *de;

		page = nilfs_get_page(inode, i);
		if (IS_ERR(page))
			return 0;

		kaddr = page_address(page);
		de = (struct nilfs_dir_entry *)kaddr;
		kaddr += nilfs_last_byte(inode, i) - NILFS_DIR_REC_LEN(1);

		while ((char *)de <= kaddr) {
			if (de->rec_len == 0) {
				nilfs_error(inode->i_sb, __func__,
					    "zero-length directory entry "
					    "(kaddr=%p, de=%p)\n", kaddr, de);
				goto not_empty;
			}
			if (de->inode != 0) {
				/* check for . and .. */
				if (de->name[0] != '.')
					goto not_empty;
				if (de->name_len > 2)
					goto not_empty;
				if (de->name_len < 2) {
					if (de->inode !=
					    cpu_to_le64(inode->i_ino))
						goto not_empty;
				} else if (de->name[1] != '.')
					goto not_empty;
			}
			de = nilfs_next_entry(de);
		}
		nilfs_put_page(page);
	}
	return 1;

not_empty:
	nilfs_put_page(page);
	return 0;
}

const struct file_operations nilfs_dir_operations = {
	.llseek		= generic_file_llseek,
	.read		= generic_read_dir,
	.iterate_shared	= nilfs_readdir,
	.unlocked_ioctl	= nilfs_ioctl,
#ifdef CONFIG_COMPAT
	.compat_ioctl	= nilfs_compat_ioctl,
#endif	/* CONFIG_COMPAT */
	.fsync		= nilfs_sync_file,

};<|MERGE_RESOLUTION|>--- conflicted
+++ resolved
@@ -406,22 +406,13 @@
 	struct page *page;
 
 	de = nilfs_find_entry(dir, qstr, &page);
-<<<<<<< HEAD
-	if (de) {
-		res = le64_to_cpu(de->inode);
-		kunmap(page);
-		put_page(page);
-	}
-	return res;
-=======
 	if (IS_ERR(de))
 		return PTR_ERR(de);
 
 	*ino = le64_to_cpu(de->inode);
 	kunmap(page);
-	page_cache_release(page);
+	put_page(page);
 	return 0;
->>>>>>> aff4b862
 }
 
 /* Releases the page */
