--- conflicted
+++ resolved
@@ -404,22 +404,12 @@
 	struct page *page;
 
 	de = nilfs_find_entry(dir, qstr, &page);
-<<<<<<< HEAD
-	if (IS_ERR(de))
-		return PTR_ERR(de);
-
-	*ino = le64_to_cpu(de->inode);
-	kunmap(page);
-	put_page(page);
-	return 0;
-=======
 	if (de) {
 		res = le64_to_cpu(de->inode);
 		kunmap(page);
-		page_cache_release(page);
+		put_page(page);
 	}
 	return res;
->>>>>>> e5854dd6
 }
 
 /* Releases the page */
