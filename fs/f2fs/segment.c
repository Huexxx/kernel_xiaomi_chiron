// SPDX-License-Identifier: GPL-2.0
/*
 * fs/f2fs/segment.c
 *
 * Copyright (c) 2012 Samsung Electronics Co., Ltd.
 *             http://www.samsung.com/
 */
#include <linux/fs.h>
#include <linux/f2fs_fs.h>
#include <linux/bio.h>
#include <linux/blkdev.h>
#include <linux/prefetch.h>
#include <linux/kthread.h>
#include <linux/swap.h>
#include <linux/timer.h>
#include <linux/freezer.h>
#include <linux/sched.h>

#include "f2fs.h"
#include "segment.h"
#include "node.h"
#include "gc.h"
#include <trace/events/f2fs.h>

#define __reverse_ffz(x) __reverse_ffs(~(x))

static struct kmem_cache *discard_entry_slab;
static struct kmem_cache *discard_cmd_slab;
static struct kmem_cache *sit_entry_set_slab;
static struct kmem_cache *inmem_entry_slab;

static unsigned long __reverse_ulong(unsigned char *str)
{
	unsigned long tmp = 0;
	int shift = 24, idx = 0;

#if BITS_PER_LONG == 64
	shift = 56;
#endif
	while (shift >= 0) {
		tmp |= (unsigned long)str[idx++] << shift;
		shift -= BITS_PER_BYTE;
	}
	return tmp;
}

/*
 * __reverse_ffs is copied from include/asm-generic/bitops/__ffs.h since
 * MSB and LSB are reversed in a byte by f2fs_set_bit.
 */
static inline unsigned long __reverse_ffs(unsigned long word)
{
	int num = 0;

#if BITS_PER_LONG == 64
	if ((word & 0xffffffff00000000UL) == 0)
		num += 32;
	else
		word >>= 32;
#endif
	if ((word & 0xffff0000) == 0)
		num += 16;
	else
		word >>= 16;

	if ((word & 0xff00) == 0)
		num += 8;
	else
		word >>= 8;

	if ((word & 0xf0) == 0)
		num += 4;
	else
		word >>= 4;

	if ((word & 0xc) == 0)
		num += 2;
	else
		word >>= 2;

	if ((word & 0x2) == 0)
		num += 1;
	return num;
}

/*
 * __find_rev_next(_zero)_bit is copied from lib/find_next_bit.c because
 * f2fs_set_bit makes MSB and LSB reversed in a byte.
 * @size must be integral times of unsigned long.
 * Example:
 *                             MSB <--> LSB
 *   f2fs_set_bit(0, bitmap) => 1000 0000
 *   f2fs_set_bit(7, bitmap) => 0000 0001
 */
static unsigned long __find_rev_next_bit(const unsigned long *addr,
			unsigned long size, unsigned long offset)
{
	const unsigned long *p = addr + BIT_WORD(offset);
	unsigned long result = size;
	unsigned long tmp;

	if (offset >= size)
		return size;

	size -= (offset & ~(BITS_PER_LONG - 1));
	offset %= BITS_PER_LONG;

	while (1) {
		if (*p == 0)
			goto pass;

		tmp = __reverse_ulong((unsigned char *)p);

		tmp &= ~0UL >> offset;
		if (size < BITS_PER_LONG)
			tmp &= (~0UL << (BITS_PER_LONG - size));
		if (tmp)
			goto found;
pass:
		if (size <= BITS_PER_LONG)
			break;
		size -= BITS_PER_LONG;
		offset = 0;
		p++;
	}
	return result;
found:
	return result - size + __reverse_ffs(tmp);
}

static unsigned long __find_rev_next_zero_bit(const unsigned long *addr,
			unsigned long size, unsigned long offset)
{
	const unsigned long *p = addr + BIT_WORD(offset);
	unsigned long result = size;
	unsigned long tmp;

	if (offset >= size)
		return size;

	size -= (offset & ~(BITS_PER_LONG - 1));
	offset %= BITS_PER_LONG;

	while (1) {
		if (*p == ~0UL)
			goto pass;

		tmp = __reverse_ulong((unsigned char *)p);

		if (offset)
			tmp |= ~0UL << (BITS_PER_LONG - offset);
		if (size < BITS_PER_LONG)
			tmp |= ~0UL >> size;
		if (tmp != ~0UL)
			goto found;
pass:
		if (size <= BITS_PER_LONG)
			break;
		size -= BITS_PER_LONG;
		offset = 0;
		p++;
	}
	return result;
found:
	return result - size + __reverse_ffz(tmp);
}

bool f2fs_need_SSR(struct f2fs_sb_info *sbi)
{
	int node_secs = get_blocktype_secs(sbi, F2FS_DIRTY_NODES);
	int dent_secs = get_blocktype_secs(sbi, F2FS_DIRTY_DENTS);
	int imeta_secs = get_blocktype_secs(sbi, F2FS_DIRTY_IMETA);

	if (test_opt(sbi, LFS))
		return false;
	if (sbi->gc_mode == GC_URGENT)
		return true;
	if (unlikely(is_sbi_flag_set(sbi, SBI_CP_DISABLED)))
		return true;

	return free_sections(sbi) <= (node_secs + 2 * dent_secs + imeta_secs +
			SM_I(sbi)->min_ssr_sections + reserved_sections(sbi));
}

void f2fs_register_inmem_page(struct inode *inode, struct page *page)
{
	struct inmem_pages *new;

	f2fs_set_page_private(page, (unsigned long)ATOMIC_WRITTEN_PAGE);

	new = f2fs_kmem_cache_alloc(inmem_entry_slab, GFP_NOFS);

	/* add atomic page indices to the list */
	new->page = page;
	INIT_LIST_HEAD(&new->list);

	/* increase reference count with clean state */
	get_page(page);
	mutex_lock(&F2FS_I(inode)->inmem_lock);
	list_add_tail(&new->list, &F2FS_I(inode)->inmem_pages);
	inc_page_count(F2FS_I_SB(inode), F2FS_INMEM_PAGES);
	mutex_unlock(&F2FS_I(inode)->inmem_lock);

	trace_f2fs_register_inmem_page(page, INMEM);
}

static int __revoke_inmem_pages(struct inode *inode,
				struct list_head *head, bool drop, bool recover,
				bool trylock)
{
	struct f2fs_sb_info *sbi = F2FS_I_SB(inode);
	struct inmem_pages *cur, *tmp;
	int err = 0;

	list_for_each_entry_safe(cur, tmp, head, list) {
		struct page *page = cur->page;

		if (drop)
			trace_f2fs_commit_inmem_page(page, INMEM_DROP);

		if (trylock) {
			/*
			 * to avoid deadlock in between page lock and
			 * inmem_lock.
			 */
			if (!trylock_page(page))
				continue;
		} else {
			lock_page(page);
		}

		f2fs_wait_on_page_writeback(page, DATA, true, true);

		if (recover) {
			struct dnode_of_data dn;
			struct node_info ni;

			trace_f2fs_commit_inmem_page(page, INMEM_REVOKE);
retry:
			set_new_dnode(&dn, inode, NULL, NULL, 0);
			err = f2fs_get_dnode_of_data(&dn, page->index,
								LOOKUP_NODE);
			if (err) {
				if (err == -ENOMEM) {
					congestion_wait(BLK_RW_ASYNC, HZ/50);
					cond_resched();
					goto retry;
				}
				err = -EAGAIN;
				goto next;
			}

			err = f2fs_get_node_info(sbi, dn.nid, &ni, false);
			if (err) {
				f2fs_put_dnode(&dn);
				return err;
			}

			if (cur->old_addr == NEW_ADDR) {
				f2fs_invalidate_blocks(sbi, dn.data_blkaddr);
				f2fs_update_data_blkaddr(&dn, NEW_ADDR);
			} else
				f2fs_replace_block(sbi, &dn, dn.data_blkaddr,
					cur->old_addr, ni.version, true, true);
			f2fs_put_dnode(&dn);
		}
next:
		/* we don't need to invalidate this in the sccessful status */
		if (drop || recover) {
			ClearPageUptodate(page);
			clear_cold_data(page);
		}
		f2fs_clear_page_private(page);
		f2fs_put_page(page, 1);

		list_del(&cur->list);
		kmem_cache_free(inmem_entry_slab, cur);
		dec_page_count(F2FS_I_SB(inode), F2FS_INMEM_PAGES);
	}
	return err;
}

void f2fs_drop_inmem_pages_all(struct f2fs_sb_info *sbi, bool gc_failure)
{
	struct list_head *head = &sbi->inode_list[ATOMIC_FILE];
	struct inode *inode;
	struct f2fs_inode_info *fi;
	unsigned int count = sbi->atomic_files;
	unsigned int looped = 0;
next:
	spin_lock(&sbi->inode_lock[ATOMIC_FILE]);
	if (list_empty(head)) {
		spin_unlock(&sbi->inode_lock[ATOMIC_FILE]);
		return;
	}
	fi = list_first_entry(head, struct f2fs_inode_info, inmem_ilist);
	inode = igrab(&fi->vfs_inode);
	if (inode)
		list_move_tail(&fi->inmem_ilist, head);
	spin_unlock(&sbi->inode_lock[ATOMIC_FILE]);

	if (inode) {
		if (gc_failure) {
			if (!fi->i_gc_failures[GC_FAILURE_ATOMIC])
				goto skip;
		}
		set_inode_flag(inode, FI_ATOMIC_REVOKE_REQUEST);
		f2fs_drop_inmem_pages(inode);
skip:
		iput(inode);
	}
	congestion_wait(BLK_RW_ASYNC, HZ/50);
	cond_resched();
	if (gc_failure) {
		if (++looped >= count)
			return;
	}
	goto next;
}

void f2fs_drop_inmem_pages(struct inode *inode)
{
	struct f2fs_sb_info *sbi = F2FS_I_SB(inode);
	struct f2fs_inode_info *fi = F2FS_I(inode);

	while (!list_empty(&fi->inmem_pages)) {
		mutex_lock(&fi->inmem_lock);
		__revoke_inmem_pages(inode, &fi->inmem_pages,
						true, false, true);
		mutex_unlock(&fi->inmem_lock);
	}

	fi->i_gc_failures[GC_FAILURE_ATOMIC] = 0;

	spin_lock(&sbi->inode_lock[ATOMIC_FILE]);
	if (!list_empty(&fi->inmem_ilist))
		list_del_init(&fi->inmem_ilist);
	if (f2fs_is_atomic_file(inode)) {
		clear_inode_flag(inode, FI_ATOMIC_FILE);
		sbi->atomic_files--;
	}
	spin_unlock(&sbi->inode_lock[ATOMIC_FILE]);
}

void f2fs_drop_inmem_page(struct inode *inode, struct page *page)
{
	struct f2fs_inode_info *fi = F2FS_I(inode);
	struct f2fs_sb_info *sbi = F2FS_I_SB(inode);
	struct list_head *head = &fi->inmem_pages;
	struct inmem_pages *cur = NULL;

	f2fs_bug_on(sbi, !IS_ATOMIC_WRITTEN_PAGE(page));

	mutex_lock(&fi->inmem_lock);
	list_for_each_entry(cur, head, list) {
		if (cur->page == page)
			break;
	}

	f2fs_bug_on(sbi, list_empty(head) || cur->page != page);
	list_del(&cur->list);
	mutex_unlock(&fi->inmem_lock);

	dec_page_count(sbi, F2FS_INMEM_PAGES);
	kmem_cache_free(inmem_entry_slab, cur);

	ClearPageUptodate(page);
	f2fs_clear_page_private(page);
	f2fs_put_page(page, 0);

	trace_f2fs_commit_inmem_page(page, INMEM_INVALIDATE);
}

static int __f2fs_commit_inmem_pages(struct inode *inode)
{
	struct f2fs_sb_info *sbi = F2FS_I_SB(inode);
	struct f2fs_inode_info *fi = F2FS_I(inode);
	struct inmem_pages *cur, *tmp;
	struct f2fs_io_info fio = {
		.sbi = sbi,
		.ino = inode->i_ino,
		.type = DATA,
		.op = REQ_OP_WRITE,
		.op_flags = REQ_SYNC | REQ_PRIO,
		.io_type = FS_DATA_IO,
	};
	struct list_head revoke_list;
	bool submit_bio = false;
	int err = 0;

	INIT_LIST_HEAD(&revoke_list);

	list_for_each_entry_safe(cur, tmp, &fi->inmem_pages, list) {
		struct page *page = cur->page;

		lock_page(page);
		if (page->mapping == inode->i_mapping) {
			trace_f2fs_commit_inmem_page(page, INMEM);

			f2fs_wait_on_page_writeback(page, DATA, true, true);

			set_page_dirty(page);
			if (clear_page_dirty_for_io(page)) {
				inode_dec_dirty_pages(inode);
				f2fs_remove_dirty_inode(inode);
			}
retry:
			fio.page = page;
			fio.old_blkaddr = NULL_ADDR;
			fio.encrypted_page = NULL;
			fio.need_lock = LOCK_DONE;
			err = f2fs_do_write_data_page(&fio);
			if (err) {
				if (err == -ENOMEM) {
					congestion_wait(BLK_RW_ASYNC, HZ/50);
					cond_resched();
					goto retry;
				}
				unlock_page(page);
				break;
			}
			/* record old blkaddr for revoking */
			cur->old_addr = fio.old_blkaddr;
			submit_bio = true;
		}
		unlock_page(page);
		list_move_tail(&cur->list, &revoke_list);
	}

	if (submit_bio)
		f2fs_submit_merged_write_cond(sbi, inode, NULL, 0, DATA);

	if (err) {
		/*
		 * try to revoke all committed pages, but still we could fail
		 * due to no memory or other reason, if that happened, EAGAIN
		 * will be returned, which means in such case, transaction is
		 * already not integrity, caller should use journal to do the
		 * recovery or rewrite & commit last transaction. For other
		 * error number, revoking was done by filesystem itself.
		 */
		err = __revoke_inmem_pages(inode, &revoke_list,
						false, true, false);

		/* drop all uncommitted pages */
		__revoke_inmem_pages(inode, &fi->inmem_pages,
						true, false, false);
	} else {
		__revoke_inmem_pages(inode, &revoke_list,
						false, false, false);
	}

	return err;
}

int f2fs_commit_inmem_pages(struct inode *inode)
{
	struct f2fs_sb_info *sbi = F2FS_I_SB(inode);
	struct f2fs_inode_info *fi = F2FS_I(inode);
	int err;

	f2fs_balance_fs(sbi, true);

	down_write(&fi->i_gc_rwsem[WRITE]);

	f2fs_lock_op(sbi);
	set_inode_flag(inode, FI_ATOMIC_COMMIT);

	mutex_lock(&fi->inmem_lock);
	err = __f2fs_commit_inmem_pages(inode);
	mutex_unlock(&fi->inmem_lock);

	clear_inode_flag(inode, FI_ATOMIC_COMMIT);

	f2fs_unlock_op(sbi);
	up_write(&fi->i_gc_rwsem[WRITE]);

	return err;
}

/*
 * This function balances dirty node and dentry pages.
 * In addition, it controls garbage collection.
 */
void f2fs_balance_fs(struct f2fs_sb_info *sbi, bool need)
{
	if (time_to_inject(sbi, FAULT_CHECKPOINT)) {
		f2fs_show_injection_info(sbi, FAULT_CHECKPOINT);
		f2fs_stop_checkpoint(sbi, false);
	}

	/* balance_fs_bg is able to be pending */
	if (need && excess_cached_nats(sbi))
		f2fs_balance_fs_bg(sbi);

	if (!f2fs_is_checkpoint_ready(sbi))
		return;

	/*
	 * We should do GC or end up with checkpoint, if there are so many dirty
	 * dir/node pages without enough free segments.
	 */
	if (has_not_enough_free_secs(sbi, 0, 0)) {
		if (test_opt(sbi, GC_MERGE) && sbi->gc_thread &&
					sbi->gc_thread->f2fs_gc_task) {
			DEFINE_WAIT(wait);

			prepare_to_wait(&sbi->gc_thread->fggc_wq, &wait,
						TASK_UNINTERRUPTIBLE);
			wake_up(&sbi->gc_thread->gc_wait_queue_head);
			io_schedule();
			finish_wait(&sbi->gc_thread->fggc_wq, &wait);
		} else {
			down_write(&sbi->gc_lock);
			f2fs_gc(sbi, false, false, NULL_SEGNO);
		}
	}
}

static inline bool excess_dirty_threshold(struct f2fs_sb_info *sbi)
{
	int factor = rwsem_is_locked(&sbi->cp_rwsem) ? 3 : 2;
	unsigned int dents = get_pages(sbi, F2FS_DIRTY_DENTS);
	unsigned int qdata = get_pages(sbi, F2FS_DIRTY_QDATA);
	unsigned int nodes = get_pages(sbi, F2FS_DIRTY_NODES);
	unsigned int meta = get_pages(sbi, F2FS_DIRTY_META);
	unsigned int imeta = get_pages(sbi, F2FS_DIRTY_IMETA);
	unsigned int threshold = sbi->blocks_per_seg * factor *
					DEFAULT_DIRTY_THRESHOLD;
	unsigned int global_threshold = threshold * 3 / 2;

	if (dents >= threshold || qdata >= threshold ||
		nodes >= threshold || meta >= threshold ||
		imeta >= threshold)
		return true;
	return dents + qdata + nodes + meta + imeta >  global_threshold;
}

void f2fs_balance_fs_bg(struct f2fs_sb_info *sbi)
{
	if (unlikely(is_sbi_flag_set(sbi, SBI_POR_DOING)))
		return;

	/* try to shrink extent cache when there is no enough memory */
	if (!f2fs_available_free_memory(sbi, READ_EXTENT_CACHE))
		f2fs_shrink_read_extent_tree(sbi,
				READ_EXTENT_CACHE_SHRINK_NUMBER);

	/* try to shrink age extent cache when there is no enough memory */
	if (!f2fs_available_free_memory(sbi, AGE_EXTENT_CACHE))
		f2fs_shrink_age_extent_tree(sbi,
				AGE_EXTENT_CACHE_SHRINK_NUMBER);

	/* check the # of cached NAT entries */
	if (!f2fs_available_free_memory(sbi, NAT_ENTRIES))
		f2fs_try_to_free_nats(sbi, NAT_ENTRY_PER_BLOCK);

	if (!f2fs_available_free_memory(sbi, FREE_NIDS))
		f2fs_try_to_free_nids(sbi, MAX_FREE_NIDS);
	else
		f2fs_build_free_nids(sbi, false, false);

	if (excess_dirty_nats(sbi) || excess_dirty_threshold(sbi) ||
		excess_prefree_segs(sbi) || !f2fs_space_for_roll_forward(sbi))
		goto do_sync;

	/* there is background inflight IO or foreground operation recently */
	if (is_inflight_io(sbi, REQ_TIME) ||
		(!f2fs_time_over(sbi, REQ_TIME) && rwsem_is_locked(&sbi->cp_rwsem)))
		return;

	/* exceed periodical checkpoint timeout threshold */
	if (f2fs_time_over(sbi, CP_TIME))
		goto do_sync;

	/* checkpoint is the only way to shrink partial cached entries */
	if (f2fs_available_free_memory(sbi, NAT_ENTRIES) &&
		f2fs_available_free_memory(sbi, INO_ENTRIES))
		return;

do_sync:
	if (test_opt(sbi, DATA_FLUSH)) {
		struct blk_plug plug;

		mutex_lock(&sbi->flush_lock);

		blk_start_plug(&plug);
		f2fs_sync_dirty_inodes(sbi, FILE_INODE);
		blk_finish_plug(&plug);

		mutex_unlock(&sbi->flush_lock);
	}
	f2fs_sync_fs(sbi->sb, true);
	stat_inc_bg_cp_count(sbi->stat_info);
}

static int __submit_flush_wait(struct f2fs_sb_info *sbi,
				struct block_device *bdev)
{
	struct bio *bio;
	int ret;

	bio = f2fs_bio_alloc(sbi, 0, false);
	if (!bio)
		return -ENOMEM;

	bio->bi_opf = REQ_OP_WRITE;
	bio->bi_bdev = bdev;
	ret = submit_bio_wait(bio);
	bio_put(bio);

	trace_f2fs_issue_flush(bdev, test_opt(sbi, NOBARRIER),
				test_opt(sbi, FLUSH_MERGE), ret);
	return ret;
}

static int submit_flush_wait(struct f2fs_sb_info *sbi, nid_t ino)
{
	int ret = 0;
	int i;

	if (!f2fs_is_multi_device(sbi))
		return __submit_flush_wait(sbi, sbi->sb->s_bdev);

	for (i = 0; i < sbi->s_ndevs; i++) {
		if (!f2fs_is_dirty_device(sbi, ino, i, FLUSH_INO))
			continue;
		ret = __submit_flush_wait(sbi, FDEV(i).bdev);
		if (ret)
			break;
	}
	return ret;
}

static int issue_flush_thread(void *data)
{
	struct f2fs_sb_info *sbi = data;
	struct flush_cmd_control *fcc = SM_I(sbi)->fcc_info;
	wait_queue_head_t *q = &fcc->flush_wait_queue;
repeat:
	if (kthread_should_stop())
		return 0;

	if (!llist_empty(&fcc->issue_list)) {
		struct flush_cmd *cmd, *next;
		int ret;

		fcc->dispatch_list = llist_del_all(&fcc->issue_list);
		fcc->dispatch_list = llist_reverse_order(fcc->dispatch_list);

		cmd = llist_entry(fcc->dispatch_list, struct flush_cmd, llnode);

		ret = submit_flush_wait(sbi, cmd->ino);
		atomic_inc(&fcc->issued_flush);

		llist_for_each_entry_safe(cmd, next,
					  fcc->dispatch_list, llnode) {
			cmd->ret = ret;
			complete(&cmd->wait);
		}
		fcc->dispatch_list = NULL;
	}

	wait_event_interruptible(*q,
		kthread_should_stop() || !llist_empty(&fcc->issue_list));
	goto repeat;
}

int f2fs_issue_flush(struct f2fs_sb_info *sbi, nid_t ino)
{
	struct flush_cmd_control *fcc = SM_I(sbi)->fcc_info;
	struct flush_cmd cmd;
	int ret;

	if (test_opt(sbi, NOBARRIER))
		return 0;

	if (!test_opt(sbi, FLUSH_MERGE)) {
		atomic_inc(&fcc->queued_flush);
		ret = submit_flush_wait(sbi, ino);
		atomic_dec(&fcc->queued_flush);
		atomic_inc(&fcc->issued_flush);
		return ret;
	}

	if (atomic_inc_return(&fcc->queued_flush) == 1 ||
	    f2fs_is_multi_device(sbi)) {
		ret = submit_flush_wait(sbi, ino);
		atomic_dec(&fcc->queued_flush);

		atomic_inc(&fcc->issued_flush);
		return ret;
	}

	cmd.ino = ino;
	init_completion(&cmd.wait);

	llist_add(&cmd.llnode, &fcc->issue_list);

	/* update issue_list before we wake up issue_flush thread */
	smp_mb();

	if (waitqueue_active(&fcc->flush_wait_queue))
		wake_up(&fcc->flush_wait_queue);

	if (fcc->f2fs_issue_flush) {
		wait_for_completion(&cmd.wait);
		atomic_dec(&fcc->queued_flush);
	} else {
		struct llist_node *list;

		list = llist_del_all(&fcc->issue_list);
		if (!list) {
			wait_for_completion(&cmd.wait);
			atomic_dec(&fcc->queued_flush);
		} else {
			struct flush_cmd *tmp, *next;

			ret = submit_flush_wait(sbi, ino);

			llist_for_each_entry_safe(tmp, next, list, llnode) {
				if (tmp == &cmd) {
					cmd.ret = ret;
					atomic_dec(&fcc->queued_flush);
					continue;
				}
				tmp->ret = ret;
				complete(&tmp->wait);
			}
		}
	}

	return cmd.ret;
}

int f2fs_create_flush_cmd_control(struct f2fs_sb_info *sbi)
{
	dev_t dev = sbi->sb->s_bdev->bd_dev;
	struct flush_cmd_control *fcc;
	int err = 0;

	if (SM_I(sbi)->fcc_info) {
		fcc = SM_I(sbi)->fcc_info;
		if (fcc->f2fs_issue_flush)
			return err;
		goto init_thread;
	}

	fcc = f2fs_kzalloc(sbi, sizeof(struct flush_cmd_control), GFP_KERNEL);
	if (!fcc)
		return -ENOMEM;
	atomic_set(&fcc->issued_flush, 0);
	atomic_set(&fcc->queued_flush, 0);
	init_waitqueue_head(&fcc->flush_wait_queue);
	init_llist_head(&fcc->issue_list);
	SM_I(sbi)->fcc_info = fcc;
	if (!test_opt(sbi, FLUSH_MERGE))
		return err;

init_thread:
	fcc->f2fs_issue_flush = kthread_run(issue_flush_thread, sbi,
				"f2fs_flush-%u:%u", MAJOR(dev), MINOR(dev));
	if (IS_ERR(fcc->f2fs_issue_flush)) {
		err = PTR_ERR(fcc->f2fs_issue_flush);
		kvfree(fcc);
		SM_I(sbi)->fcc_info = NULL;
		return err;
	}

	return err;
}

void f2fs_destroy_flush_cmd_control(struct f2fs_sb_info *sbi, bool free)
{
	struct flush_cmd_control *fcc = SM_I(sbi)->fcc_info;

	if (fcc && fcc->f2fs_issue_flush) {
		struct task_struct *flush_thread = fcc->f2fs_issue_flush;

		fcc->f2fs_issue_flush = NULL;
		kthread_stop(flush_thread);
	}
	if (free) {
		kvfree(fcc);
		SM_I(sbi)->fcc_info = NULL;
	}
}

int f2fs_flush_device_cache(struct f2fs_sb_info *sbi)
{
	int ret = 0, i;

	if (!f2fs_is_multi_device(sbi))
		return 0;

	for (i = 1; i < sbi->s_ndevs; i++) {
		if (!f2fs_test_bit(i, (char *)&sbi->dirty_device))
			continue;
		ret = __submit_flush_wait(sbi, FDEV(i).bdev);
		if (ret)
			break;

		spin_lock(&sbi->dev_lock);
		f2fs_clear_bit(i, (char *)&sbi->dirty_device);
		spin_unlock(&sbi->dev_lock);
	}

	return ret;
}

static void __locate_dirty_segment(struct f2fs_sb_info *sbi, unsigned int segno,
		enum dirty_type dirty_type)
{
	struct dirty_seglist_info *dirty_i = DIRTY_I(sbi);

	/* need not be added */
	if (IS_CURSEG(sbi, segno))
		return;

	if (!test_and_set_bit(segno, dirty_i->dirty_segmap[dirty_type]))
		dirty_i->nr_dirty[dirty_type]++;

	if (dirty_type == DIRTY) {
		struct seg_entry *sentry = get_seg_entry(sbi, segno);
		enum dirty_type t = sentry->type;

		if (unlikely(t >= DIRTY)) {
			f2fs_bug_on(sbi, 1);
			return;
		}
		if (!test_and_set_bit(segno, dirty_i->dirty_segmap[t]))
			dirty_i->nr_dirty[t]++;
	}
}

static void __remove_dirty_segment(struct f2fs_sb_info *sbi, unsigned int segno,
		enum dirty_type dirty_type)
{
	struct dirty_seglist_info *dirty_i = DIRTY_I(sbi);

	if (test_and_clear_bit(segno, dirty_i->dirty_segmap[dirty_type]))
		dirty_i->nr_dirty[dirty_type]--;

	if (dirty_type == DIRTY) {
		struct seg_entry *sentry = get_seg_entry(sbi, segno);
		enum dirty_type t = sentry->type;

		if (test_and_clear_bit(segno, dirty_i->dirty_segmap[t]))
			dirty_i->nr_dirty[t]--;

		if (get_valid_blocks(sbi, segno, true) == 0) {
			clear_bit(GET_SEC_FROM_SEG(sbi, segno),
						dirty_i->victim_secmap);
#ifdef CONFIG_F2FS_CHECK_FS
			clear_bit(segno, SIT_I(sbi)->invalid_segmap);
#endif
		}
	}
}

/*
 * Should not occur error such as -ENOMEM.
 * Adding dirty entry into seglist is not critical operation.
 * If a given segment is one of current working segments, it won't be added.
 */
static void locate_dirty_segment(struct f2fs_sb_info *sbi, unsigned int segno)
{
	struct dirty_seglist_info *dirty_i = DIRTY_I(sbi);
	unsigned short valid_blocks, ckpt_valid_blocks;

	if (segno == NULL_SEGNO || IS_CURSEG(sbi, segno))
		return;

	mutex_lock(&dirty_i->seglist_lock);

	valid_blocks = get_valid_blocks(sbi, segno, false);
	ckpt_valid_blocks = get_ckpt_valid_blocks(sbi, segno);

	if (valid_blocks == 0 && (!is_sbi_flag_set(sbi, SBI_CP_DISABLED) ||
				ckpt_valid_blocks == sbi->blocks_per_seg)) {
		__locate_dirty_segment(sbi, segno, PRE);
		__remove_dirty_segment(sbi, segno, DIRTY);
	} else if (valid_blocks < sbi->blocks_per_seg) {
		__locate_dirty_segment(sbi, segno, DIRTY);
	} else {
		/* Recovery routine with SSR needs this */
		__remove_dirty_segment(sbi, segno, DIRTY);
	}

	mutex_unlock(&dirty_i->seglist_lock);
}

/* This moves currently empty dirty blocks to prefree. Must hold seglist_lock */
void f2fs_dirty_to_prefree(struct f2fs_sb_info *sbi)
{
	struct dirty_seglist_info *dirty_i = DIRTY_I(sbi);
	unsigned int segno;

	mutex_lock(&dirty_i->seglist_lock);
	for_each_set_bit(segno, dirty_i->dirty_segmap[DIRTY], MAIN_SEGS(sbi)) {
		if (get_valid_blocks(sbi, segno, false))
			continue;
		if (IS_CURSEG(sbi, segno))
			continue;
		__locate_dirty_segment(sbi, segno, PRE);
		__remove_dirty_segment(sbi, segno, DIRTY);
	}
	mutex_unlock(&dirty_i->seglist_lock);
}

block_t f2fs_get_unusable_blocks(struct f2fs_sb_info *sbi)
{
	int ovp_hole_segs =
		(overprovision_segments(sbi) - reserved_segments(sbi));
	block_t ovp_holes = ovp_hole_segs << sbi->log_blocks_per_seg;
	struct dirty_seglist_info *dirty_i = DIRTY_I(sbi);
	block_t holes[2] = {0, 0};	/* DATA and NODE */
	block_t unusable;
	struct seg_entry *se;
	unsigned int segno;

	mutex_lock(&dirty_i->seglist_lock);
	for_each_set_bit(segno, dirty_i->dirty_segmap[DIRTY], MAIN_SEGS(sbi)) {
		se = get_seg_entry(sbi, segno);
		if (IS_NODESEG(se->type))
			holes[NODE] += sbi->blocks_per_seg - se->valid_blocks;
		else
			holes[DATA] += sbi->blocks_per_seg - se->valid_blocks;
	}
	mutex_unlock(&dirty_i->seglist_lock);

	unusable = holes[DATA] > holes[NODE] ? holes[DATA] : holes[NODE];
	if (unusable > ovp_holes)
		return unusable - ovp_holes;
	return 0;
}

int f2fs_disable_cp_again(struct f2fs_sb_info *sbi, block_t unusable)
{
	int ovp_hole_segs =
		(overprovision_segments(sbi) - reserved_segments(sbi));
	if (unusable > F2FS_OPTION(sbi).unusable_cap)
		return -EAGAIN;
	if (is_sbi_flag_set(sbi, SBI_CP_DISABLED_QUICK) &&
		dirty_segments(sbi) > ovp_hole_segs)
		return -EAGAIN;
	return 0;
}

/* This is only used by SBI_CP_DISABLED */
static unsigned int get_free_segment(struct f2fs_sb_info *sbi)
{
	struct dirty_seglist_info *dirty_i = DIRTY_I(sbi);
	unsigned int segno = 0;

	mutex_lock(&dirty_i->seglist_lock);
	for_each_set_bit(segno, dirty_i->dirty_segmap[DIRTY], MAIN_SEGS(sbi)) {
		if (get_valid_blocks(sbi, segno, false))
			continue;
		if (get_ckpt_valid_blocks(sbi, segno))
			continue;
		mutex_unlock(&dirty_i->seglist_lock);
		return segno;
	}
	mutex_unlock(&dirty_i->seglist_lock);
	return NULL_SEGNO;
}

static struct discard_cmd *__create_discard_cmd(struct f2fs_sb_info *sbi,
		struct block_device *bdev, block_t lstart,
		block_t start, block_t len)
{
	struct discard_cmd_control *dcc = SM_I(sbi)->dcc_info;
	struct list_head *pend_list;
	struct discard_cmd *dc;

	f2fs_bug_on(sbi, !len);

	pend_list = &dcc->pend_list[plist_idx(len)];

	dc = f2fs_kmem_cache_alloc(discard_cmd_slab, GFP_NOFS);
	INIT_LIST_HEAD(&dc->list);
	dc->bdev = bdev;
	dc->lstart = lstart;
	dc->start = start;
	dc->len = len;
	dc->ref = 0;
	dc->state = D_PREP;
	dc->queued = 0;
	dc->error = 0;
	init_completion(&dc->wait);
	list_add_tail(&dc->list, pend_list);
	spin_lock_init(&dc->lock);
	dc->bio_ref = 0;
	atomic_inc(&dcc->discard_cmd_cnt);
	dcc->undiscard_blks += len;

	return dc;
}

static struct discard_cmd *__attach_discard_cmd(struct f2fs_sb_info *sbi,
				struct block_device *bdev, block_t lstart,
				block_t start, block_t len,
				struct rb_node *parent, struct rb_node **p,
				bool leftmost)
{
	struct discard_cmd_control *dcc = SM_I(sbi)->dcc_info;
	struct discard_cmd *dc;

	dc = __create_discard_cmd(sbi, bdev, lstart, start, len);

	rb_link_node(&dc->rb_node, parent, p);
	rb_insert_color_cached(&dc->rb_node, &dcc->root, leftmost);

	return dc;
}

static void __detach_discard_cmd(struct discard_cmd_control *dcc,
							struct discard_cmd *dc)
{
	if (dc->state == D_DONE)
		atomic_sub(dc->queued, &dcc->queued_discard);

	list_del(&dc->list);
	rb_erase_cached(&dc->rb_node, &dcc->root);
	dcc->undiscard_blks -= dc->len;

	kmem_cache_free(discard_cmd_slab, dc);

	atomic_dec(&dcc->discard_cmd_cnt);
}

static void __remove_discard_cmd(struct f2fs_sb_info *sbi,
							struct discard_cmd *dc)
{
	struct discard_cmd_control *dcc = SM_I(sbi)->dcc_info;
	unsigned long flags;

	trace_f2fs_remove_discard(dc->bdev, dc->start, dc->len);

	spin_lock_irqsave(&dc->lock, flags);
	if (dc->bio_ref) {
		spin_unlock_irqrestore(&dc->lock, flags);
		return;
	}
	spin_unlock_irqrestore(&dc->lock, flags);

	f2fs_bug_on(sbi, dc->ref);

	if (dc->error == -EOPNOTSUPP)
		dc->error = 0;

	if (dc->error)
		printk_ratelimited(
			"%sF2FS-fs (%s): Issue discard(%u, %u, %u) failed, ret: %d",
			KERN_INFO, sbi->sb->s_id,
			dc->lstart, dc->start, dc->len, dc->error);
	__detach_discard_cmd(dcc, dc);
}

static void f2fs_submit_discard_endio(struct bio *bio)
{
	struct discard_cmd *dc = (struct discard_cmd *)bio->bi_private;
	unsigned long flags;

	dc->error = bio->bi_error;

	spin_lock_irqsave(&dc->lock, flags);
	dc->bio_ref--;
	if (!dc->bio_ref && dc->state == D_SUBMIT) {
		dc->state = D_DONE;
		complete_all(&dc->wait);
	}
	spin_unlock_irqrestore(&dc->lock, flags);
	bio_put(bio);
}

static void __check_sit_bitmap(struct f2fs_sb_info *sbi,
				block_t start, block_t end)
{
#ifdef CONFIG_F2FS_CHECK_FS
	struct seg_entry *sentry;
	unsigned int segno;
	block_t blk = start;
	unsigned long offset, size, max_blocks = sbi->blocks_per_seg;
	unsigned long *map;

	while (blk < end) {
		segno = GET_SEGNO(sbi, blk);
		sentry = get_seg_entry(sbi, segno);
		offset = GET_BLKOFF_FROM_SEG0(sbi, blk);

		if (end < START_BLOCK(sbi, segno + 1))
			size = GET_BLKOFF_FROM_SEG0(sbi, end);
		else
			size = max_blocks;
		map = (unsigned long *)(sentry->cur_valid_map);
		offset = __find_rev_next_bit(map, size, offset);
		f2fs_bug_on(sbi, offset != size);
		blk = START_BLOCK(sbi, segno + 1);
	}
#endif
}

static void __init_discard_policy(struct f2fs_sb_info *sbi,
				struct discard_policy *dpolicy,
				int discard_type, unsigned int granularity)
{
	struct discard_cmd_control *dcc = SM_I(sbi)->dcc_info;

	/* common policy */
	dpolicy->type = discard_type;
	dpolicy->sync = true;
	dpolicy->ordered = false;
	dpolicy->granularity = granularity;

	dpolicy->max_requests = dcc->max_discard_request;
	dpolicy->io_aware_gran = MAX_PLIST_NUM;
	dpolicy->timeout = false;

	if (discard_type == DPOLICY_BG) {
		dpolicy->min_interval = dcc->min_discard_issue_time;
		dpolicy->mid_interval = dcc->mid_discard_issue_time;
		dpolicy->max_interval = dcc->max_discard_issue_time;
		dpolicy->io_aware = true;
		dpolicy->sync = false;
		dpolicy->ordered = true;
		if (utilization(sbi) > dcc->discard_urgent_util) {
			dpolicy->granularity = 1;
			if (atomic_read(&dcc->discard_cmd_cnt))
				dpolicy->max_interval = 10000;
		}
	} else if (discard_type == DPOLICY_FORCE) {
		dpolicy->min_interval = 1;
		dpolicy->mid_interval = dcc->mid_discard_issue_time;
		dpolicy->max_interval = dcc->max_discard_issue_time;
		dpolicy->io_aware = false;
	} else if (discard_type == DPOLICY_FSTRIM) {
		dpolicy->io_aware = false;
	} else if (discard_type == DPOLICY_UMOUNT) {
		dpolicy->io_aware = false;
		/* we need to issue all to keep CP_TRIMMED_FLAG */
		dpolicy->granularity = 1;
		dpolicy->timeout = true;
	}
}

static void __update_discard_tree_range(struct f2fs_sb_info *sbi,
				struct block_device *bdev, block_t lstart,
				block_t start, block_t len);
/* this function is copied from blkdev_issue_discard from block/blk-lib.c */
static int __submit_discard_cmd(struct f2fs_sb_info *sbi,
						struct discard_policy *dpolicy,
						struct discard_cmd *dc,
						unsigned int *issued)
{
	struct block_device *bdev = dc->bdev;
	struct request_queue *q = bdev_get_queue(bdev);
	unsigned int max_discard_blocks =
			SECTOR_TO_BLOCK(q->limits.max_discard_sectors);
	struct discard_cmd_control *dcc = SM_I(sbi)->dcc_info;
	struct list_head *wait_list = (dpolicy->type == DPOLICY_FSTRIM) ?
					&(dcc->fstrim_list) : &(dcc->wait_list);
	int flag = dpolicy->sync ? REQ_SYNC : 0;
	block_t lstart, start, len, total_len;
	int err = 0;

	if (dc->state != D_PREP)
		return 0;

	if (is_sbi_flag_set(sbi, SBI_NEED_FSCK))
		return 0;

	trace_f2fs_issue_discard(bdev, dc->start, dc->len);

	lstart = dc->lstart;
	start = dc->start;
	len = dc->len;
	total_len = len;

	dc->len = 0;

	while (total_len && *issued < dpolicy->max_requests && !err) {
		struct bio *bio = NULL;
		unsigned long flags;
		bool last = true;

		if (len > max_discard_blocks) {
			len = max_discard_blocks;
			last = false;
		}

		(*issued)++;
		if (*issued == dpolicy->max_requests)
			last = true;

		dc->len += len;

		if (time_to_inject(sbi, FAULT_DISCARD)) {
			f2fs_show_injection_info(sbi, FAULT_DISCARD);
			err = -EIO;
			goto submit;
		}
		err = __blkdev_issue_discard(bdev,
					SECTOR_FROM_BLOCK(start),
					SECTOR_FROM_BLOCK(len),
					GFP_NOFS, 0, &bio);
submit:
		if (err) {
			spin_lock_irqsave(&dc->lock, flags);
			if (dc->state == D_PARTIAL)
				dc->state = D_SUBMIT;
			spin_unlock_irqrestore(&dc->lock, flags);

			break;
		}

		f2fs_bug_on(sbi, !bio);

		/*
		 * should keep before submission to avoid D_DONE
		 * right away
		 */
		spin_lock_irqsave(&dc->lock, flags);
		if (last)
			dc->state = D_SUBMIT;
		else
			dc->state = D_PARTIAL;
		dc->bio_ref++;
		spin_unlock_irqrestore(&dc->lock, flags);

		atomic_inc(&dcc->queued_discard);
		dc->queued++;
		list_move_tail(&dc->list, wait_list);

		/* sanity check on discard range */
		__check_sit_bitmap(sbi, lstart, lstart + len);

		bio->bi_private = dc;
		bio->bi_end_io = f2fs_submit_discard_endio;
		bio->bi_opf |= flag;
		submit_bio(bio);

		atomic_inc(&dcc->issued_discard);

		f2fs_update_iostat(sbi, FS_DISCARD, 1);

		lstart += len;
		start += len;
		total_len -= len;
		len = total_len;
	}

	if (!err && len)
		__update_discard_tree_range(sbi, bdev, lstart, start, len);
	return err;
}

static struct discard_cmd *__insert_discard_tree(struct f2fs_sb_info *sbi,
				struct block_device *bdev, block_t lstart,
				block_t start, block_t len,
				struct rb_node **insert_p,
				struct rb_node *insert_parent)
{
	struct discard_cmd_control *dcc = SM_I(sbi)->dcc_info;
	struct rb_node **p;
	struct rb_node *parent = NULL;
	struct discard_cmd *dc = NULL;
	bool leftmost = true;

	if (insert_p && insert_parent) {
		parent = insert_parent;
		p = insert_p;
		goto do_insert;
	}

	p = f2fs_lookup_rb_tree_for_insert(sbi, &dcc->root, &parent,
							lstart, &leftmost);
do_insert:
	dc = __attach_discard_cmd(sbi, bdev, lstart, start, len, parent,
								p, leftmost);
	if (!dc)
		return NULL;

	return dc;
}

static void __relocate_discard_cmd(struct discard_cmd_control *dcc,
						struct discard_cmd *dc)
{
	list_move_tail(&dc->list, &dcc->pend_list[plist_idx(dc->len)]);
}

static void __punch_discard_cmd(struct f2fs_sb_info *sbi,
				struct discard_cmd *dc, block_t blkaddr)
{
	struct discard_cmd_control *dcc = SM_I(sbi)->dcc_info;
	struct discard_info di = dc->di;
	bool modified = false;

	if (dc->state == D_DONE || dc->len == 1) {
		__remove_discard_cmd(sbi, dc);
		return;
	}

	dcc->undiscard_blks -= di.len;

	if (blkaddr > di.lstart) {
		dc->len = blkaddr - dc->lstart;
		dcc->undiscard_blks += dc->len;
		__relocate_discard_cmd(dcc, dc);
		modified = true;
	}

	if (blkaddr < di.lstart + di.len - 1) {
		if (modified) {
			__insert_discard_tree(sbi, dc->bdev, blkaddr + 1,
					di.start + blkaddr + 1 - di.lstart,
					di.lstart + di.len - 1 - blkaddr,
					NULL, NULL);
		} else {
			dc->lstart++;
			dc->len--;
			dc->start++;
			dcc->undiscard_blks += dc->len;
			__relocate_discard_cmd(dcc, dc);
		}
	}
}

static void __update_discard_tree_range(struct f2fs_sb_info *sbi,
				struct block_device *bdev, block_t lstart,
				block_t start, block_t len)
{
	struct discard_cmd_control *dcc = SM_I(sbi)->dcc_info;
	struct discard_cmd *prev_dc = NULL, *next_dc = NULL;
	struct discard_cmd *dc;
	struct discard_info di = {0};
	struct rb_node **insert_p = NULL, *insert_parent = NULL;
	struct request_queue *q = bdev_get_queue(bdev);
	unsigned int max_discard_blocks =
			SECTOR_TO_BLOCK(q->limits.max_discard_sectors);
	block_t end = lstart + len;

	dc = (struct discard_cmd *)f2fs_lookup_rb_tree_ret(&dcc->root,
					NULL, lstart,
					(struct rb_entry **)&prev_dc,
					(struct rb_entry **)&next_dc,
					&insert_p, &insert_parent, true, NULL);
	if (dc)
		prev_dc = dc;

	if (!prev_dc) {
		di.lstart = lstart;
		di.len = next_dc ? next_dc->lstart - lstart : len;
		di.len = min(di.len, len);
		di.start = start;
	}

	while (1) {
		struct rb_node *node;
		bool merged = false;
		struct discard_cmd *tdc = NULL;

		if (prev_dc) {
			di.lstart = prev_dc->lstart + prev_dc->len;
			if (di.lstart < lstart)
				di.lstart = lstart;
			if (di.lstart >= end)
				break;

			if (!next_dc || next_dc->lstart > end)
				di.len = end - di.lstart;
			else
				di.len = next_dc->lstart - di.lstart;
			di.start = start + di.lstart - lstart;
		}

		if (!di.len)
			goto next;

		if (prev_dc && prev_dc->state == D_PREP &&
			prev_dc->bdev == bdev &&
			__is_discard_back_mergeable(&di, &prev_dc->di,
							max_discard_blocks)) {
			prev_dc->di.len += di.len;
			dcc->undiscard_blks += di.len;
			__relocate_discard_cmd(dcc, prev_dc);
			di = prev_dc->di;
			tdc = prev_dc;
			merged = true;
		}

		if (next_dc && next_dc->state == D_PREP &&
			next_dc->bdev == bdev &&
			__is_discard_front_mergeable(&di, &next_dc->di,
							max_discard_blocks)) {
			next_dc->di.lstart = di.lstart;
			next_dc->di.len += di.len;
			next_dc->di.start = di.start;
			dcc->undiscard_blks += di.len;
			__relocate_discard_cmd(dcc, next_dc);
			if (tdc)
				__remove_discard_cmd(sbi, tdc);
			merged = true;
		}

		if (!merged) {
			__insert_discard_tree(sbi, bdev, di.lstart, di.start,
							di.len, NULL, NULL);
		}
 next:
		prev_dc = next_dc;
		if (!prev_dc)
			break;

		node = rb_next(&prev_dc->rb_node);
		next_dc = rb_entry_safe(node, struct discard_cmd, rb_node);
	}
}

static int __queue_discard_cmd(struct f2fs_sb_info *sbi,
		struct block_device *bdev, block_t blkstart, block_t blklen)
{
	block_t lblkstart = blkstart;

	if (!f2fs_bdev_support_discard(bdev))
		return 0;

	trace_f2fs_queue_discard(bdev, blkstart, blklen);

	if (f2fs_is_multi_device(sbi)) {
		int devi = f2fs_target_device_index(sbi, blkstart);

		blkstart -= FDEV(devi).start_blk;
	}
	mutex_lock(&SM_I(sbi)->dcc_info->cmd_lock);
	__update_discard_tree_range(sbi, bdev, lblkstart, blkstart, blklen);
	mutex_unlock(&SM_I(sbi)->dcc_info->cmd_lock);
	return 0;
}

static unsigned int __issue_discard_cmd_orderly(struct f2fs_sb_info *sbi,
					struct discard_policy *dpolicy)
{
	struct discard_cmd_control *dcc = SM_I(sbi)->dcc_info;
	struct discard_cmd *prev_dc = NULL, *next_dc = NULL;
	struct rb_node **insert_p = NULL, *insert_parent = NULL;
	struct discard_cmd *dc;
	struct blk_plug plug;
	unsigned int pos = dcc->next_pos;
	unsigned int issued = 0;
	bool io_interrupted = false;

	mutex_lock(&dcc->cmd_lock);
	dc = (struct discard_cmd *)f2fs_lookup_rb_tree_ret(&dcc->root,
					NULL, pos,
					(struct rb_entry **)&prev_dc,
					(struct rb_entry **)&next_dc,
					&insert_p, &insert_parent, true, NULL);
	if (!dc)
		dc = next_dc;

	blk_start_plug(&plug);

	while (dc) {
		struct rb_node *node;
		int err = 0;

		if (dc->state != D_PREP)
			goto next;

		if (dpolicy->io_aware && !is_idle(sbi, DISCARD_TIME)) {
			io_interrupted = true;
			break;
		}

		dcc->next_pos = dc->lstart + dc->len;
		err = __submit_discard_cmd(sbi, dpolicy, dc, &issued);

		if (issued >= dpolicy->max_requests)
			break;
next:
		node = rb_next(&dc->rb_node);
		if (err)
			__remove_discard_cmd(sbi, dc);
		dc = rb_entry_safe(node, struct discard_cmd, rb_node);
	}

	blk_finish_plug(&plug);

	if (!dc)
		dcc->next_pos = 0;

	mutex_unlock(&dcc->cmd_lock);

	if (!issued && io_interrupted)
		issued = -1;

	return issued;
}
static unsigned int __wait_all_discard_cmd(struct f2fs_sb_info *sbi,
					struct discard_policy *dpolicy);

static int __issue_discard_cmd(struct f2fs_sb_info *sbi,
					struct discard_policy *dpolicy)
{
	struct discard_cmd_control *dcc = SM_I(sbi)->dcc_info;
	struct list_head *pend_list;
	struct discard_cmd *dc, *tmp;
	struct blk_plug plug;
	int i, issued;
	bool io_interrupted = false;

	if (dpolicy->timeout)
		f2fs_update_time(sbi, UMOUNT_DISCARD_TIMEOUT);

retry:
	issued = 0;
	for (i = MAX_PLIST_NUM - 1; i >= 0; i--) {
		if (dpolicy->timeout &&
				f2fs_time_over(sbi, UMOUNT_DISCARD_TIMEOUT))
			break;

		if (i + 1 < dpolicy->granularity)
			break;

		if (i < DEFAULT_DISCARD_GRANULARITY && dpolicy->ordered)
			return __issue_discard_cmd_orderly(sbi, dpolicy);

		pend_list = &dcc->pend_list[i];

		mutex_lock(&dcc->cmd_lock);
		if (list_empty(pend_list))
			goto next;
		if (unlikely(dcc->rbtree_check))
			f2fs_bug_on(sbi, !f2fs_check_rb_tree_consistence(sbi,
							&dcc->root, false));
		blk_start_plug(&plug);
		list_for_each_entry_safe(dc, tmp, pend_list, list) {
			f2fs_bug_on(sbi, dc->state != D_PREP);

			if (dpolicy->timeout &&
				f2fs_time_over(sbi, UMOUNT_DISCARD_TIMEOUT))
				break;

			if (dpolicy->io_aware && i < dpolicy->io_aware_gran &&
						!is_idle(sbi, DISCARD_TIME)) {
				io_interrupted = true;
				break;
			}

			__submit_discard_cmd(sbi, dpolicy, dc, &issued);

			if (issued >= dpolicy->max_requests)
				break;
		}
		blk_finish_plug(&plug);
next:
		mutex_unlock(&dcc->cmd_lock);

		if (issued >= dpolicy->max_requests || io_interrupted)
			break;
	}

	if (dpolicy->type == DPOLICY_UMOUNT && issued) {
		__wait_all_discard_cmd(sbi, dpolicy);
		goto retry;
	}

	if (!issued && io_interrupted)
		issued = -1;

	return issued;
}

static bool __drop_discard_cmd(struct f2fs_sb_info *sbi)
{
	struct discard_cmd_control *dcc = SM_I(sbi)->dcc_info;
	struct list_head *pend_list;
	struct discard_cmd *dc, *tmp;
	int i;
	bool dropped = false;

	mutex_lock(&dcc->cmd_lock);
	for (i = MAX_PLIST_NUM - 1; i >= 0; i--) {
		pend_list = &dcc->pend_list[i];
		list_for_each_entry_safe(dc, tmp, pend_list, list) {
			f2fs_bug_on(sbi, dc->state != D_PREP);
			__remove_discard_cmd(sbi, dc);
			dropped = true;
		}
	}
	mutex_unlock(&dcc->cmd_lock);

	return dropped;
}

void f2fs_drop_discard_cmd(struct f2fs_sb_info *sbi)
{
	__drop_discard_cmd(sbi);
}

static unsigned int __wait_one_discard_bio(struct f2fs_sb_info *sbi,
							struct discard_cmd *dc)
{
	struct discard_cmd_control *dcc = SM_I(sbi)->dcc_info;
	unsigned int len = 0;

	wait_for_completion_io(&dc->wait);
	mutex_lock(&dcc->cmd_lock);
	f2fs_bug_on(sbi, dc->state != D_DONE);
	dc->ref--;
	if (!dc->ref) {
		if (!dc->error)
			len = dc->len;
		__remove_discard_cmd(sbi, dc);
	}
	mutex_unlock(&dcc->cmd_lock);

	return len;
}

static unsigned int __wait_discard_cmd_range(struct f2fs_sb_info *sbi,
						struct discard_policy *dpolicy,
						block_t start, block_t end)
{
	struct discard_cmd_control *dcc = SM_I(sbi)->dcc_info;
	struct list_head *wait_list = (dpolicy->type == DPOLICY_FSTRIM) ?
					&(dcc->fstrim_list) : &(dcc->wait_list);
	struct discard_cmd *dc, *tmp;
	bool need_wait;
	unsigned int trimmed = 0;

next:
	need_wait = false;

	mutex_lock(&dcc->cmd_lock);
	list_for_each_entry_safe(dc, tmp, wait_list, list) {
		if (dc->lstart + dc->len <= start || end <= dc->lstart)
			continue;
		if (dc->len < dpolicy->granularity)
			continue;
		if (dc->state == D_DONE && !dc->ref) {
			wait_for_completion_io(&dc->wait);
			if (!dc->error)
				trimmed += dc->len;
			__remove_discard_cmd(sbi, dc);
		} else {
			dc->ref++;
			need_wait = true;
			break;
		}
	}
	mutex_unlock(&dcc->cmd_lock);

	if (need_wait) {
		trimmed += __wait_one_discard_bio(sbi, dc);
		goto next;
	}

	return trimmed;
}

static unsigned int __wait_all_discard_cmd(struct f2fs_sb_info *sbi,
						struct discard_policy *dpolicy)
{
	struct discard_policy dp;
	unsigned int discard_blks;

	if (dpolicy)
		return __wait_discard_cmd_range(sbi, dpolicy, 0, UINT_MAX);

	/* wait all */
	__init_discard_policy(sbi, &dp, DPOLICY_FSTRIM, 1);
	discard_blks = __wait_discard_cmd_range(sbi, &dp, 0, UINT_MAX);
	__init_discard_policy(sbi, &dp, DPOLICY_UMOUNT, 1);
	discard_blks += __wait_discard_cmd_range(sbi, &dp, 0, UINT_MAX);

	return discard_blks;
}

/* This should be covered by global mutex, &sit_i->sentry_lock */
static void f2fs_wait_discard_bio(struct f2fs_sb_info *sbi, block_t blkaddr)
{
	struct discard_cmd_control *dcc = SM_I(sbi)->dcc_info;
	struct discard_cmd *dc;
	bool need_wait = false;

	mutex_lock(&dcc->cmd_lock);
	dc = (struct discard_cmd *)f2fs_lookup_rb_tree(&dcc->root,
							NULL, blkaddr);
	if (dc) {
		if (dc->state == D_PREP) {
			__punch_discard_cmd(sbi, dc, blkaddr);
		} else {
			dc->ref++;
			need_wait = true;
		}
	}
	mutex_unlock(&dcc->cmd_lock);

	if (need_wait)
		__wait_one_discard_bio(sbi, dc);
}

void f2fs_stop_discard_thread(struct f2fs_sb_info *sbi)
{
	struct discard_cmd_control *dcc = SM_I(sbi)->dcc_info;

	if (dcc && dcc->f2fs_issue_discard) {
		struct task_struct *discard_thread = dcc->f2fs_issue_discard;

		dcc->f2fs_issue_discard = NULL;
		kthread_stop(discard_thread);
	}
}

/* This comes from f2fs_put_super */
bool f2fs_issue_discard_timeout(struct f2fs_sb_info *sbi)
{
	struct discard_cmd_control *dcc = SM_I(sbi)->dcc_info;
	struct discard_policy dpolicy;
	bool dropped;

	__init_discard_policy(sbi, &dpolicy, DPOLICY_UMOUNT,
					dcc->discard_granularity);
	__issue_discard_cmd(sbi, &dpolicy);
	dropped = __drop_discard_cmd(sbi);

	/* just to make sure there is no pending discard commands */
	__wait_all_discard_cmd(sbi, NULL);

	f2fs_bug_on(sbi, atomic_read(&dcc->discard_cmd_cnt));
	return dropped;
}

static int issue_discard_thread(void *data)
{
	struct f2fs_sb_info *sbi = data;
	struct discard_cmd_control *dcc = SM_I(sbi)->dcc_info;
	wait_queue_head_t *q = &dcc->discard_wait_queue;
	struct discard_policy dpolicy;
	unsigned int wait_ms = dcc->min_discard_issue_time;
	int issued;

	set_freezable();

	do {
		if (sbi->gc_mode == GC_URGENT ||
			!f2fs_available_free_memory(sbi, DISCARD_CACHE))
			__init_discard_policy(sbi, &dpolicy, DPOLICY_FORCE, 1);
		else
			__init_discard_policy(sbi, &dpolicy, DPOLICY_BG,
						dcc->discard_granularity);

		if (!atomic_read(&dcc->discard_cmd_cnt))
			wait_ms = dpolicy.max_interval;

		wait_event_interruptible_timeout(*q,
				kthread_should_stop() || freezing(current) ||
				dcc->discard_wake,
				msecs_to_jiffies((sbi->gc_mode == GC_URGENT) ?
						 1 : wait_ms));

		if (dcc->discard_wake)
			dcc->discard_wake = 0;

		/* clean up pending candidates before going to sleep */
		if (atomic_read(&dcc->queued_discard))
			__wait_all_discard_cmd(sbi, NULL);

		if (try_to_freeze())
			continue;
		if (f2fs_readonly(sbi->sb))
			continue;
		if (kthread_should_stop())
			return 0;
		if (is_sbi_flag_set(sbi, SBI_NEED_FSCK)) {
			wait_ms = dpolicy.max_interval;
			continue;
		}

		sb_start_intwrite(sbi->sb);

		issued = __issue_discard_cmd(sbi, &dpolicy);
		if (issued > 0) {
			__wait_all_discard_cmd(sbi, &dpolicy);
			wait_ms = dpolicy.min_interval;
		} else if (issued == -1){
			wait_ms = f2fs_time_to_wait(sbi, DISCARD_TIME);
			if (!wait_ms)
				wait_ms = dpolicy.mid_interval;
		} else {
			wait_ms = dpolicy.max_interval;
		}

		sb_end_intwrite(sbi->sb);

	} while (!kthread_should_stop());
	return 0;
}

#ifdef CONFIG_BLK_DEV_ZONED
static int __f2fs_issue_discard_zone(struct f2fs_sb_info *sbi,
		struct block_device *bdev, block_t blkstart, block_t blklen)
{
	sector_t sector, nr_sects;
	block_t lblkstart = blkstart;
	int devi = 0;

	if (f2fs_is_multi_device(sbi)) {
		devi = f2fs_target_device_index(sbi, blkstart);
		if (blkstart < FDEV(devi).start_blk ||
		    blkstart > FDEV(devi).end_blk) {
			f2fs_err(sbi, "Invalid block %x", blkstart);
			return -EIO;
		}
		blkstart -= FDEV(devi).start_blk;
	}

	/* For sequential zones, reset the zone write pointer */
	if (f2fs_blkz_is_seq(sbi, devi, blkstart)) {
		sector = SECTOR_FROM_BLOCK(blkstart);
		nr_sects = SECTOR_FROM_BLOCK(blklen);

		if (sector & (bdev_zone_sectors(bdev) - 1) ||
				nr_sects != bdev_zone_sectors(bdev)) {
			f2fs_err(sbi, "(%d) %s: Unaligned zone reset attempted (block %x + %x)",
				 devi, sbi->s_ndevs ? FDEV(devi).path : "",
				 blkstart, blklen);
			return -EIO;
		}
		trace_f2fs_issue_reset_zone(bdev, blkstart);
		return blkdev_reset_zones(bdev, sector, nr_sects, GFP_NOFS);
	}

	/* For conventional zones, use regular discard if supported */
	return __queue_discard_cmd(sbi, bdev, lblkstart, blklen);
}
#endif

static int __issue_discard_async(struct f2fs_sb_info *sbi,
		struct block_device *bdev, block_t blkstart, block_t blklen)
{
#ifdef CONFIG_BLK_DEV_ZONED
	if (f2fs_sb_has_blkzoned(sbi) && bdev_is_zoned(bdev))
		return __f2fs_issue_discard_zone(sbi, bdev, blkstart, blklen);
#endif
	return __queue_discard_cmd(sbi, bdev, blkstart, blklen);
}

static int f2fs_issue_discard(struct f2fs_sb_info *sbi,
				block_t blkstart, block_t blklen)
{
	sector_t start = blkstart, len = 0;
	struct block_device *bdev;
	struct seg_entry *se;
	unsigned int offset;
	block_t i;
	int err = 0;

	bdev = f2fs_target_device(sbi, blkstart, NULL);

	for (i = blkstart; i < blkstart + blklen; i++, len++) {
		if (i != start) {
			struct block_device *bdev2 =
				f2fs_target_device(sbi, i, NULL);

			if (bdev2 != bdev) {
				err = __issue_discard_async(sbi, bdev,
						start, len);
				if (err)
					return err;
				bdev = bdev2;
				start = i;
				len = 0;
			}
		}

		se = get_seg_entry(sbi, GET_SEGNO(sbi, i));
		offset = GET_BLKOFF_FROM_SEG0(sbi, i);

		if (!f2fs_test_and_set_bit(offset, se->discard_map))
			sbi->discard_blks--;
	}

	if (len)
		err = __issue_discard_async(sbi, bdev, start, len);
	return err;
}

static bool add_discard_addrs(struct f2fs_sb_info *sbi, struct cp_control *cpc,
							bool check_only)
{
	int entries = SIT_VBLOCK_MAP_SIZE / sizeof(unsigned long);
	int max_blocks = sbi->blocks_per_seg;
	struct seg_entry *se = get_seg_entry(sbi, cpc->trim_start);
	unsigned long *cur_map = (unsigned long *)se->cur_valid_map;
	unsigned long *ckpt_map = (unsigned long *)se->ckpt_valid_map;
	unsigned long *discard_map = (unsigned long *)se->discard_map;
	unsigned long *dmap = SIT_I(sbi)->tmp_map;
	unsigned int start = 0, end = -1;
	bool force = (cpc->reason & CP_DISCARD);
	struct discard_entry *de = NULL;
	struct list_head *head = &SM_I(sbi)->dcc_info->entry_list;
	int i;

	if (se->valid_blocks == max_blocks || !f2fs_hw_support_discard(sbi))
		return false;

	if (!force) {
		if (!f2fs_realtime_discard_enable(sbi) || !se->valid_blocks ||
			SM_I(sbi)->dcc_info->nr_discards >=
				SM_I(sbi)->dcc_info->max_discards)
			return false;
	}

	/* SIT_VBLOCK_MAP_SIZE should be multiple of sizeof(unsigned long) */
	for (i = 0; i < entries; i++)
		dmap[i] = force ? ~ckpt_map[i] & ~discard_map[i] :
				(cur_map[i] ^ ckpt_map[i]) & ckpt_map[i];

	while (force || SM_I(sbi)->dcc_info->nr_discards <=
				SM_I(sbi)->dcc_info->max_discards) {
		start = __find_rev_next_bit(dmap, max_blocks, end + 1);
		if (start >= max_blocks)
			break;

		end = __find_rev_next_zero_bit(dmap, max_blocks, start + 1);
		if (force && start && end != max_blocks
					&& (end - start) < cpc->trim_minlen)
			continue;

		if (check_only)
			return true;

		if (!de) {
			de = f2fs_kmem_cache_alloc(discard_entry_slab,
								GFP_F2FS_ZERO);
			de->start_blkaddr = START_BLOCK(sbi, cpc->trim_start);
			list_add_tail(&de->list, head);
		}

		for (i = start; i < end; i++)
			__set_bit_le(i, (void *)de->discard_map);

		SM_I(sbi)->dcc_info->nr_discards += end - start;
	}
	return false;
}

static void release_discard_addr(struct discard_entry *entry)
{
	list_del(&entry->list);
	kmem_cache_free(discard_entry_slab, entry);
}

void f2fs_release_discard_addrs(struct f2fs_sb_info *sbi)
{
	struct list_head *head = &(SM_I(sbi)->dcc_info->entry_list);
	struct discard_entry *entry, *this;

	/* drop caches */
	list_for_each_entry_safe(entry, this, head, list)
		release_discard_addr(entry);
}

/*
 * Should call f2fs_clear_prefree_segments after checkpoint is done.
 */
static void set_prefree_as_free_segments(struct f2fs_sb_info *sbi)
{
	struct dirty_seglist_info *dirty_i = DIRTY_I(sbi);
	unsigned int segno;

	mutex_lock(&dirty_i->seglist_lock);
	for_each_set_bit(segno, dirty_i->dirty_segmap[PRE], MAIN_SEGS(sbi))
		__set_test_and_free(sbi, segno, false);
	mutex_unlock(&dirty_i->seglist_lock);
}

void f2fs_clear_prefree_segments(struct f2fs_sb_info *sbi,
						struct cp_control *cpc)
{
	struct discard_cmd_control *dcc = SM_I(sbi)->dcc_info;
	struct list_head *head = &dcc->entry_list;
	struct discard_entry *entry, *this;
	struct dirty_seglist_info *dirty_i = DIRTY_I(sbi);
	unsigned long *prefree_map = dirty_i->dirty_segmap[PRE];
	unsigned int start = 0, end = -1;
	unsigned int secno, start_segno;
	bool force = (cpc->reason & CP_DISCARD);
	bool need_align = test_opt(sbi, LFS) && __is_large_section(sbi);

	mutex_lock(&dirty_i->seglist_lock);

	while (1) {
		int i;

		if (need_align && end != -1)
			end--;
		start = find_next_bit(prefree_map, MAIN_SEGS(sbi), end + 1);
		if (start >= MAIN_SEGS(sbi))
			break;
		end = find_next_zero_bit(prefree_map, MAIN_SEGS(sbi),
								start + 1);

		if (need_align) {
			start = rounddown(start, sbi->segs_per_sec);
			end = roundup(end, sbi->segs_per_sec);
		}

		for (i = start; i < end; i++) {
			if (test_and_clear_bit(i, prefree_map))
				dirty_i->nr_dirty[PRE]--;
		}

		if (!f2fs_realtime_discard_enable(sbi))
			continue;

		if (force && start >= cpc->trim_start &&
					(end - 1) <= cpc->trim_end)
				continue;

		if (!test_opt(sbi, LFS) || !__is_large_section(sbi)) {
			f2fs_issue_discard(sbi, START_BLOCK(sbi, start),
				(end - start) << sbi->log_blocks_per_seg);
			continue;
		}
next:
		secno = GET_SEC_FROM_SEG(sbi, start);
		start_segno = GET_SEG_FROM_SEC(sbi, secno);
		if (!IS_CURSEC(sbi, secno) &&
			!get_valid_blocks(sbi, start, true))
			f2fs_issue_discard(sbi, START_BLOCK(sbi, start_segno),
				sbi->segs_per_sec << sbi->log_blocks_per_seg);

		start = start_segno + sbi->segs_per_sec;
		if (start < end)
			goto next;
		else
			end = start - 1;
	}
	mutex_unlock(&dirty_i->seglist_lock);

	/* send small discards */
	list_for_each_entry_safe(entry, this, head, list) {
		unsigned int cur_pos = 0, next_pos, len, total_len = 0;
		bool is_valid = test_bit_le(0, entry->discard_map);

find_next:
		if (is_valid) {
			next_pos = find_next_zero_bit_le(entry->discard_map,
					sbi->blocks_per_seg, cur_pos);
			len = next_pos - cur_pos;

			if (f2fs_sb_has_blkzoned(sbi) ||
			    (force && len < cpc->trim_minlen))
				goto skip;

			f2fs_issue_discard(sbi, entry->start_blkaddr + cur_pos,
									len);
			total_len += len;
		} else {
			next_pos = find_next_bit_le(entry->discard_map,
					sbi->blocks_per_seg, cur_pos);
		}
skip:
		cur_pos = next_pos;
		is_valid = !is_valid;

		if (cur_pos < sbi->blocks_per_seg)
			goto find_next;

		release_discard_addr(entry);
		dcc->nr_discards -= total_len;
	}

	wake_up_discard_thread(sbi, false);
}

static int create_discard_cmd_control(struct f2fs_sb_info *sbi)
{
	dev_t dev = sbi->sb->s_bdev->bd_dev;
	struct discard_cmd_control *dcc;
	int err = 0, i;

	if (SM_I(sbi)->dcc_info) {
		dcc = SM_I(sbi)->dcc_info;
		goto init_thread;
	}

	dcc = f2fs_kzalloc(sbi, sizeof(struct discard_cmd_control), GFP_KERNEL);
	if (!dcc)
		return -ENOMEM;

	dcc->discard_granularity = DEFAULT_DISCARD_GRANULARITY;
	INIT_LIST_HEAD(&dcc->entry_list);
	for (i = 0; i < MAX_PLIST_NUM; i++)
		INIT_LIST_HEAD(&dcc->pend_list[i]);
	INIT_LIST_HEAD(&dcc->wait_list);
	INIT_LIST_HEAD(&dcc->fstrim_list);
	mutex_init(&dcc->cmd_lock);
	atomic_set(&dcc->issued_discard, 0);
	atomic_set(&dcc->queued_discard, 0);
	atomic_set(&dcc->discard_cmd_cnt, 0);
	dcc->nr_discards = 0;
	dcc->max_discards = MAIN_SEGS(sbi) << sbi->log_blocks_per_seg;
	dcc->max_discard_request = DEF_MAX_DISCARD_REQUEST;
	dcc->min_discard_issue_time = DEF_MIN_DISCARD_ISSUE_TIME;
	dcc->mid_discard_issue_time = DEF_MID_DISCARD_ISSUE_TIME;
	dcc->max_discard_issue_time = DEF_MAX_DISCARD_ISSUE_TIME;
	dcc->discard_urgent_util = DEF_DISCARD_URGENT_UTIL;
	dcc->undiscard_blks = 0;
	dcc->next_pos = 0;
	dcc->root = RB_ROOT_CACHED;
	dcc->rbtree_check = false;

	init_waitqueue_head(&dcc->discard_wait_queue);
	SM_I(sbi)->dcc_info = dcc;
init_thread:
	dcc->f2fs_issue_discard = kthread_run(issue_discard_thread, sbi,
				"f2fs_discard-%u:%u", MAJOR(dev), MINOR(dev));
	if (IS_ERR(dcc->f2fs_issue_discard)) {
		err = PTR_ERR(dcc->f2fs_issue_discard);
		kvfree(dcc);
		SM_I(sbi)->dcc_info = NULL;
		return err;
	}

	return err;
}

static void destroy_discard_cmd_control(struct f2fs_sb_info *sbi)
{
	struct discard_cmd_control *dcc = SM_I(sbi)->dcc_info;

	if (!dcc)
		return;

	f2fs_stop_discard_thread(sbi);

	/*
	 * Recovery can cache discard commands, so in error path of
	 * fill_super(), it needs to give a chance to handle them.
	 */
	if (unlikely(atomic_read(&dcc->discard_cmd_cnt)))
		f2fs_issue_discard_timeout(sbi);

	kvfree(dcc);
	SM_I(sbi)->dcc_info = NULL;
}

static bool __mark_sit_entry_dirty(struct f2fs_sb_info *sbi, unsigned int segno)
{
	struct sit_info *sit_i = SIT_I(sbi);

	if (!__test_and_set_bit(segno, sit_i->dirty_sentries_bitmap)) {
		sit_i->dirty_sentries++;
		return false;
	}

	return true;
}

static void __set_sit_entry_type(struct f2fs_sb_info *sbi, int type,
					unsigned int segno, int modified)
{
	struct seg_entry *se = get_seg_entry(sbi, segno);
	se->type = type;
	if (modified)
		__mark_sit_entry_dirty(sbi, segno);
}

static inline unsigned long long get_segment_mtime(struct f2fs_sb_info *sbi,
								block_t blkaddr)
{
	unsigned int segno = GET_SEGNO(sbi, blkaddr);

	if (segno == NULL_SEGNO)
		return 0;
	return get_seg_entry(sbi, segno)->mtime;
}

static void update_segment_mtime(struct f2fs_sb_info *sbi, block_t blkaddr,
						unsigned long long old_mtime)
{
	struct seg_entry *se;
	unsigned int segno = GET_SEGNO(sbi, blkaddr);
	unsigned long long ctime = get_mtime(sbi, false);
	unsigned long long mtime = old_mtime ? old_mtime : ctime;

	if (segno == NULL_SEGNO)
		return;

	se = get_seg_entry(sbi, segno);
	if (!se->mtime)
		se->mtime = mtime;
	else
		se->mtime = div_u64(se->mtime * se->valid_blocks + mtime,
						se->valid_blocks + 1);

	if (ctime > SIT_I(sbi)->max_mtime)
		SIT_I(sbi)->max_mtime = mtime;
}

static void update_sit_entry(struct f2fs_sb_info *sbi, block_t blkaddr, int del)
{
	struct seg_entry *se;
	unsigned int segno, offset;
	long int new_vblocks;
	bool exist;
#ifdef CONFIG_F2FS_CHECK_FS
	bool mir_exist;
#endif

	segno = GET_SEGNO(sbi, blkaddr);
	if (segno == NULL_SEGNO)
		return;

	se = get_seg_entry(sbi, segno);
	new_vblocks = se->valid_blocks + del;
	offset = GET_BLKOFF_FROM_SEG0(sbi, blkaddr);

	f2fs_bug_on(sbi, (new_vblocks >> (sizeof(unsigned short) << 3) ||
				(new_vblocks > sbi->blocks_per_seg)));

	se->valid_blocks = new_vblocks;

	/* Update valid block bitmap */
	if (del > 0) {
		exist = f2fs_test_and_set_bit(offset, se->cur_valid_map);
#ifdef CONFIG_F2FS_CHECK_FS
		mir_exist = f2fs_test_and_set_bit(offset,
						se->cur_valid_map_mir);
		if (unlikely(exist != mir_exist)) {
			f2fs_err(sbi, "Inconsistent error when setting bitmap, blk:%u, old bit:%d",
				 blkaddr, exist);
			f2fs_bug_on(sbi, 1);
		}
#endif
		if (unlikely(exist)) {
			f2fs_err(sbi, "Bitmap was wrongly set, blk:%u",
				 blkaddr);
			f2fs_bug_on(sbi, 1);
			se->valid_blocks--;
			del = 0;
		}

		if (!f2fs_test_and_set_bit(offset, se->discard_map))
			sbi->discard_blks--;

		/*
		 * SSR should never reuse block which is checkpointed
		 * or newly invalidated.
		 */
		if (!is_sbi_flag_set(sbi, SBI_CP_DISABLED)) {
			if (!f2fs_test_and_set_bit(offset, se->ckpt_valid_map))
				se->ckpt_valid_blocks++;
		}
	} else {
		exist = f2fs_test_and_clear_bit(offset, se->cur_valid_map);
#ifdef CONFIG_F2FS_CHECK_FS
		mir_exist = f2fs_test_and_clear_bit(offset,
						se->cur_valid_map_mir);
		if (unlikely(exist != mir_exist)) {
			f2fs_err(sbi, "Inconsistent error when clearing bitmap, blk:%u, old bit:%d",
				 blkaddr, exist);
			f2fs_bug_on(sbi, 1);
		}
#endif
		if (unlikely(!exist)) {
			f2fs_err(sbi, "Bitmap was wrongly cleared, blk:%u",
				 blkaddr);
			f2fs_bug_on(sbi, 1);
			se->valid_blocks++;
			del = 0;
		} else if (unlikely(is_sbi_flag_set(sbi, SBI_CP_DISABLED))) {
			/*
			 * If checkpoints are off, we must not reuse data that
			 * was used in the previous checkpoint. If it was used
			 * before, we must track that to know how much space we
			 * really have.
			 */
			if (f2fs_test_bit(offset, se->ckpt_valid_map)) {
				spin_lock(&sbi->stat_lock);
				sbi->unusable_block_count++;
				spin_unlock(&sbi->stat_lock);
			}
		}

		if (f2fs_test_and_clear_bit(offset, se->discard_map))
			sbi->discard_blks++;
	}
	if (!f2fs_test_bit(offset, se->ckpt_valid_map))
		se->ckpt_valid_blocks += del;

	__mark_sit_entry_dirty(sbi, segno);

	/* update total number of valid blocks to be written in ckpt area */
	SIT_I(sbi)->written_valid_blocks += del;

	if (__is_large_section(sbi))
		get_sec_entry(sbi, segno)->valid_blocks += del;
}

<<<<<<< HEAD
void f2fs_invalidate_blocks(struct f2fs_sb_info *sbi, block_t addr)
=======
void refresh_sit_entry(struct f2fs_sb_info *sbi, block_t old, block_t new)
{
	update_sit_entry(sbi, new, 1);
	update_sit_entry(sbi, old, -1);

	locate_dirty_segment(sbi, GET_SEGNO(sbi, old));
	locate_dirty_segment(sbi, GET_SEGNO(sbi, new));
}

void invalidate_blocks(struct f2fs_sb_info *sbi, block_t addr)
>>>>>>> da1013db
{
	unsigned int segno = GET_SEGNO(sbi, addr);
	struct sit_info *sit_i = SIT_I(sbi);

	f2fs_bug_on(sbi, addr == NULL_ADDR);
	if (addr == NEW_ADDR)
		return;

	invalidate_mapping_pages(META_MAPPING(sbi), addr, addr);

	/* add it into sit main buffer */
	down_write(&sit_i->sentry_lock);

	update_segment_mtime(sbi, addr, 0);
	update_sit_entry(sbi, addr, -1);

	/* add it into dirty seglist */
	locate_dirty_segment(sbi, segno);

	up_write(&sit_i->sentry_lock);
}

bool f2fs_is_checkpointed_data(struct f2fs_sb_info *sbi, block_t blkaddr)
{
	struct sit_info *sit_i = SIT_I(sbi);
	unsigned int segno, offset;
	struct seg_entry *se;
	bool is_cp = false;

	if (!__is_valid_data_blkaddr(blkaddr))
		return true;

	down_read(&sit_i->sentry_lock);

	segno = GET_SEGNO(sbi, blkaddr);
	se = get_seg_entry(sbi, segno);
	offset = GET_BLKOFF_FROM_SEG0(sbi, blkaddr);

	if (f2fs_test_bit(offset, se->ckpt_valid_map))
		is_cp = true;

	up_read(&sit_i->sentry_lock);

	return is_cp;
}

/*
 * This function should be resided under the curseg_mutex lock
 */
static void __add_sum_entry(struct f2fs_sb_info *sbi, int type,
					struct f2fs_summary *sum)
{
	struct curseg_info *curseg = CURSEG_I(sbi, type);
	void *addr = curseg->sum_blk;
	addr += curseg->next_blkoff * sizeof(struct f2fs_summary);
	memcpy(addr, sum, sizeof(struct f2fs_summary));
}

/*
 * Calculate the number of current summary pages for writing
 */
int f2fs_npages_for_summary_flush(struct f2fs_sb_info *sbi, bool for_ra)
{
	int valid_sum_count = 0;
	int i, sum_in_page;

	for (i = CURSEG_HOT_DATA; i <= CURSEG_COLD_DATA; i++) {
		if (sbi->ckpt->alloc_type[i] == SSR)
			valid_sum_count += sbi->blocks_per_seg;
		else {
			if (for_ra)
				valid_sum_count += le16_to_cpu(
					F2FS_CKPT(sbi)->cur_data_blkoff[i]);
			else
				valid_sum_count += curseg_blkoff(sbi, i);
		}
	}

	sum_in_page = (PAGE_SIZE - 2 * SUM_JOURNAL_SIZE -
			SUM_FOOTER_SIZE) / SUMMARY_SIZE;
	if (valid_sum_count <= sum_in_page)
		return 1;
	else if ((valid_sum_count - sum_in_page) <=
		(PAGE_SIZE - SUM_FOOTER_SIZE) / SUMMARY_SIZE)
		return 2;
	return 3;
}

/*
 * Caller should put this summary page
 */
struct page *f2fs_get_sum_page(struct f2fs_sb_info *sbi, unsigned int segno)
{
	return f2fs_get_meta_page_nofail(sbi, GET_SUM_BLOCK(sbi, segno));
}

void f2fs_update_meta_page(struct f2fs_sb_info *sbi,
					void *src, block_t blk_addr)
{
	struct page *page = f2fs_grab_meta_page(sbi, blk_addr);

	memcpy(page_address(page), src, PAGE_SIZE);
	set_page_dirty(page);
	f2fs_put_page(page, 1);
}

static void write_sum_page(struct f2fs_sb_info *sbi,
			struct f2fs_summary_block *sum_blk, block_t blk_addr)
{
	f2fs_update_meta_page(sbi, (void *)sum_blk, blk_addr);
}

static void write_current_sum_page(struct f2fs_sb_info *sbi,
						int type, block_t blk_addr)
{
	struct curseg_info *curseg = CURSEG_I(sbi, type);
	struct page *page = f2fs_grab_meta_page(sbi, blk_addr);
	struct f2fs_summary_block *src = curseg->sum_blk;
	struct f2fs_summary_block *dst;

	dst = (struct f2fs_summary_block *)page_address(page);
	memset(dst, 0, PAGE_SIZE);

	mutex_lock(&curseg->curseg_mutex);

	down_read(&curseg->journal_rwsem);
	memcpy(&dst->journal, curseg->journal, SUM_JOURNAL_SIZE);
	up_read(&curseg->journal_rwsem);

	memcpy(dst->entries, src->entries, SUM_ENTRY_SIZE);
	memcpy(&dst->footer, &src->footer, SUM_FOOTER_SIZE);

	mutex_unlock(&curseg->curseg_mutex);

	set_page_dirty(page);
	f2fs_put_page(page, 1);
}

static int is_next_segment_free(struct f2fs_sb_info *sbi,
				struct curseg_info *curseg, int type)
{
	unsigned int segno = curseg->segno + 1;
	struct free_segmap_info *free_i = FREE_I(sbi);

	if (segno < MAIN_SEGS(sbi) && segno % sbi->segs_per_sec)
		return !test_bit(segno, free_i->free_segmap);
	return 0;
}

/*
 * Find a new segment from the free segments bitmap to right order
 * This function should be returned with success, otherwise BUG
 */
static void get_new_segment(struct f2fs_sb_info *sbi,
			unsigned int *newseg, bool new_sec, int dir)
{
	struct free_segmap_info *free_i = FREE_I(sbi);
	unsigned int segno, secno, zoneno;
	unsigned int total_zones = MAIN_SECS(sbi) / sbi->secs_per_zone;
	unsigned int hint = GET_SEC_FROM_SEG(sbi, *newseg);
	unsigned int old_zoneno = GET_ZONE_FROM_SEG(sbi, *newseg);
	unsigned int left_start = hint;
	bool init = true;
	int go_left = 0;
	int i;

	spin_lock(&free_i->segmap_lock);

	if (!new_sec && ((*newseg + 1) % sbi->segs_per_sec)) {
		segno = find_next_zero_bit(free_i->free_segmap,
			GET_SEG_FROM_SEC(sbi, hint + 1), *newseg + 1);
		if (segno < GET_SEG_FROM_SEC(sbi, hint + 1))
			goto got_it;
	}
find_other_zone:
	secno = find_next_zero_bit(free_i->free_secmap, MAIN_SECS(sbi), hint);
	if (secno >= MAIN_SECS(sbi)) {
		if (dir == ALLOC_RIGHT) {
			secno = find_next_zero_bit(free_i->free_secmap,
							MAIN_SECS(sbi), 0);
			f2fs_bug_on(sbi, secno >= MAIN_SECS(sbi));
		} else {
			go_left = 1;
			left_start = hint - 1;
		}
	}
	if (go_left == 0)
		goto skip_left;

	while (test_bit(left_start, free_i->free_secmap)) {
		if (left_start > 0) {
			left_start--;
			continue;
		}
		left_start = find_next_zero_bit(free_i->free_secmap,
							MAIN_SECS(sbi), 0);
		f2fs_bug_on(sbi, left_start >= MAIN_SECS(sbi));
		break;
	}
	secno = left_start;
skip_left:
	segno = GET_SEG_FROM_SEC(sbi, secno);
	zoneno = GET_ZONE_FROM_SEC(sbi, secno);

	/* give up on finding another zone */
	if (!init)
		goto got_it;
	if (sbi->secs_per_zone == 1)
		goto got_it;
	if (zoneno == old_zoneno)
		goto got_it;
	if (dir == ALLOC_LEFT) {
		if (!go_left && zoneno + 1 >= total_zones)
			goto got_it;
		if (go_left && zoneno == 0)
			goto got_it;
	}
	for (i = 0; i < NR_CURSEG_TYPE; i++)
		if (CURSEG_I(sbi, i)->zone == zoneno)
			break;

	if (i < NR_CURSEG_TYPE) {
		/* zone is in user, try another */
		if (go_left)
			hint = zoneno * sbi->secs_per_zone - 1;
		else if (zoneno + 1 >= total_zones)
			hint = 0;
		else
			hint = (zoneno + 1) * sbi->secs_per_zone;
		init = false;
		goto find_other_zone;
	}
got_it:
	/* set it as dirty segment in free segmap */
	f2fs_bug_on(sbi, test_bit(segno, free_i->free_segmap));
	__set_inuse(sbi, segno);
	*newseg = segno;
	spin_unlock(&free_i->segmap_lock);
}

static void reset_curseg(struct f2fs_sb_info *sbi, int type, int modified)
{
	struct curseg_info *curseg = CURSEG_I(sbi, type);
	struct summary_footer *sum_footer;
	unsigned short seg_type = curseg->seg_type;

	curseg->inited = true;
	curseg->segno = curseg->next_segno;
	curseg->zone = GET_ZONE_FROM_SEG(sbi, curseg->segno);
	curseg->next_blkoff = 0;
	curseg->next_segno = NULL_SEGNO;

	sum_footer = &(curseg->sum_blk->footer);
	memset(sum_footer, 0, sizeof(struct summary_footer));

	sanity_check_seg_type(sbi, seg_type);

	if (IS_DATASEG(seg_type))
		SET_SUM_TYPE(sum_footer, SUM_TYPE_DATA);
	if (IS_NODESEG(seg_type))
		SET_SUM_TYPE(sum_footer, SUM_TYPE_NODE);
	__set_sit_entry_type(sbi, seg_type, curseg->segno, modified);
}

static unsigned int __get_next_segno(struct f2fs_sb_info *sbi, int type)
{
	struct curseg_info *curseg = CURSEG_I(sbi, type);
	unsigned short seg_type = curseg->seg_type;

	sanity_check_seg_type(sbi, seg_type);

	/* if segs_per_sec is large than 1, we need to keep original policy. */
	if (__is_large_section(sbi))
		return curseg->segno;

	/* inmem log may not locate on any segment after mount */
	if (!curseg->inited)
		return 0;

	if (unlikely(is_sbi_flag_set(sbi, SBI_CP_DISABLED)))
		return 0;

	if (test_opt(sbi, NOHEAP) &&
		(seg_type == CURSEG_HOT_DATA || IS_NODESEG(seg_type)))
		return 0;

	if (SIT_I(sbi)->last_victim[ALLOC_NEXT])
		return SIT_I(sbi)->last_victim[ALLOC_NEXT];

	/* find segments from 0 to reuse freed segments */
	if (F2FS_OPTION(sbi).alloc_mode == ALLOC_MODE_REUSE)
		return 0;

	return curseg->segno;
}

/*
 * Allocate a current working segment.
 * This function always allocates a free segment in LFS manner.
 */
static void new_curseg(struct f2fs_sb_info *sbi, int type, bool new_sec)
{
	struct curseg_info *curseg = CURSEG_I(sbi, type);
	unsigned short seg_type = curseg->seg_type;
	unsigned int segno = curseg->segno;
	int dir = ALLOC_LEFT;

	if (curseg->inited)
		write_sum_page(sbi, curseg->sum_blk,
						GET_SUM_BLOCK(sbi, segno));
	if (seg_type == CURSEG_WARM_DATA || seg_type == CURSEG_COLD_DATA)
		dir = ALLOC_RIGHT;

	if (test_opt(sbi, NOHEAP))
		dir = ALLOC_RIGHT;

	segno = __get_next_segno(sbi, type);
	get_new_segment(sbi, &segno, new_sec, dir);
	curseg->next_segno = segno;
	reset_curseg(sbi, type, 1);
	curseg->alloc_type = LFS;
}

static void __next_free_blkoff(struct f2fs_sb_info *sbi,
			struct curseg_info *seg, block_t start)
{
	struct seg_entry *se = get_seg_entry(sbi, seg->segno);
	int entries = SIT_VBLOCK_MAP_SIZE / sizeof(unsigned long);
	unsigned long *target_map = SIT_I(sbi)->tmp_map;
	unsigned long *ckpt_map = (unsigned long *)se->ckpt_valid_map;
	unsigned long *cur_map = (unsigned long *)se->cur_valid_map;
	int i, pos;

	for (i = 0; i < entries; i++)
		target_map[i] = ckpt_map[i] | cur_map[i];

	pos = __find_rev_next_zero_bit(target_map, sbi->blocks_per_seg, start);

	seg->next_blkoff = pos;
}

/*
 * If a segment is written by LFS manner, next block offset is just obtained
 * by increasing the current block offset. However, if a segment is written by
 * SSR manner, next block offset obtained by calling __next_free_blkoff
 */
static void __refresh_next_blkoff(struct f2fs_sb_info *sbi,
				struct curseg_info *seg)
{
	if (seg->alloc_type == SSR)
		__next_free_blkoff(sbi, seg, seg->next_blkoff + 1);
	else
		seg->next_blkoff++;
}

/*
 * This function always allocates a used segment(from dirty seglist) by SSR
 * manner, so it should recover the existing segment information of valid blocks
 */
static void change_curseg(struct f2fs_sb_info *sbi, int type, bool flush)
{
	struct dirty_seglist_info *dirty_i = DIRTY_I(sbi);
	struct curseg_info *curseg = CURSEG_I(sbi, type);
	unsigned int new_segno = curseg->next_segno;
	struct f2fs_summary_block *sum_node;
	struct page *sum_page;

	if (flush)
		write_sum_page(sbi, curseg->sum_blk,
					GET_SUM_BLOCK(sbi, curseg->segno));
	__set_test_and_inuse(sbi, new_segno);

	mutex_lock(&dirty_i->seglist_lock);
	__remove_dirty_segment(sbi, new_segno, PRE);
	__remove_dirty_segment(sbi, new_segno, DIRTY);
	mutex_unlock(&dirty_i->seglist_lock);

	reset_curseg(sbi, type, 1);
	curseg->alloc_type = SSR;
	__next_free_blkoff(sbi, curseg, 0);

	sum_page = f2fs_get_sum_page(sbi, new_segno);
	f2fs_bug_on(sbi, IS_ERR(sum_page));
	sum_node = (struct f2fs_summary_block *)page_address(sum_page);
	memcpy(curseg->sum_blk, sum_node, SUM_ENTRY_SIZE);
	f2fs_put_page(sum_page, 1);
}

static int get_ssr_segment(struct f2fs_sb_info *sbi, int type,
				int alloc_mode, unsigned long long age);

static void get_atssr_segment(struct f2fs_sb_info *sbi, int type,
					int target_type, int alloc_mode,
					unsigned long long age)
{
	struct curseg_info *curseg = CURSEG_I(sbi, type);

	curseg->seg_type = target_type;

	if (get_ssr_segment(sbi, type, alloc_mode, age)) {
		struct seg_entry *se = get_seg_entry(sbi, curseg->next_segno);

		curseg->seg_type = se->type;
		change_curseg(sbi, type, true);
	} else {
		/* allocate cold segment by default */
		curseg->seg_type = CURSEG_COLD_DATA;
		new_curseg(sbi, type, true);
	}
	stat_inc_seg_type(sbi, curseg);
}

static void __f2fs_init_atgc_curseg(struct f2fs_sb_info *sbi)
{
	struct curseg_info *curseg = CURSEG_I(sbi, CURSEG_ALL_DATA_ATGC);

	if (!sbi->am.atgc_enabled)
		return;

	down_read(&SM_I(sbi)->curseg_lock);

	mutex_lock(&curseg->curseg_mutex);
	down_write(&SIT_I(sbi)->sentry_lock);

	get_atssr_segment(sbi, CURSEG_ALL_DATA_ATGC, CURSEG_COLD_DATA, SSR, 0);

	up_write(&SIT_I(sbi)->sentry_lock);
	mutex_unlock(&curseg->curseg_mutex);

	up_read(&SM_I(sbi)->curseg_lock);
}

void f2fs_init_inmem_curseg(struct f2fs_sb_info *sbi)
{
	__f2fs_init_atgc_curseg(sbi);
}

static void __f2fs_save_inmem_curseg(struct f2fs_sb_info *sbi, int type)
{
	struct curseg_info *curseg = CURSEG_I(sbi, type);

	mutex_lock(&curseg->curseg_mutex);
	if (!curseg->inited)
		goto out;

	if (get_valid_blocks(sbi, curseg->segno, false)) {
		write_sum_page(sbi, curseg->sum_blk,
				GET_SUM_BLOCK(sbi, curseg->segno));
	} else {
		mutex_lock(&DIRTY_I(sbi)->seglist_lock);
		__set_test_and_free(sbi, curseg->segno, true);
		mutex_unlock(&DIRTY_I(sbi)->seglist_lock);
	}
out:
	mutex_unlock(&curseg->curseg_mutex);
}

void f2fs_save_inmem_curseg(struct f2fs_sb_info *sbi)
{
	__f2fs_save_inmem_curseg(sbi, CURSEG_COLD_DATA_PINNED);

	if (sbi->am.atgc_enabled)
		__f2fs_save_inmem_curseg(sbi, CURSEG_ALL_DATA_ATGC);
}

static void __f2fs_restore_inmem_curseg(struct f2fs_sb_info *sbi, int type)
{
	struct curseg_info *curseg = CURSEG_I(sbi, type);

	mutex_lock(&curseg->curseg_mutex);
	if (!curseg->inited)
		goto out;
	if (get_valid_blocks(sbi, curseg->segno, false))
		goto out;

	mutex_lock(&DIRTY_I(sbi)->seglist_lock);
	__set_test_and_inuse(sbi, curseg->segno);
	mutex_unlock(&DIRTY_I(sbi)->seglist_lock);
out:
	mutex_unlock(&curseg->curseg_mutex);
}

void f2fs_restore_inmem_curseg(struct f2fs_sb_info *sbi)
{
	__f2fs_restore_inmem_curseg(sbi, CURSEG_COLD_DATA_PINNED);

	if (sbi->am.atgc_enabled)
		__f2fs_restore_inmem_curseg(sbi, CURSEG_ALL_DATA_ATGC);
}

static int get_ssr_segment(struct f2fs_sb_info *sbi, int type,
				int alloc_mode, unsigned long long age)
{
	struct curseg_info *curseg = CURSEG_I(sbi, type);
	const struct victim_selection *v_ops = DIRTY_I(sbi)->v_ops;
	unsigned segno = NULL_SEGNO;
	unsigned short seg_type = curseg->seg_type;
	int i, cnt;
	bool reversed = false;

	sanity_check_seg_type(sbi, seg_type);

	/* f2fs_need_SSR() already forces to do this */
	if (!v_ops->get_victim(sbi, &segno, BG_GC, seg_type, alloc_mode, age)) {
		curseg->next_segno = segno;
		return 1;
	}

	/* For node segments, let's do SSR more intensively */
	if (IS_NODESEG(seg_type)) {
		if (seg_type >= CURSEG_WARM_NODE) {
			reversed = true;
			i = CURSEG_COLD_NODE;
		} else {
			i = CURSEG_HOT_NODE;
		}
		cnt = NR_CURSEG_NODE_TYPE;
	} else {
		if (seg_type >= CURSEG_WARM_DATA) {
			reversed = true;
			i = CURSEG_COLD_DATA;
		} else {
			i = CURSEG_HOT_DATA;
		}
		cnt = NR_CURSEG_DATA_TYPE;
	}

	for (; cnt-- > 0; reversed ? i-- : i++) {
		if (i == seg_type)
			continue;
		if (!v_ops->get_victim(sbi, &segno, BG_GC, i, alloc_mode, age)) {
			curseg->next_segno = segno;
			return 1;
		}
	}

	/* find valid_blocks=0 in dirty list */
	if (unlikely(is_sbi_flag_set(sbi, SBI_CP_DISABLED))) {
		segno = get_free_segment(sbi);
		if (segno != NULL_SEGNO) {
			curseg->next_segno = segno;
			return 1;
		}
	}
	return 0;
}

/*
 * flush out current segment and replace it with new segment
 * This function should be returned with success, otherwise BUG
 */
static void allocate_segment_by_default(struct f2fs_sb_info *sbi,
						int type, bool force)
{
	struct curseg_info *curseg = CURSEG_I(sbi, type);

	if (force)
		new_curseg(sbi, type, true);
	else if (!is_set_ckpt_flags(sbi, CP_CRC_RECOVERY_FLAG) &&
					curseg->seg_type == CURSEG_WARM_NODE)
		new_curseg(sbi, type, false);
	else if (curseg->alloc_type == LFS &&
			is_next_segment_free(sbi, curseg, type) &&
			likely(!is_sbi_flag_set(sbi, SBI_CP_DISABLED)))
		new_curseg(sbi, type, false);
	else if (f2fs_need_SSR(sbi) &&
			get_ssr_segment(sbi, type, SSR, 0))
		change_curseg(sbi, type, true);
	else
		new_curseg(sbi, type, false);

	stat_inc_seg_type(sbi, curseg);
}

void allocate_segment_for_resize(struct f2fs_sb_info *sbi, int type,
					unsigned int start, unsigned int end)
{
	struct curseg_info *curseg = CURSEG_I(sbi, type);
	unsigned int segno;

	down_read(&SM_I(sbi)->curseg_lock);
	mutex_lock(&curseg->curseg_mutex);
	down_write(&SIT_I(sbi)->sentry_lock);

	segno = CURSEG_I(sbi, type)->segno;
	if (segno < start || segno > end)
		goto unlock;

	if (f2fs_need_SSR(sbi) && get_ssr_segment(sbi, type, SSR, 0))
		change_curseg(sbi, type, true);
	else
		new_curseg(sbi, type, true);

	stat_inc_seg_type(sbi, curseg);

	locate_dirty_segment(sbi, segno);
unlock:
	up_write(&SIT_I(sbi)->sentry_lock);

	if (segno != curseg->segno)
		f2fs_notice(sbi, "For resize: curseg of type %d: %u ==> %u",
			    type, segno, curseg->segno);

	mutex_unlock(&curseg->curseg_mutex);
	up_read(&SM_I(sbi)->curseg_lock);
}

static void __allocate_new_segment(struct f2fs_sb_info *sbi, int type)
{
	struct curseg_info *curseg = CURSEG_I(sbi, type);
	unsigned int old_segno;

	if (!curseg->inited)
		goto alloc;

	if (!curseg->next_blkoff &&
		!get_valid_blocks(sbi, curseg->segno, false) &&
		!get_ckpt_valid_blocks(sbi, curseg->segno))
		return;

alloc:
	old_segno = curseg->segno;
	SIT_I(sbi)->s_ops->allocate_segment(sbi, type, true);
	locate_dirty_segment(sbi, old_segno);
}

void f2fs_allocate_new_segment(struct f2fs_sb_info *sbi, int type)
{
	down_write(&SIT_I(sbi)->sentry_lock);
	__allocate_new_segment(sbi, type);
	up_write(&SIT_I(sbi)->sentry_lock);
}

void f2fs_allocate_new_segments(struct f2fs_sb_info *sbi)
{
	int i;

	down_write(&SIT_I(sbi)->sentry_lock);
	for (i = CURSEG_HOT_DATA; i <= CURSEG_COLD_DATA; i++)
		__allocate_new_segment(sbi, i);
	up_write(&SIT_I(sbi)->sentry_lock);
}

static const struct segment_allocation default_salloc_ops = {
	.allocate_segment = allocate_segment_by_default,
};

bool f2fs_exist_trim_candidates(struct f2fs_sb_info *sbi,
						struct cp_control *cpc)
{
	__u64 trim_start = cpc->trim_start;
	bool has_candidate = false;

	down_write(&SIT_I(sbi)->sentry_lock);
	for (; cpc->trim_start <= cpc->trim_end; cpc->trim_start++) {
		if (add_discard_addrs(sbi, cpc, true)) {
			has_candidate = true;
			break;
		}
	}
	up_write(&SIT_I(sbi)->sentry_lock);

	cpc->trim_start = trim_start;
	return has_candidate;
}

static unsigned int __issue_discard_cmd_range(struct f2fs_sb_info *sbi,
					struct discard_policy *dpolicy,
					unsigned int start, unsigned int end)
{
	struct discard_cmd_control *dcc = SM_I(sbi)->dcc_info;
	struct discard_cmd *prev_dc = NULL, *next_dc = NULL;
	struct rb_node **insert_p = NULL, *insert_parent = NULL;
	struct discard_cmd *dc;
	struct blk_plug plug;
	int issued;
	unsigned int trimmed = 0;

next:
	issued = 0;

	mutex_lock(&dcc->cmd_lock);
	if (unlikely(dcc->rbtree_check))
		f2fs_bug_on(sbi, !f2fs_check_rb_tree_consistence(sbi,
							&dcc->root, false));

	dc = (struct discard_cmd *)f2fs_lookup_rb_tree_ret(&dcc->root,
					NULL, start,
					(struct rb_entry **)&prev_dc,
					(struct rb_entry **)&next_dc,
					&insert_p, &insert_parent, true, NULL);
	if (!dc)
		dc = next_dc;

	blk_start_plug(&plug);

	while (dc && dc->lstart <= end) {
		struct rb_node *node;
		int err = 0;

		if (dc->len < dpolicy->granularity)
			goto skip;

		if (dc->state != D_PREP) {
			list_move_tail(&dc->list, &dcc->fstrim_list);
			goto skip;
		}

		err = __submit_discard_cmd(sbi, dpolicy, dc, &issued);

		if (issued >= dpolicy->max_requests) {
			start = dc->lstart + dc->len;

			if (err)
				__remove_discard_cmd(sbi, dc);

			blk_finish_plug(&plug);
			mutex_unlock(&dcc->cmd_lock);
			trimmed += __wait_all_discard_cmd(sbi, NULL);
			congestion_wait(BLK_RW_ASYNC, HZ/50);
			goto next;
		}
skip:
		node = rb_next(&dc->rb_node);
		if (err)
			__remove_discard_cmd(sbi, dc);
		dc = rb_entry_safe(node, struct discard_cmd, rb_node);

		if (fatal_signal_pending(current))
			break;

		/*
		 * If the trim thread is running and we receive the SCREEN_ON
		 * event, we will send SIGUSR1 singnal to teriminate the trim
		 * thread. So if there is a SIGUSR1 signal pending in current
		 * thread, we need stop issuing discard commands and return.
		 */
		if (signal_pending(current) && sigismember(&current->pending.signal, SIGUSR1))
			break;
	}

	blk_finish_plug(&plug);
	mutex_unlock(&dcc->cmd_lock);

	return trimmed;
}

int f2fs_trim_fs(struct f2fs_sb_info *sbi, struct fstrim_range *range)
{
	__u64 start = F2FS_BYTES_TO_BLK(range->start);
	__u64 end = start + F2FS_BYTES_TO_BLK(range->len) - 1;
	unsigned int start_segno, end_segno;
	block_t start_block, end_block;
	struct cp_control cpc;
	struct discard_policy dpolicy;
	unsigned long long trimmed = 0;
	int err = 0;
	bool need_align = test_opt(sbi, LFS) && __is_large_section(sbi);

	if (start >= MAX_BLKADDR(sbi) || range->len < sbi->blocksize)
		return -EINVAL;

	if (end < MAIN_BLKADDR(sbi))
		goto out;

	if (is_sbi_flag_set(sbi, SBI_NEED_FSCK)) {
		f2fs_warn(sbi, "Found FS corruption, run fsck to fix.");
		return -EFSCORRUPTED;
	}

	/* start/end segment number in main_area */
	start_segno = (start <= MAIN_BLKADDR(sbi)) ? 0 : GET_SEGNO(sbi, start);
	end_segno = (end >= MAX_BLKADDR(sbi)) ? MAIN_SEGS(sbi) - 1 :
						GET_SEGNO(sbi, end);
	if (need_align) {
		start_segno = rounddown(start_segno, sbi->segs_per_sec);
		end_segno = roundup(end_segno + 1, sbi->segs_per_sec) - 1;
	}

	cpc.reason = CP_DISCARD;
	cpc.trim_minlen = max_t(__u64, 1, F2FS_BYTES_TO_BLK(range->minlen));
	cpc.trim_start = start_segno;
	cpc.trim_end = end_segno;

	if (sbi->discard_blks == 0)
		goto out;

	down_write(&sbi->gc_lock);
	err = f2fs_write_checkpoint(sbi, &cpc);
	up_write(&sbi->gc_lock);
	if (err)
		goto out;

	start_block = START_BLOCK(sbi, start_segno);
	end_block = START_BLOCK(sbi, end_segno + 1);

	__init_discard_policy(sbi, &dpolicy, DPOLICY_FSTRIM, cpc.trim_minlen);
	trimmed = __issue_discard_cmd_range(sbi, &dpolicy,
					start_block, end_block);

	trimmed += __wait_discard_cmd_range(sbi, &dpolicy,
					start_block, end_block);
out:
	if (!err)
		range->len = F2FS_BLK_TO_BYTES(trimmed);
	return err;
}

static bool __has_curseg_space(struct f2fs_sb_info *sbi,
					struct curseg_info *curseg)
{
	if (curseg->next_blkoff < sbi->blocks_per_seg)
		return true;
	return false;
}

int f2fs_rw_hint_to_seg_type(enum rw_hint hint)
{
	switch (hint) {
	case WRITE_LIFE_SHORT:
		return CURSEG_HOT_DATA;
	case WRITE_LIFE_EXTREME:
		return CURSEG_COLD_DATA;
	default:
		return CURSEG_WARM_DATA;
	}
}

/* This returns write hints for each segment type. This hints will be
 * passed down to block layer. There are mapping tables which depend on
 * the mount option 'whint_mode'.
 *
 * 1) whint_mode=off. F2FS only passes down WRITE_LIFE_NOT_SET.
 *
 * 2) whint_mode=user-based. F2FS tries to pass down hints given by users.
 *
 * User                  F2FS                     Block
 * ----                  ----                     -----
 *                       META                     WRITE_LIFE_NOT_SET
 *                       HOT_NODE                 "
 *                       WARM_NODE                "
 *                       COLD_NODE                "
 * ioctl(COLD)           COLD_DATA                WRITE_LIFE_EXTREME
 * extension list        "                        "
 *
 * -- buffered io
 * WRITE_LIFE_EXTREME    COLD_DATA                WRITE_LIFE_EXTREME
 * WRITE_LIFE_SHORT      HOT_DATA                 WRITE_LIFE_SHORT
 * WRITE_LIFE_NOT_SET    WARM_DATA                WRITE_LIFE_NOT_SET
 * WRITE_LIFE_NONE       "                        "
 * WRITE_LIFE_MEDIUM     "                        "
 * WRITE_LIFE_LONG       "                        "
 *
 * -- direct io
 * WRITE_LIFE_EXTREME    COLD_DATA                WRITE_LIFE_EXTREME
 * WRITE_LIFE_SHORT      HOT_DATA                 WRITE_LIFE_SHORT
 * WRITE_LIFE_NOT_SET    WARM_DATA                WRITE_LIFE_NOT_SET
 * WRITE_LIFE_NONE       "                        WRITE_LIFE_NONE
 * WRITE_LIFE_MEDIUM     "                        WRITE_LIFE_MEDIUM
 * WRITE_LIFE_LONG       "                        WRITE_LIFE_LONG
 *
 * 3) whint_mode=fs-based. F2FS passes down hints with its policy.
 *
 * User                  F2FS                     Block
 * ----                  ----                     -----
 *                       META                     WRITE_LIFE_MEDIUM;
 *                       HOT_NODE                 WRITE_LIFE_NOT_SET
 *                       WARM_NODE                "
 *                       COLD_NODE                WRITE_LIFE_NONE
 * ioctl(COLD)           COLD_DATA                WRITE_LIFE_EXTREME
 * extension list        "                        "
 *
 * -- buffered io
 * WRITE_LIFE_EXTREME    COLD_DATA                WRITE_LIFE_EXTREME
 * WRITE_LIFE_SHORT      HOT_DATA                 WRITE_LIFE_SHORT
 * WRITE_LIFE_NOT_SET    WARM_DATA                WRITE_LIFE_LONG
 * WRITE_LIFE_NONE       "                        "
 * WRITE_LIFE_MEDIUM     "                        "
 * WRITE_LIFE_LONG       "                        "
 *
 * -- direct io
 * WRITE_LIFE_EXTREME    COLD_DATA                WRITE_LIFE_EXTREME
 * WRITE_LIFE_SHORT      HOT_DATA                 WRITE_LIFE_SHORT
 * WRITE_LIFE_NOT_SET    WARM_DATA                WRITE_LIFE_NOT_SET
 * WRITE_LIFE_NONE       "                        WRITE_LIFE_NONE
 * WRITE_LIFE_MEDIUM     "                        WRITE_LIFE_MEDIUM
 * WRITE_LIFE_LONG       "                        WRITE_LIFE_LONG
 */

enum rw_hint f2fs_io_type_to_rw_hint(struct f2fs_sb_info *sbi,
				enum page_type type, enum temp_type temp)
{
	if (F2FS_OPTION(sbi).whint_mode == WHINT_MODE_USER) {
		if (type == DATA) {
			if (temp == WARM)
				return WRITE_LIFE_NOT_SET;
			else if (temp == HOT)
				return WRITE_LIFE_SHORT;
			else if (temp == COLD)
				return WRITE_LIFE_EXTREME;
		} else {
			return WRITE_LIFE_NOT_SET;
		}
	} else if (F2FS_OPTION(sbi).whint_mode == WHINT_MODE_FS) {
		if (type == DATA) {
			if (temp == WARM)
				return WRITE_LIFE_LONG;
			else if (temp == HOT)
				return WRITE_LIFE_SHORT;
			else if (temp == COLD)
				return WRITE_LIFE_EXTREME;
		} else if (type == NODE) {
			if (temp == WARM || temp == HOT)
				return WRITE_LIFE_NOT_SET;
			else if (temp == COLD)
				return WRITE_LIFE_NONE;
		} else if (type == META) {
			return WRITE_LIFE_MEDIUM;
		}
	}
	return WRITE_LIFE_NOT_SET;
}

static int __get_segment_type_2(struct f2fs_io_info *fio)
{
	if (fio->type == DATA)
		return CURSEG_HOT_DATA;
	else
		return CURSEG_HOT_NODE;
}

static int __get_segment_type_4(struct f2fs_io_info *fio)
{
	if (fio->type == DATA) {
		struct inode *inode = fio->page->mapping->host;

		if (S_ISDIR(inode->i_mode))
			return CURSEG_HOT_DATA;
		else
			return CURSEG_COLD_DATA;
	} else {
		if (IS_DNODE(fio->page) && is_cold_node(fio->page))
			return CURSEG_WARM_NODE;
		else
			return CURSEG_COLD_NODE;
	}
}

static int __get_age_segment_type(struct inode *inode, pgoff_t pgofs)
{
	struct f2fs_sb_info *sbi = F2FS_I_SB(inode);
	struct extent_info ei = {};

	if (f2fs_lookup_age_extent_cache(inode, pgofs, &ei)) {
		if (!ei.age)
			return NO_CHECK_TYPE;
		if (ei.age <= sbi->hot_data_age_threshold)
			return CURSEG_HOT_DATA;
		if (ei.age <= sbi->warm_data_age_threshold)
			return CURSEG_WARM_DATA;
		return CURSEG_COLD_DATA;
	}
	return NO_CHECK_TYPE;
}

static int __get_segment_type_6(struct f2fs_io_info *fio)
{
	if (fio->type == DATA) {
		struct inode *inode = fio->page->mapping->host;
		int type;

		if (is_cold_data(fio->page)) {
			if (fio->sbi->am.atgc_enabled)
				return CURSEG_ALL_DATA_ATGC;
			else
				return CURSEG_COLD_DATA;
		}
		if (file_is_cold(inode))
			return CURSEG_COLD_DATA;

		type = __get_age_segment_type(inode, fio->page->index);
		if (type != NO_CHECK_TYPE)
			return type;

		if (file_is_hot(inode) ||
				is_inode_flag_set(inode, FI_HOT_DATA) ||
				f2fs_is_atomic_file(inode) ||
				f2fs_is_volatile_file(inode))
			return CURSEG_HOT_DATA;
		/* f2fs_rw_hint_to_seg_type(inode->i_write_hint); */
		return CURSEG_WARM_DATA;
	} else {
		if (IS_DNODE(fio->page))
			return is_cold_node(fio->page) ? CURSEG_WARM_NODE :
						CURSEG_HOT_NODE;
		return CURSEG_COLD_NODE;
	}
}

static int __get_segment_type(struct f2fs_io_info *fio)
{
	int type = 0;

	switch (F2FS_OPTION(fio->sbi).active_logs) {
	case 2:
		type = __get_segment_type_2(fio);
		break;
	case 4:
		type = __get_segment_type_4(fio);
		break;
	case 6:
		type = __get_segment_type_6(fio);
		break;
	default:
		f2fs_bug_on(fio->sbi, true);
	}

	if (IS_HOT(type))
		fio->temp = HOT;
	else if (IS_WARM(type))
		fio->temp = WARM;
	else
		fio->temp = COLD;
	return type;
}

void f2fs_allocate_data_block(struct f2fs_sb_info *sbi, struct page *page,
		block_t old_blkaddr, block_t *new_blkaddr,
		struct f2fs_summary *sum, int type,
		struct f2fs_io_info *fio, bool add_list)
{
	struct sit_info *sit_i = SIT_I(sbi);
	struct curseg_info *curseg = CURSEG_I(sbi, type);
	unsigned long long old_mtime;
	bool from_gc = (type == CURSEG_ALL_DATA_ATGC);
	struct seg_entry *se = NULL;

	down_read(&SM_I(sbi)->curseg_lock);

	mutex_lock(&curseg->curseg_mutex);
	down_write(&sit_i->sentry_lock);

	if (from_gc) {
		f2fs_bug_on(sbi, GET_SEGNO(sbi, old_blkaddr) == NULL_SEGNO);
		se = get_seg_entry(sbi, GET_SEGNO(sbi, old_blkaddr));
		sanity_check_seg_type(sbi, se->type);
		f2fs_bug_on(sbi, IS_NODESEG(se->type));
	}
	*new_blkaddr = NEXT_FREE_BLKADDR(sbi, curseg);

	f2fs_bug_on(sbi, curseg->next_blkoff >= sbi->blocks_per_seg);

	f2fs_wait_discard_bio(sbi, *new_blkaddr);

	/*
	 * __add_sum_entry should be resided under the curseg_mutex
	 * because, this function updates a summary entry in the
	 * current summary block.
	 */
	__add_sum_entry(sbi, type, sum);

	__refresh_next_blkoff(sbi, curseg);

	stat_inc_block_count(sbi, curseg);

	if (from_gc) {
		old_mtime = get_segment_mtime(sbi, old_blkaddr);
	} else {
		update_segment_mtime(sbi, old_blkaddr, 0);
		old_mtime = 0;
	}
	update_segment_mtime(sbi, *new_blkaddr, old_mtime);

	/*
	 * SIT information should be updated before segment allocation,
	 * since SSR needs latest valid block information.
	 */
	update_sit_entry(sbi, *new_blkaddr, 1);
	if (GET_SEGNO(sbi, old_blkaddr) != NULL_SEGNO)
		update_sit_entry(sbi, old_blkaddr, -1);

	if (!__has_curseg_space(sbi, curseg)) {
		if (from_gc)
			get_atssr_segment(sbi, type, se->type,
						AT_SSR, se->mtime);
		else
			sit_i->s_ops->allocate_segment(sbi, type, false);
	}

	/*
	 * segment dirty status should be updated after segment allocation,
	 * so we just need to update status only one time after previous
	 * segment being closed.
	 */
	locate_dirty_segment(sbi, GET_SEGNO(sbi, old_blkaddr));
	locate_dirty_segment(sbi, GET_SEGNO(sbi, *new_blkaddr));

	if (IS_DATASEG(type))
		atomic64_inc(&sbi->allocated_data_blocks);

	up_write(&sit_i->sentry_lock);

	if (page && IS_NODESEG(type)) {
		fill_node_footer_blkaddr(page, NEXT_FREE_BLKADDR(sbi, curseg));

		f2fs_inode_chksum_set(sbi, page);
	}

	if (F2FS_IO_ALIGNED(sbi))
		fio->retry = false;

	if (add_list) {
		struct f2fs_bio_info *io;

		INIT_LIST_HEAD(&fio->list);
		fio->in_list = true;
		io = sbi->write_io[fio->type] + fio->temp;
		spin_lock(&io->io_lock);
		list_add_tail(&fio->list, &io->io_list);
		spin_unlock(&io->io_lock);
	}

	mutex_unlock(&curseg->curseg_mutex);

	up_read(&SM_I(sbi)->curseg_lock);
}

static void update_device_state(struct f2fs_io_info *fio)
{
	struct f2fs_sb_info *sbi = fio->sbi;
	unsigned int devidx;

	if (!f2fs_is_multi_device(sbi))
		return;

	devidx = f2fs_target_device_index(sbi, fio->new_blkaddr);

	/* update device state for fsync */
	f2fs_set_dirty_device(sbi, fio->ino, devidx, FLUSH_INO);

	/* update device state for checkpoint */
	if (!f2fs_test_bit(devidx, (char *)&sbi->dirty_device)) {
		spin_lock(&sbi->dev_lock);
		f2fs_set_bit(devidx, (char *)&sbi->dirty_device);
		spin_unlock(&sbi->dev_lock);
	}
}

static void do_write_page(struct f2fs_summary *sum, struct f2fs_io_info *fio)
{
	int type = __get_segment_type(fio);
	bool keep_order = (test_opt(fio->sbi, LFS) && type == CURSEG_COLD_DATA);

	if (keep_order)
		down_read(&fio->sbi->io_order_lock);
reallocate:
	f2fs_allocate_data_block(fio->sbi, fio->page, fio->old_blkaddr,
			&fio->new_blkaddr, sum, type, fio, true);
	if (GET_SEGNO(fio->sbi, fio->old_blkaddr) != NULL_SEGNO)
		invalidate_mapping_pages(META_MAPPING(fio->sbi),
					fio->old_blkaddr, fio->old_blkaddr);

	/* writeout dirty page into bdev */
	f2fs_submit_page_write(fio);
	if (fio->retry) {
		fio->old_blkaddr = fio->new_blkaddr;
		goto reallocate;
	}

	update_device_state(fio);

	if (keep_order)
		up_read(&fio->sbi->io_order_lock);
}

void f2fs_do_write_meta_page(struct f2fs_sb_info *sbi, struct page *page,
					enum iostat_type io_type)
{
	struct f2fs_io_info fio = {
		.sbi = sbi,
		.type = META,
		.temp = HOT,
		.op = REQ_OP_WRITE,
		.op_flags = REQ_SYNC | REQ_NOIDLE | REQ_META | REQ_PRIO,
		.old_blkaddr = page->index,
		.new_blkaddr = page->index,
		.page = page,
		.encrypted_page = NULL,
		.in_list = false,
	};

	if (unlikely(page->index >= MAIN_BLKADDR(sbi)))
		fio.op_flags &= ~REQ_META;

	set_page_writeback(page);
	ClearPageError(page);
	f2fs_submit_page_write(&fio);

	stat_inc_meta_count(sbi, page->index);
	f2fs_update_iostat(sbi, io_type, F2FS_BLKSIZE);
}

void f2fs_do_write_node_page(unsigned int nid, struct f2fs_io_info *fio)
{
	struct f2fs_summary sum;

	set_summary(&sum, nid, 0, 0);
	do_write_page(&sum, fio);

	f2fs_update_iostat(fio->sbi, fio->io_type, F2FS_BLKSIZE);
}

void f2fs_outplace_write_data(struct dnode_of_data *dn,
					struct f2fs_io_info *fio)
{
	struct f2fs_sb_info *sbi = fio->sbi;
	struct f2fs_summary sum;

	f2fs_bug_on(sbi, dn->data_blkaddr == NULL_ADDR);
	if (fio->io_type == FS_DATA_IO || fio->io_type == FS_CP_DATA_IO)
		f2fs_update_age_extent_cache(dn);
	set_summary(&sum, dn->nid, dn->ofs_in_node, fio->version);
	do_write_page(&sum, fio);
	f2fs_update_data_blkaddr(dn, fio->new_blkaddr);

	f2fs_update_iostat(sbi, fio->io_type, F2FS_BLKSIZE);
}

int f2fs_inplace_write_data(struct f2fs_io_info *fio)
{
	int err;
	struct f2fs_sb_info *sbi = fio->sbi;
	unsigned int segno;

	fio->new_blkaddr = fio->old_blkaddr;
	/* i/o temperature is needed for passing down write hints */
	__get_segment_type(fio);

	segno = GET_SEGNO(sbi, fio->new_blkaddr);

	if (!IS_DATASEG(get_seg_entry(sbi, segno)->type)) {
		set_sbi_flag(sbi, SBI_NEED_FSCK);
		f2fs_warn(sbi, "%s: incorrect segment(%u) type, run fsck to fix.",
			  __func__, segno);
		return -EFSCORRUPTED;
	}

	invalidate_mapping_pages(META_MAPPING(sbi),
				fio->new_blkaddr, fio->new_blkaddr);

	stat_inc_inplace_blocks(fio->sbi);

	if (fio->bio && !(SM_I(sbi)->ipu_policy & (1 << F2FS_IPU_NOCACHE)))
		err = f2fs_merge_page_bio(fio);
	else
		err = f2fs_submit_page_bio(fio);
	if (!err) {
		update_device_state(fio);
		f2fs_update_iostat(fio->sbi, fio->io_type, F2FS_BLKSIZE);
	}

	return err;
}

static inline int __f2fs_get_curseg(struct f2fs_sb_info *sbi,
						unsigned int segno)
{
	int i;

	for (i = CURSEG_HOT_DATA; i < NO_CHECK_TYPE; i++) {
		if (CURSEG_I(sbi, i)->segno == segno)
			break;
	}
	return i;
}

void f2fs_do_replace_block(struct f2fs_sb_info *sbi, struct f2fs_summary *sum,
				block_t old_blkaddr, block_t new_blkaddr,
				bool recover_curseg, bool recover_newaddr,
				bool from_gc)
{
	struct sit_info *sit_i = SIT_I(sbi);
	struct curseg_info *curseg;
	unsigned int segno, old_cursegno;
	struct seg_entry *se;
	int type;
	unsigned short old_blkoff;

	segno = GET_SEGNO(sbi, new_blkaddr);
	se = get_seg_entry(sbi, segno);
	type = se->type;

	down_write(&SM_I(sbi)->curseg_lock);

	if (!recover_curseg) {
		/* for recovery flow */
		if (se->valid_blocks == 0 && !IS_CURSEG(sbi, segno)) {
			if (old_blkaddr == NULL_ADDR)
				type = CURSEG_COLD_DATA;
			else
				type = CURSEG_WARM_DATA;
		}
	} else {
		if (IS_CURSEG(sbi, segno)) {
			/* se->type is volatile as SSR allocation */
			type = __f2fs_get_curseg(sbi, segno);
			f2fs_bug_on(sbi, type == NO_CHECK_TYPE);
		} else {
			type = CURSEG_WARM_DATA;
		}
	}

	f2fs_bug_on(sbi, !IS_DATASEG(type));
	curseg = CURSEG_I(sbi, type);

	mutex_lock(&curseg->curseg_mutex);
	down_write(&sit_i->sentry_lock);

	old_cursegno = curseg->segno;
	old_blkoff = curseg->next_blkoff;

	/* change the current segment */
	if (segno != curseg->segno) {
		curseg->next_segno = segno;
		change_curseg(sbi, type, true);
	}

	curseg->next_blkoff = GET_BLKOFF_FROM_SEG0(sbi, new_blkaddr);
	__add_sum_entry(sbi, type, sum);

	if (!recover_curseg || recover_newaddr) {
		if (!from_gc)
			update_segment_mtime(sbi, new_blkaddr, 0);
		update_sit_entry(sbi, new_blkaddr, 1);
	}
	if (GET_SEGNO(sbi, old_blkaddr) != NULL_SEGNO) {
		invalidate_mapping_pages(META_MAPPING(sbi),
					old_blkaddr, old_blkaddr);
		if (!from_gc)
			update_segment_mtime(sbi, old_blkaddr, 0);
		update_sit_entry(sbi, old_blkaddr, -1);
	}

	locate_dirty_segment(sbi, GET_SEGNO(sbi, old_blkaddr));
	locate_dirty_segment(sbi, GET_SEGNO(sbi, new_blkaddr));

	locate_dirty_segment(sbi, old_cursegno);

	if (recover_curseg) {
		if (old_cursegno != curseg->segno) {
			curseg->next_segno = old_cursegno;
			change_curseg(sbi, type, true);
		}
		curseg->next_blkoff = old_blkoff;
	}

	up_write(&sit_i->sentry_lock);
	mutex_unlock(&curseg->curseg_mutex);
	up_write(&SM_I(sbi)->curseg_lock);
}

void f2fs_replace_block(struct f2fs_sb_info *sbi, struct dnode_of_data *dn,
				block_t old_addr, block_t new_addr,
				unsigned char version, bool recover_curseg,
				bool recover_newaddr)
{
	struct f2fs_summary sum;

	set_summary(&sum, dn->nid, dn->ofs_in_node, version);

	f2fs_do_replace_block(sbi, &sum, old_addr, new_addr,
					recover_curseg, recover_newaddr, false);

	f2fs_update_data_blkaddr(dn, new_addr);
}

void f2fs_wait_on_page_writeback(struct page *page,
				enum page_type type, bool ordered, bool locked)
{
	if (PageWriteback(page)) {
		struct f2fs_sb_info *sbi = F2FS_P_SB(page);

		/* submit cached LFS IO */
		f2fs_submit_merged_write_cond(sbi, NULL, page, 0, type);
		/* sbumit cached IPU IO */
		f2fs_submit_merged_ipu_write(sbi, NULL, page);
		if (ordered) {
			wait_on_page_writeback(page);
			f2fs_bug_on(sbi, locked && PageWriteback(page));
		} else {
			wait_for_stable_page(page);
		}
	}
}

void f2fs_wait_on_block_writeback(struct inode *inode, block_t blkaddr)
{
	struct f2fs_sb_info *sbi = F2FS_I_SB(inode);
	struct page *cpage;

	if (!f2fs_post_read_required(inode))
		return;

	if (!__is_valid_data_blkaddr(blkaddr))
		return;

	cpage = find_lock_page(META_MAPPING(sbi), blkaddr);
	if (cpage) {
		f2fs_wait_on_page_writeback(cpage, DATA, true, true);
		f2fs_put_page(cpage, 1);
	}
}

void f2fs_wait_on_block_writeback_range(struct inode *inode, block_t blkaddr,
								block_t len)
{
	block_t i;

	for (i = 0; i < len; i++)
		f2fs_wait_on_block_writeback(inode, blkaddr + i);
}

static int read_compacted_summaries(struct f2fs_sb_info *sbi)
{
	struct f2fs_checkpoint *ckpt = F2FS_CKPT(sbi);
	struct curseg_info *seg_i;
	unsigned char *kaddr;
	struct page *page;
	block_t start;
	int i, j, offset;

	start = start_sum_block(sbi);

	page = f2fs_get_meta_page(sbi, start++);
	if (IS_ERR(page))
		return PTR_ERR(page);
	kaddr = (unsigned char *)page_address(page);

	/* Step 1: restore nat cache */
	seg_i = CURSEG_I(sbi, CURSEG_HOT_DATA);
	memcpy(seg_i->journal, kaddr, SUM_JOURNAL_SIZE);

	/* Step 2: restore sit cache */
	seg_i = CURSEG_I(sbi, CURSEG_COLD_DATA);
	memcpy(seg_i->journal, kaddr + SUM_JOURNAL_SIZE, SUM_JOURNAL_SIZE);
	offset = 2 * SUM_JOURNAL_SIZE;

	/* Step 3: restore summary entries */
	for (i = CURSEG_HOT_DATA; i <= CURSEG_COLD_DATA; i++) {
		unsigned short blk_off;
		unsigned int segno;

		seg_i = CURSEG_I(sbi, i);
		segno = le32_to_cpu(ckpt->cur_data_segno[i]);
		blk_off = le16_to_cpu(ckpt->cur_data_blkoff[i]);
		seg_i->next_segno = segno;
		reset_curseg(sbi, i, 0);
		seg_i->alloc_type = ckpt->alloc_type[i];
		seg_i->next_blkoff = blk_off;

		if (seg_i->alloc_type == SSR)
			blk_off = sbi->blocks_per_seg;

		for (j = 0; j < blk_off; j++) {
			struct f2fs_summary *s;
			s = (struct f2fs_summary *)(kaddr + offset);
			seg_i->sum_blk->entries[j] = *s;
			offset += SUMMARY_SIZE;
			if (offset + SUMMARY_SIZE <= PAGE_SIZE -
						SUM_FOOTER_SIZE)
				continue;

			f2fs_put_page(page, 1);
			page = NULL;

			page = f2fs_get_meta_page(sbi, start++);
			if (IS_ERR(page))
				return PTR_ERR(page);
			kaddr = (unsigned char *)page_address(page);
			offset = 0;
		}
	}
	f2fs_put_page(page, 1);
	return 0;
}

static int read_normal_summaries(struct f2fs_sb_info *sbi, int type)
{
	struct f2fs_checkpoint *ckpt = F2FS_CKPT(sbi);
	struct f2fs_summary_block *sum;
	struct curseg_info *curseg;
	struct page *new;
	unsigned short blk_off;
	unsigned int segno = 0;
	block_t blk_addr = 0;
	int err = 0;

	/* get segment number and block addr */
	if (IS_DATASEG(type)) {
		segno = le32_to_cpu(ckpt->cur_data_segno[type]);
		blk_off = le16_to_cpu(ckpt->cur_data_blkoff[type -
							CURSEG_HOT_DATA]);
		if (__exist_node_summaries(sbi))
			blk_addr = sum_blk_addr(sbi, NR_CURSEG_PERSIST_TYPE, type);
		else
			blk_addr = sum_blk_addr(sbi, NR_CURSEG_DATA_TYPE, type);
	} else {
		segno = le32_to_cpu(ckpt->cur_node_segno[type -
							CURSEG_HOT_NODE]);
		blk_off = le16_to_cpu(ckpt->cur_node_blkoff[type -
							CURSEG_HOT_NODE]);
		if (__exist_node_summaries(sbi))
			blk_addr = sum_blk_addr(sbi, NR_CURSEG_NODE_TYPE,
							type - CURSEG_HOT_NODE);
		else
			blk_addr = GET_SUM_BLOCK(sbi, segno);
	}

	new = f2fs_get_meta_page(sbi, blk_addr);
	if (IS_ERR(new))
		return PTR_ERR(new);
	sum = (struct f2fs_summary_block *)page_address(new);

	if (IS_NODESEG(type)) {
		if (__exist_node_summaries(sbi)) {
			struct f2fs_summary *ns = &sum->entries[0];
			int i;
			for (i = 0; i < sbi->blocks_per_seg; i++, ns++) {
				ns->version = 0;
				ns->ofs_in_node = 0;
			}
		} else {
			err = f2fs_restore_node_summary(sbi, segno, sum);
			if (err)
				goto out;
		}
	}

	/* set uncompleted segment to curseg */
	curseg = CURSEG_I(sbi, type);
	mutex_lock(&curseg->curseg_mutex);

	/* update journal info */
	down_write(&curseg->journal_rwsem);
	memcpy(curseg->journal, &sum->journal, SUM_JOURNAL_SIZE);
	up_write(&curseg->journal_rwsem);

	memcpy(curseg->sum_blk->entries, sum->entries, SUM_ENTRY_SIZE);
	memcpy(&curseg->sum_blk->footer, &sum->footer, SUM_FOOTER_SIZE);
	curseg->next_segno = segno;
	reset_curseg(sbi, type, 0);
	curseg->alloc_type = ckpt->alloc_type[type];
	curseg->next_blkoff = blk_off;
	mutex_unlock(&curseg->curseg_mutex);
out:
	f2fs_put_page(new, 1);
	return err;
}

static int restore_curseg_summaries(struct f2fs_sb_info *sbi)
{
	struct f2fs_journal *sit_j = CURSEG_I(sbi, CURSEG_COLD_DATA)->journal;
	struct f2fs_journal *nat_j = CURSEG_I(sbi, CURSEG_HOT_DATA)->journal;
	int type = CURSEG_HOT_DATA;
	int err;

	if (is_set_ckpt_flags(sbi, CP_COMPACT_SUM_FLAG)) {
		int npages = f2fs_npages_for_summary_flush(sbi, true);

		if (npages >= 2)
			f2fs_ra_meta_pages(sbi, start_sum_block(sbi), npages,
							META_CP, true);

		/* restore for compacted data summary */
		err = read_compacted_summaries(sbi);
		if (err)
			return err;
		type = CURSEG_HOT_NODE;
	}

	if (__exist_node_summaries(sbi))
		f2fs_ra_meta_pages(sbi,
				sum_blk_addr(sbi, NR_CURSEG_PERSIST_TYPE, type),
				NR_CURSEG_PERSIST_TYPE - type, META_CP, true);

	for (; type <= CURSEG_COLD_NODE; type++) {
		err = read_normal_summaries(sbi, type);
		if (err)
			return err;
	}

	/* sanity check for summary blocks */
	if (nats_in_cursum(nat_j) > NAT_JOURNAL_ENTRIES ||
			sits_in_cursum(sit_j) > SIT_JOURNAL_ENTRIES) {
		f2fs_err(sbi, "invalid journal entries nats %u sits %u\n",
			 nats_in_cursum(nat_j), sits_in_cursum(sit_j));
		return -EINVAL;
	}

	return 0;
}

static void write_compacted_summaries(struct f2fs_sb_info *sbi, block_t blkaddr)
{
	struct page *page;
	unsigned char *kaddr;
	struct f2fs_summary *summary;
	struct curseg_info *seg_i;
	int written_size = 0;
	int i, j;

	page = f2fs_grab_meta_page(sbi, blkaddr++);
	kaddr = (unsigned char *)page_address(page);
	memset(kaddr, 0, PAGE_SIZE);

	/* Step 1: write nat cache */
	seg_i = CURSEG_I(sbi, CURSEG_HOT_DATA);
	memcpy(kaddr, seg_i->journal, SUM_JOURNAL_SIZE);
	written_size += SUM_JOURNAL_SIZE;

	/* Step 2: write sit cache */
	seg_i = CURSEG_I(sbi, CURSEG_COLD_DATA);
	memcpy(kaddr + written_size, seg_i->journal, SUM_JOURNAL_SIZE);
	written_size += SUM_JOURNAL_SIZE;

	/* Step 3: write summary entries */
	for (i = CURSEG_HOT_DATA; i <= CURSEG_COLD_DATA; i++) {
		unsigned short blkoff;
		seg_i = CURSEG_I(sbi, i);
		if (sbi->ckpt->alloc_type[i] == SSR)
			blkoff = sbi->blocks_per_seg;
		else
			blkoff = curseg_blkoff(sbi, i);

		for (j = 0; j < blkoff; j++) {
			if (!page) {
				page = f2fs_grab_meta_page(sbi, blkaddr++);
				kaddr = (unsigned char *)page_address(page);
				memset(kaddr, 0, PAGE_SIZE);
				written_size = 0;
			}
			summary = (struct f2fs_summary *)(kaddr + written_size);
			*summary = seg_i->sum_blk->entries[j];
			written_size += SUMMARY_SIZE;

			if (written_size + SUMMARY_SIZE <= PAGE_SIZE -
							SUM_FOOTER_SIZE)
				continue;

			set_page_dirty(page);
			f2fs_put_page(page, 1);
			page = NULL;
		}
	}
	if (page) {
		set_page_dirty(page);
		f2fs_put_page(page, 1);
	}
}

static void write_normal_summaries(struct f2fs_sb_info *sbi,
					block_t blkaddr, int type)
{
	int i, end;
	if (IS_DATASEG(type))
		end = type + NR_CURSEG_DATA_TYPE;
	else
		end = type + NR_CURSEG_NODE_TYPE;

	for (i = type; i < end; i++)
		write_current_sum_page(sbi, i, blkaddr + (i - type));
}

void f2fs_write_data_summaries(struct f2fs_sb_info *sbi, block_t start_blk)
{
	if (is_set_ckpt_flags(sbi, CP_COMPACT_SUM_FLAG))
		write_compacted_summaries(sbi, start_blk);
	else
		write_normal_summaries(sbi, start_blk, CURSEG_HOT_DATA);
}

void f2fs_write_node_summaries(struct f2fs_sb_info *sbi, block_t start_blk)
{
	write_normal_summaries(sbi, start_blk, CURSEG_HOT_NODE);
}

int f2fs_lookup_journal_in_cursum(struct f2fs_journal *journal, int type,
					unsigned int val, int alloc)
{
	int i;

	if (type == NAT_JOURNAL) {
		for (i = 0; i < nats_in_cursum(journal); i++) {
			if (le32_to_cpu(nid_in_journal(journal, i)) == val)
				return i;
		}
		if (alloc && __has_cursum_space(journal, 1, NAT_JOURNAL))
			return update_nats_in_cursum(journal, 1);
	} else if (type == SIT_JOURNAL) {
		for (i = 0; i < sits_in_cursum(journal); i++)
			if (le32_to_cpu(segno_in_journal(journal, i)) == val)
				return i;
		if (alloc && __has_cursum_space(journal, 1, SIT_JOURNAL))
			return update_sits_in_cursum(journal, 1);
	}
	return -1;
}

static struct page *get_current_sit_page(struct f2fs_sb_info *sbi,
					unsigned int segno)
{
	return f2fs_get_meta_page_nofail(sbi, current_sit_addr(sbi, segno));
}

static struct page *get_next_sit_page(struct f2fs_sb_info *sbi,
					unsigned int start)
{
	struct sit_info *sit_i = SIT_I(sbi);
	struct page *page;
	pgoff_t src_off, dst_off;

	src_off = current_sit_addr(sbi, start);
	dst_off = next_sit_addr(sbi, src_off);

	page = f2fs_grab_meta_page(sbi, dst_off);
	seg_info_to_sit_page(sbi, page, start);

	set_page_dirty(page);
	set_to_next_sit(sit_i, start);

	return page;
}

static struct sit_entry_set *grab_sit_entry_set(void)
{
	struct sit_entry_set *ses =
			f2fs_kmem_cache_alloc(sit_entry_set_slab, GFP_NOFS);

	ses->entry_cnt = 0;
	INIT_LIST_HEAD(&ses->set_list);
	return ses;
}

static void release_sit_entry_set(struct sit_entry_set *ses)
{
	list_del(&ses->set_list);
	kmem_cache_free(sit_entry_set_slab, ses);
}

static void adjust_sit_entry_set(struct sit_entry_set *ses,
						struct list_head *head)
{
	struct sit_entry_set *next = ses;

	if (list_is_last(&ses->set_list, head))
		return;

	list_for_each_entry_continue(next, head, set_list)
		if (ses->entry_cnt <= next->entry_cnt)
			break;

	list_move_tail(&ses->set_list, &next->set_list);
}

static void add_sit_entry(unsigned int segno, struct list_head *head)
{
	struct sit_entry_set *ses;
	unsigned int start_segno = START_SEGNO(segno);

	list_for_each_entry(ses, head, set_list) {
		if (ses->start_segno == start_segno) {
			ses->entry_cnt++;
			adjust_sit_entry_set(ses, head);
			return;
		}
	}

	ses = grab_sit_entry_set();

	ses->start_segno = start_segno;
	ses->entry_cnt++;
	list_add(&ses->set_list, head);
}

static void add_sits_in_set(struct f2fs_sb_info *sbi)
{
	struct f2fs_sm_info *sm_info = SM_I(sbi);
	struct list_head *set_list = &sm_info->sit_entry_set;
	unsigned long *bitmap = SIT_I(sbi)->dirty_sentries_bitmap;
	unsigned int segno;

	for_each_set_bit(segno, bitmap, MAIN_SEGS(sbi))
		add_sit_entry(segno, set_list);
}

static void remove_sits_in_journal(struct f2fs_sb_info *sbi)
{
	struct curseg_info *curseg = CURSEG_I(sbi, CURSEG_COLD_DATA);
	struct f2fs_journal *journal = curseg->journal;
	int i;

	down_write(&curseg->journal_rwsem);
	for (i = 0; i < sits_in_cursum(journal); i++) {
		unsigned int segno;
		bool dirtied;

		segno = le32_to_cpu(segno_in_journal(journal, i));
		dirtied = __mark_sit_entry_dirty(sbi, segno);

		if (!dirtied)
			add_sit_entry(segno, &SM_I(sbi)->sit_entry_set);
	}
	update_sits_in_cursum(journal, -i);
	up_write(&curseg->journal_rwsem);
}

/*
 * CP calls this function, which flushes SIT entries including sit_journal,
 * and moves prefree segs to free segs.
 */
void f2fs_flush_sit_entries(struct f2fs_sb_info *sbi, struct cp_control *cpc)
{
	struct sit_info *sit_i = SIT_I(sbi);
	unsigned long *bitmap = sit_i->dirty_sentries_bitmap;
	struct curseg_info *curseg = CURSEG_I(sbi, CURSEG_COLD_DATA);
	struct f2fs_journal *journal = curseg->journal;
	struct sit_entry_set *ses, *tmp;
	struct list_head *head = &SM_I(sbi)->sit_entry_set;
	bool to_journal = !is_sbi_flag_set(sbi, SBI_IS_RESIZEFS);
	struct seg_entry *se;

	down_write(&sit_i->sentry_lock);

	if (!sit_i->dirty_sentries)
		goto out;

	/*
	 * add and account sit entries of dirty bitmap in sit entry
	 * set temporarily
	 */
	add_sits_in_set(sbi);

	/*
	 * if there are no enough space in journal to store dirty sit
	 * entries, remove all entries from journal and add and account
	 * them in sit entry set.
	 */
	if (!__has_cursum_space(journal, sit_i->dirty_sentries, SIT_JOURNAL) ||
								!to_journal)
		remove_sits_in_journal(sbi);

	/*
	 * there are two steps to flush sit entries:
	 * #1, flush sit entries to journal in current cold data summary block.
	 * #2, flush sit entries to sit page.
	 */
	list_for_each_entry_safe(ses, tmp, head, set_list) {
		struct page *page = NULL;
		struct f2fs_sit_block *raw_sit = NULL;
		unsigned int start_segno = ses->start_segno;
		unsigned int end = min(start_segno + SIT_ENTRY_PER_BLOCK,
						(unsigned long)MAIN_SEGS(sbi));
		unsigned int segno = start_segno;

		if (to_journal &&
			!__has_cursum_space(journal, ses->entry_cnt, SIT_JOURNAL))
			to_journal = false;

		if (to_journal) {
			down_write(&curseg->journal_rwsem);
		} else {
			page = get_next_sit_page(sbi, start_segno);
			raw_sit = page_address(page);
		}

		/* flush dirty sit entries in region of current sit set */
		for_each_set_bit_from(segno, bitmap, end) {
			int offset, sit_offset;

			se = get_seg_entry(sbi, segno);
#ifdef CONFIG_F2FS_CHECK_FS
			if (memcmp(se->cur_valid_map, se->cur_valid_map_mir,
						SIT_VBLOCK_MAP_SIZE))
				f2fs_bug_on(sbi, 1);
#endif

			/* add discard candidates */
			if (!(cpc->reason & CP_DISCARD)) {
				cpc->trim_start = segno;
				add_discard_addrs(sbi, cpc, false);
			}

			if (to_journal) {
				offset = f2fs_lookup_journal_in_cursum(journal,
							SIT_JOURNAL, segno, 1);
				f2fs_bug_on(sbi, offset < 0);
				segno_in_journal(journal, offset) =
							cpu_to_le32(segno);
				seg_info_to_raw_sit(se,
					&sit_in_journal(journal, offset));
				check_block_count(sbi, segno,
					&sit_in_journal(journal, offset));
			} else {
				sit_offset = SIT_ENTRY_OFFSET(sit_i, segno);
				seg_info_to_raw_sit(se,
						&raw_sit->entries[sit_offset]);
				check_block_count(sbi, segno,
						&raw_sit->entries[sit_offset]);
			}

			__clear_bit(segno, bitmap);
			sit_i->dirty_sentries--;
			ses->entry_cnt--;
		}

		if (to_journal)
			up_write(&curseg->journal_rwsem);
		else
			f2fs_put_page(page, 1);

		f2fs_bug_on(sbi, ses->entry_cnt);
		release_sit_entry_set(ses);
	}

	f2fs_bug_on(sbi, !list_empty(head));
	f2fs_bug_on(sbi, sit_i->dirty_sentries);
out:
	if (cpc->reason & CP_DISCARD) {
		__u64 trim_start = cpc->trim_start;

		for (; cpc->trim_start <= cpc->trim_end; cpc->trim_start++)
			add_discard_addrs(sbi, cpc, false);

		cpc->trim_start = trim_start;
	}
	up_write(&sit_i->sentry_lock);

	set_prefree_as_free_segments(sbi);
}

static int build_sit_info(struct f2fs_sb_info *sbi)
{
	struct f2fs_super_block *raw_super = F2FS_RAW_SUPER(sbi);
	struct sit_info *sit_i;
	unsigned int sit_segs, start;
	char *src_bitmap, *bitmap;
	unsigned int bitmap_size, main_bitmap_size, sit_bitmap_size;

	/* allocate memory for SIT information */
	sit_i = f2fs_kzalloc(sbi, sizeof(struct sit_info), GFP_KERNEL);
	if (!sit_i)
		return -ENOMEM;

	SM_I(sbi)->sit_info = sit_i;

	sit_i->sentries =
		f2fs_kvzalloc(sbi, array_size(sizeof(struct seg_entry),
					      MAIN_SEGS(sbi)),
			      GFP_KERNEL);
	if (!sit_i->sentries)
		return -ENOMEM;

	main_bitmap_size = f2fs_bitmap_size(MAIN_SEGS(sbi));
	sit_i->dirty_sentries_bitmap = f2fs_kvzalloc(sbi, main_bitmap_size,
								GFP_KERNEL);
	if (!sit_i->dirty_sentries_bitmap)
		return -ENOMEM;

#ifdef CONFIG_F2FS_CHECK_FS
	bitmap_size = MAIN_SEGS(sbi) * SIT_VBLOCK_MAP_SIZE * 4;
#else
	bitmap_size = MAIN_SEGS(sbi) * SIT_VBLOCK_MAP_SIZE * 3;
#endif
	sit_i->bitmap = f2fs_kvzalloc(sbi, bitmap_size, GFP_KERNEL);
	if (!sit_i->bitmap)
		return -ENOMEM;

	bitmap = sit_i->bitmap;

	for (start = 0; start < MAIN_SEGS(sbi); start++) {
		sit_i->sentries[start].cur_valid_map = bitmap;
		bitmap += SIT_VBLOCK_MAP_SIZE;

		sit_i->sentries[start].ckpt_valid_map = bitmap;
		bitmap += SIT_VBLOCK_MAP_SIZE;

#ifdef CONFIG_F2FS_CHECK_FS
		sit_i->sentries[start].cur_valid_map_mir = bitmap;
		bitmap += SIT_VBLOCK_MAP_SIZE;
#endif

		sit_i->sentries[start].discard_map = bitmap;
		bitmap += SIT_VBLOCK_MAP_SIZE;
	}

	sit_i->tmp_map = f2fs_kzalloc(sbi, SIT_VBLOCK_MAP_SIZE, GFP_KERNEL);
	if (!sit_i->tmp_map)
		return -ENOMEM;

	if (__is_large_section(sbi)) {
		sit_i->sec_entries =
			f2fs_kvzalloc(sbi, array_size(sizeof(struct sec_entry),
						      MAIN_SECS(sbi)),
				      GFP_KERNEL);
		if (!sit_i->sec_entries)
			return -ENOMEM;
	}

	/* get information related with SIT */
	sit_segs = le32_to_cpu(raw_super->segment_count_sit) >> 1;

	/* setup SIT bitmap from ckeckpoint pack */
	sit_bitmap_size = __bitmap_size(sbi, SIT_BITMAP);
	src_bitmap = __bitmap_ptr(sbi, SIT_BITMAP);

	sit_i->sit_bitmap = kmemdup(src_bitmap, sit_bitmap_size, GFP_KERNEL);
	if (!sit_i->sit_bitmap)
		return -ENOMEM;

#ifdef CONFIG_F2FS_CHECK_FS
	sit_i->sit_bitmap_mir = kmemdup(src_bitmap,
					sit_bitmap_size, GFP_KERNEL);
	if (!sit_i->sit_bitmap_mir)
		return -ENOMEM;

	sit_i->invalid_segmap = f2fs_kvzalloc(sbi,
					main_bitmap_size, GFP_KERNEL);
	if (!sit_i->invalid_segmap)
		return -ENOMEM;
#endif

	/* init SIT information */
	sit_i->s_ops = &default_salloc_ops;

	sit_i->sit_base_addr = le32_to_cpu(raw_super->sit_blkaddr);
	sit_i->sit_blocks = sit_segs << sbi->log_blocks_per_seg;
	sit_i->written_valid_blocks = 0;
	sit_i->bitmap_size = sit_bitmap_size;
	sit_i->dirty_sentries = 0;
	sit_i->sents_per_block = SIT_ENTRY_PER_BLOCK;
	sit_i->elapsed_time = le64_to_cpu(sbi->ckpt->elapsed_time);
	sit_i->mounted_time = ktime_get_real_seconds();
	init_rwsem(&sit_i->sentry_lock);
	return 0;
}

static int build_free_segmap(struct f2fs_sb_info *sbi)
{
	struct free_segmap_info *free_i;
	unsigned int bitmap_size, sec_bitmap_size;

	/* allocate memory for free segmap information */
	free_i = f2fs_kzalloc(sbi, sizeof(struct free_segmap_info), GFP_KERNEL);
	if (!free_i)
		return -ENOMEM;

	SM_I(sbi)->free_info = free_i;

	bitmap_size = f2fs_bitmap_size(MAIN_SEGS(sbi));
	free_i->free_segmap = f2fs_kvmalloc(sbi, bitmap_size, GFP_KERNEL);
	if (!free_i->free_segmap)
		return -ENOMEM;

	sec_bitmap_size = f2fs_bitmap_size(MAIN_SECS(sbi));
	free_i->free_secmap = f2fs_kvmalloc(sbi, sec_bitmap_size, GFP_KERNEL);
	if (!free_i->free_secmap)
		return -ENOMEM;

	/* set all segments as dirty temporarily */
	memset(free_i->free_segmap, 0xff, bitmap_size);
	memset(free_i->free_secmap, 0xff, sec_bitmap_size);

	/* init free segmap information */
	free_i->start_segno = GET_SEGNO_FROM_SEG0(sbi, MAIN_BLKADDR(sbi));
	free_i->free_segments = 0;
	free_i->free_sections = 0;
	spin_lock_init(&free_i->segmap_lock);
	return 0;
}

static int build_curseg(struct f2fs_sb_info *sbi)
{
	struct curseg_info *array;
	int i;

	array = f2fs_kzalloc(sbi, array_size(NR_CURSEG_TYPE,
					sizeof(*array)), GFP_KERNEL);
	if (!array)
		return -ENOMEM;

	SM_I(sbi)->curseg_array = array;

	for (i = 0; i < NO_CHECK_TYPE; i++) {
		mutex_init(&array[i].curseg_mutex);
		array[i].sum_blk = f2fs_kzalloc(sbi, PAGE_SIZE, GFP_KERNEL);
		if (!array[i].sum_blk)
			return -ENOMEM;
		init_rwsem(&array[i].journal_rwsem);
		array[i].journal = f2fs_kzalloc(sbi,
				sizeof(struct f2fs_journal), GFP_KERNEL);
		if (!array[i].journal)
			return -ENOMEM;
		if (i < NR_PERSISTENT_LOG)
			array[i].seg_type = CURSEG_HOT_DATA + i;
		else if (i == CURSEG_COLD_DATA_PINNED)
			array[i].seg_type = CURSEG_COLD_DATA;
		else if (i == CURSEG_ALL_DATA_ATGC)
			array[i].seg_type = CURSEG_COLD_DATA;
		array[i].segno = NULL_SEGNO;
		array[i].next_blkoff = 0;
		array[i].inited = false;
	}
	return restore_curseg_summaries(sbi);
}

static int build_sit_entries(struct f2fs_sb_info *sbi)
{
	struct sit_info *sit_i = SIT_I(sbi);
	struct curseg_info *curseg = CURSEG_I(sbi, CURSEG_COLD_DATA);
	struct f2fs_journal *journal = curseg->journal;
	struct seg_entry *se;
	struct f2fs_sit_entry sit;
	int sit_blk_cnt = SIT_BLK_CNT(sbi);
	unsigned int i, start, end;
	unsigned int readed, start_blk = 0;
	int err = 0;
	block_t total_node_blocks = 0;

	do {
		readed = f2fs_ra_meta_pages(sbi, start_blk, BIO_MAX_PAGES,
							META_SIT, true);

		start = start_blk * sit_i->sents_per_block;
		end = (start_blk + readed) * sit_i->sents_per_block;

		for (; start < end && start < MAIN_SEGS(sbi); start++) {
			struct f2fs_sit_block *sit_blk;
			struct page *page;

			se = &sit_i->sentries[start];
			page = get_current_sit_page(sbi, start);
			if (IS_ERR(page))
				return PTR_ERR(page);
			sit_blk = (struct f2fs_sit_block *)page_address(page);
			sit = sit_blk->entries[SIT_ENTRY_OFFSET(sit_i, start)];
			f2fs_put_page(page, 1);

			err = check_block_count(sbi, start, &sit);
			if (err)
				return err;
			seg_info_from_raw_sit(se, &sit);
			if (IS_NODESEG(se->type))
				total_node_blocks += se->valid_blocks;

			/* build discard map only one time */
			if (is_set_ckpt_flags(sbi, CP_TRIMMED_FLAG)) {
				memset(se->discard_map, 0xff,
					SIT_VBLOCK_MAP_SIZE);
			} else {
				memcpy(se->discard_map,
					se->cur_valid_map,
					SIT_VBLOCK_MAP_SIZE);
				sbi->discard_blks +=
					sbi->blocks_per_seg -
					se->valid_blocks;
			}

			if (__is_large_section(sbi))
				get_sec_entry(sbi, start)->valid_blocks +=
							se->valid_blocks;
		}
		start_blk += readed;
	} while (start_blk < sit_blk_cnt);

	down_read(&curseg->journal_rwsem);
	for (i = 0; i < sits_in_cursum(journal); i++) {
		unsigned int old_valid_blocks;

		start = le32_to_cpu(segno_in_journal(journal, i));
		if (start >= MAIN_SEGS(sbi)) {
			f2fs_err(sbi, "Wrong journal entry on segno %u",
				 start);
			err = -EFSCORRUPTED;
			break;
		}

		se = &sit_i->sentries[start];
		sit = sit_in_journal(journal, i);

		old_valid_blocks = se->valid_blocks;
		if (IS_NODESEG(se->type))
			total_node_blocks -= old_valid_blocks;

		err = check_block_count(sbi, start, &sit);
		if (err)
			break;
		seg_info_from_raw_sit(se, &sit);
		if (IS_NODESEG(se->type))
			total_node_blocks += se->valid_blocks;

		if (is_set_ckpt_flags(sbi, CP_TRIMMED_FLAG)) {
			memset(se->discard_map, 0xff, SIT_VBLOCK_MAP_SIZE);
		} else {
			memcpy(se->discard_map, se->cur_valid_map,
						SIT_VBLOCK_MAP_SIZE);
			sbi->discard_blks += old_valid_blocks;
			sbi->discard_blks -= se->valid_blocks;
		}

		if (__is_large_section(sbi)) {
			get_sec_entry(sbi, start)->valid_blocks +=
							se->valid_blocks;
			get_sec_entry(sbi, start)->valid_blocks -=
							old_valid_blocks;
		}
	}
	up_read(&curseg->journal_rwsem);

	if (!err && total_node_blocks != valid_node_count(sbi)) {
		f2fs_err(sbi, "SIT is corrupted node# %u vs %u",
			 total_node_blocks, valid_node_count(sbi));
		err = -EFSCORRUPTED;
	}

	return err;
}

static void init_free_segmap(struct f2fs_sb_info *sbi)
{
	unsigned int start;
	int type;

	for (start = 0; start < MAIN_SEGS(sbi); start++) {
		struct seg_entry *sentry = get_seg_entry(sbi, start);
		if (!sentry->valid_blocks)
			__set_free(sbi, start);
		else
			SIT_I(sbi)->written_valid_blocks +=
						sentry->valid_blocks;
	}

	/* set use the current segments */
	for (type = CURSEG_HOT_DATA; type <= CURSEG_COLD_NODE; type++) {
		struct curseg_info *curseg_t = CURSEG_I(sbi, type);
		__set_test_and_inuse(sbi, curseg_t->segno);
	}
}

static void init_dirty_segmap(struct f2fs_sb_info *sbi)
{
	struct dirty_seglist_info *dirty_i = DIRTY_I(sbi);
	struct free_segmap_info *free_i = FREE_I(sbi);
	unsigned int segno = 0, offset = 0;
	unsigned short valid_blocks;

	while (1) {
		/* find dirty segment based on free segmap */
		segno = find_next_inuse(free_i, MAIN_SEGS(sbi), offset);
		if (segno >= MAIN_SEGS(sbi))
			break;
		offset = segno + 1;
		valid_blocks = get_valid_blocks(sbi, segno, false);
		if (valid_blocks == sbi->blocks_per_seg || !valid_blocks)
			continue;
		if (valid_blocks > sbi->blocks_per_seg) {
			f2fs_bug_on(sbi, 1);
			continue;
		}
		mutex_lock(&dirty_i->seglist_lock);
		__locate_dirty_segment(sbi, segno, DIRTY);
		mutex_unlock(&dirty_i->seglist_lock);
	}
}

static int init_victim_secmap(struct f2fs_sb_info *sbi)
{
	struct dirty_seglist_info *dirty_i = DIRTY_I(sbi);
	unsigned int bitmap_size = f2fs_bitmap_size(MAIN_SECS(sbi));

	dirty_i->victim_secmap = f2fs_kvzalloc(sbi, bitmap_size, GFP_KERNEL);
	if (!dirty_i->victim_secmap)
		return -ENOMEM;
	return 0;
}

static int build_dirty_segmap(struct f2fs_sb_info *sbi)
{
	struct dirty_seglist_info *dirty_i;
	unsigned int bitmap_size, i;

	/* allocate memory for dirty segments list information */
	dirty_i = f2fs_kzalloc(sbi, sizeof(struct dirty_seglist_info),
								GFP_KERNEL);
	if (!dirty_i)
		return -ENOMEM;

	SM_I(sbi)->dirty_info = dirty_i;
	mutex_init(&dirty_i->seglist_lock);

	bitmap_size = f2fs_bitmap_size(MAIN_SEGS(sbi));

	for (i = 0; i < NR_DIRTY_TYPE; i++) {
		dirty_i->dirty_segmap[i] = f2fs_kvzalloc(sbi, bitmap_size,
								GFP_KERNEL);
		if (!dirty_i->dirty_segmap[i])
			return -ENOMEM;
	}

	init_dirty_segmap(sbi);
	return init_victim_secmap(sbi);
}

static int sanity_check_curseg(struct f2fs_sb_info *sbi)
{
	int i;

	/*
	 * In LFS/SSR curseg, .next_blkoff should point to an unused blkaddr;
	 * In LFS curseg, all blkaddr after .next_blkoff should be unused.
	 */
	for (i = 0; i < NR_PERSISTENT_LOG; i++) {
		struct curseg_info *curseg = CURSEG_I(sbi, i);
		struct seg_entry *se = get_seg_entry(sbi, curseg->segno);
		unsigned int blkofs = curseg->next_blkoff;

		sanity_check_seg_type(sbi, curseg->seg_type);

		if (f2fs_test_bit(blkofs, se->cur_valid_map))
			goto out;

		if (curseg->alloc_type == SSR)
			continue;

		for (blkofs += 1; blkofs < sbi->blocks_per_seg; blkofs++) {
			if (!f2fs_test_bit(blkofs, se->cur_valid_map))
				continue;
out:
			f2fs_err(sbi,
				 "Current segment's next free block offset is "
				 "inconsistent with bitmap, logtype:%u, "
				 "segno:%u, type:%u, next_blkoff:%u, blkofs:%u",
				 i, curseg->segno, curseg->alloc_type,
				 curseg->next_blkoff, blkofs);
			return -EFSCORRUPTED;
		}
	}
	return 0;
}

/*
 * Update min, max modified time for cost-benefit GC algorithm
 */
static void init_min_max_mtime(struct f2fs_sb_info *sbi)
{
	struct sit_info *sit_i = SIT_I(sbi);
	unsigned int segno;

	down_write(&sit_i->sentry_lock);

	sit_i->min_mtime = ULLONG_MAX;

	for (segno = 0; segno < MAIN_SEGS(sbi); segno += sbi->segs_per_sec) {
		unsigned int i;
		unsigned long long mtime = 0;

		for (i = 0; i < sbi->segs_per_sec; i++)
			mtime += get_seg_entry(sbi, segno + i)->mtime;

		mtime = div_u64(mtime, sbi->segs_per_sec);

		if (sit_i->min_mtime > mtime)
			sit_i->min_mtime = mtime;
	}
	sit_i->max_mtime = get_mtime(sbi, false);
	sit_i->dirty_max_mtime = 0;
	up_write(&sit_i->sentry_lock);
}

int f2fs_build_segment_manager(struct f2fs_sb_info *sbi)
{
	struct f2fs_super_block *raw_super = F2FS_RAW_SUPER(sbi);
	struct f2fs_checkpoint *ckpt = F2FS_CKPT(sbi);
	struct f2fs_sm_info *sm_info;
	int err;

	sm_info = f2fs_kzalloc(sbi, sizeof(struct f2fs_sm_info), GFP_KERNEL);
	if (!sm_info)
		return -ENOMEM;

	/* init sm info */
	sbi->sm_info = sm_info;
	sm_info->seg0_blkaddr = le32_to_cpu(raw_super->segment0_blkaddr);
	sm_info->main_blkaddr = le32_to_cpu(raw_super->main_blkaddr);
	sm_info->segment_count = le32_to_cpu(raw_super->segment_count);
	sm_info->reserved_segments = le32_to_cpu(ckpt->rsvd_segment_count);
	sm_info->ovp_segments = le32_to_cpu(ckpt->overprov_segment_count);
	sm_info->main_segments = le32_to_cpu(raw_super->segment_count_main);
	sm_info->ssa_blkaddr = le32_to_cpu(raw_super->ssa_blkaddr);
	sm_info->rec_prefree_segments = sm_info->main_segments *
					DEF_RECLAIM_PREFREE_SEGMENTS / 100;
	if (sm_info->rec_prefree_segments > DEF_MAX_RECLAIM_PREFREE_SEGMENTS)
		sm_info->rec_prefree_segments = DEF_MAX_RECLAIM_PREFREE_SEGMENTS;

	if (!test_opt(sbi, LFS))
		sm_info->ipu_policy = 1 << F2FS_IPU_FSYNC;
	sm_info->min_ipu_util = DEF_MIN_IPU_UTIL;
	sm_info->min_fsync_blocks = DEF_MIN_FSYNC_BLOCKS;
	sm_info->min_seq_blocks = sbi->blocks_per_seg * sbi->segs_per_sec;
	sm_info->min_hot_blocks = DEF_MIN_HOT_BLOCKS;
	sm_info->min_ssr_sections = reserved_sections(sbi);

	INIT_LIST_HEAD(&sm_info->sit_entry_set);

	init_rwsem(&sm_info->curseg_lock);

	if (!f2fs_readonly(sbi->sb)) {
		err = f2fs_create_flush_cmd_control(sbi);
		if (err)
			return err;
	}

	err = create_discard_cmd_control(sbi);
	if (err)
		return err;

	err = build_sit_info(sbi);
	if (err)
		return err;
	err = build_free_segmap(sbi);
	if (err)
		return err;
	err = build_curseg(sbi);
	if (err)
		return err;

	/* reinit free segmap based on SIT */
	err = build_sit_entries(sbi);
	if (err)
		return err;

	init_free_segmap(sbi);
	err = build_dirty_segmap(sbi);
	if (err)
		return err;

	err = sanity_check_curseg(sbi);
	if (err)
		return err;

	init_min_max_mtime(sbi);
	return 0;
}

static void discard_dirty_segmap(struct f2fs_sb_info *sbi,
		enum dirty_type dirty_type)
{
	struct dirty_seglist_info *dirty_i = DIRTY_I(sbi);

	mutex_lock(&dirty_i->seglist_lock);
	kvfree(dirty_i->dirty_segmap[dirty_type]);
	dirty_i->nr_dirty[dirty_type] = 0;
	mutex_unlock(&dirty_i->seglist_lock);
}

static void destroy_victim_secmap(struct f2fs_sb_info *sbi)
{
	struct dirty_seglist_info *dirty_i = DIRTY_I(sbi);
	kvfree(dirty_i->victim_secmap);
}

static void destroy_dirty_segmap(struct f2fs_sb_info *sbi)
{
	struct dirty_seglist_info *dirty_i = DIRTY_I(sbi);
	int i;

	if (!dirty_i)
		return;

	/* discard pre-free/dirty segments list */
	for (i = 0; i < NR_DIRTY_TYPE; i++)
		discard_dirty_segmap(sbi, i);

	destroy_victim_secmap(sbi);
	SM_I(sbi)->dirty_info = NULL;
	kvfree(dirty_i);
}

static void destroy_curseg(struct f2fs_sb_info *sbi)
{
	struct curseg_info *array = SM_I(sbi)->curseg_array;
	int i;

	if (!array)
		return;
	SM_I(sbi)->curseg_array = NULL;
	for (i = 0; i < NR_CURSEG_TYPE; i++) {
		kvfree(array[i].sum_blk);
		kvfree(array[i].journal);
	}
	kvfree(array);
}

static void destroy_free_segmap(struct f2fs_sb_info *sbi)
{
	struct free_segmap_info *free_i = SM_I(sbi)->free_info;
	if (!free_i)
		return;
	SM_I(sbi)->free_info = NULL;
	kvfree(free_i->free_segmap);
	kvfree(free_i->free_secmap);
	kvfree(free_i);
}

static void destroy_sit_info(struct f2fs_sb_info *sbi)
{
	struct sit_info *sit_i = SIT_I(sbi);

	if (!sit_i)
		return;

	if (sit_i->sentries)
		kvfree(sit_i->bitmap);
	kvfree(sit_i->tmp_map);

	kvfree(sit_i->sentries);
	kvfree(sit_i->sec_entries);
	kvfree(sit_i->dirty_sentries_bitmap);

	SM_I(sbi)->sit_info = NULL;
	kvfree(sit_i->sit_bitmap);
#ifdef CONFIG_F2FS_CHECK_FS
	kvfree(sit_i->sit_bitmap_mir);
	kvfree(sit_i->invalid_segmap);
#endif
	kvfree(sit_i);
}

void f2fs_destroy_segment_manager(struct f2fs_sb_info *sbi)
{
	struct f2fs_sm_info *sm_info = SM_I(sbi);

	if (!sm_info)
		return;
	f2fs_destroy_flush_cmd_control(sbi, true);
	destroy_discard_cmd_control(sbi);
	destroy_dirty_segmap(sbi);
	destroy_curseg(sbi);
	destroy_free_segmap(sbi);
	destroy_sit_info(sbi);
	sbi->sm_info = NULL;
	kvfree(sm_info);
}

int __init f2fs_create_segment_manager_caches(void)
{
	discard_entry_slab = f2fs_kmem_cache_create("discard_entry",
			sizeof(struct discard_entry));
	if (!discard_entry_slab)
		goto fail;

	discard_cmd_slab = f2fs_kmem_cache_create("discard_cmd",
			sizeof(struct discard_cmd));
	if (!discard_cmd_slab)
		goto destroy_discard_entry;

	sit_entry_set_slab = f2fs_kmem_cache_create("sit_entry_set",
			sizeof(struct sit_entry_set));
	if (!sit_entry_set_slab)
		goto destroy_discard_cmd;

	inmem_entry_slab = f2fs_kmem_cache_create("inmem_page_entry",
			sizeof(struct inmem_pages));
	if (!inmem_entry_slab)
		goto destroy_sit_entry_set;
	return 0;

destroy_sit_entry_set:
	kmem_cache_destroy(sit_entry_set_slab);
destroy_discard_cmd:
	kmem_cache_destroy(discard_cmd_slab);
destroy_discard_entry:
	kmem_cache_destroy(discard_entry_slab);
fail:
	return -ENOMEM;
}

void f2fs_destroy_segment_manager_caches(void)
{
	kmem_cache_destroy(sit_entry_set_slab);
	kmem_cache_destroy(discard_cmd_slab);
	kmem_cache_destroy(discard_entry_slab);
	kmem_cache_destroy(inmem_entry_slab);
}<|MERGE_RESOLUTION|>--- conflicted
+++ resolved
@@ -2305,20 +2305,7 @@
 		get_sec_entry(sbi, segno)->valid_blocks += del;
 }
 
-<<<<<<< HEAD
 void f2fs_invalidate_blocks(struct f2fs_sb_info *sbi, block_t addr)
-=======
-void refresh_sit_entry(struct f2fs_sb_info *sbi, block_t old, block_t new)
-{
-	update_sit_entry(sbi, new, 1);
-	update_sit_entry(sbi, old, -1);
-
-	locate_dirty_segment(sbi, GET_SEGNO(sbi, old));
-	locate_dirty_segment(sbi, GET_SEGNO(sbi, new));
-}
-
-void invalidate_blocks(struct f2fs_sb_info *sbi, block_t addr)
->>>>>>> da1013db
 {
 	unsigned int segno = GET_SEGNO(sbi, addr);
 	struct sit_info *sit_i = SIT_I(sbi);
@@ -3397,8 +3384,7 @@
 	 * since SSR needs latest valid block information.
 	 */
 	update_sit_entry(sbi, *new_blkaddr, 1);
-	if (GET_SEGNO(sbi, old_blkaddr) != NULL_SEGNO)
-		update_sit_entry(sbi, old_blkaddr, -1);
+	update_sit_entry(sbi, old_blkaddr, -1);
 
 	if (!__has_curseg_space(sbi, curseg)) {
 		if (from_gc)
