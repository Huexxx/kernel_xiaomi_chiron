/* -*- mode: c; c-basic-offset: 8; -*-
 * vim: noexpandtab sw=8 ts=8 sts=0:
 *
 * ocfs2.h
 *
 * Defines macros and structures used in OCFS2
 *
 * Copyright (C) 2002, 2004 Oracle.  All rights reserved.
 *
 * This program is free software; you can redistribute it and/or
 * modify it under the terms of the GNU General Public
 * License as published by the Free Software Foundation; either
 * version 2 of the License, or (at your option) any later version.
 *
 * This program is distributed in the hope that it will be useful,
 * but WITHOUT ANY WARRANTY; without even the implied warranty of
 * MERCHANTABILITY or FITNESS FOR A PARTICULAR PURPOSE.  See the GNU
 * General Public License for more details.
 *
 * You should have received a copy of the GNU General Public
 * License along with this program; if not, write to the
 * Free Software Foundation, Inc., 59 Temple Place - Suite 330,
 * Boston, MA 021110-1307, USA.
 */

#ifndef OCFS2_H
#define OCFS2_H

#include <linux/spinlock.h>
#include <linux/sched.h>
#include <linux/wait.h>
#include <linux/list.h>
#include <linux/rbtree.h>
#include <linux/workqueue.h>
#include <linux/kref.h>
#include <linux/mutex.h>
#include <linux/lockdep.h>
#include <linux/jbd2.h>

/* For union ocfs2_dlm_lksb */
#include "stackglue.h"

#include "ocfs2_fs.h"
#include "ocfs2_lockid.h"
#include "ocfs2_ioctl.h"

/* For struct ocfs2_blockcheck_stats */
#include "blockcheck.h"

#include "reservations.h"

/* Caching of metadata buffers */

/* Most user visible OCFS2 inodes will have very few pieces of
 * metadata, but larger files (including bitmaps, etc) must be taken
 * into account when designing an access scheme. We allow a small
 * amount of inlined blocks to be stored on an array and grow the
 * structure into a rb tree when necessary. */
#define OCFS2_CACHE_INFO_MAX_ARRAY 2

/* Flags for ocfs2_caching_info */

enum ocfs2_caching_info_flags {
	/* Indicates that the metadata cache is using the inline array */
	OCFS2_CACHE_FL_INLINE	= 1<<1,
};

struct ocfs2_caching_operations;
struct ocfs2_caching_info {
	/*
	 * The parent structure provides the locks, but because the
	 * parent structure can differ, it provides locking operations
	 * to struct ocfs2_caching_info.
	 */
	const struct ocfs2_caching_operations *ci_ops;

	/* next two are protected by trans_inc_lock */
	/* which transaction were we created on? Zero if none. */
	unsigned long		ci_created_trans;
	/* last transaction we were a part of. */
	unsigned long		ci_last_trans;

	/* Cache structures */
	unsigned int		ci_flags;
	unsigned int		ci_num_cached;
	union {
	sector_t	ci_array[OCFS2_CACHE_INFO_MAX_ARRAY];
		struct rb_root	ci_tree;
	} ci_cache;
};
/*
 * Need this prototype here instead of in uptodate.h because journal.h
 * uses it.
 */
struct super_block *ocfs2_metadata_cache_get_super(struct ocfs2_caching_info *ci);

/* this limits us to 256 nodes
 * if we need more, we can do a kmalloc for the map */
#define OCFS2_NODE_MAP_MAX_NODES    256
struct ocfs2_node_map {
	u16 num_nodes;
	unsigned long map[BITS_TO_LONGS(OCFS2_NODE_MAP_MAX_NODES)];
};

enum ocfs2_ast_action {
	OCFS2_AST_INVALID = 0,
	OCFS2_AST_ATTACH,
	OCFS2_AST_CONVERT,
	OCFS2_AST_DOWNCONVERT,
};

/* actions for an unlockast function to take. */
enum ocfs2_unlock_action {
	OCFS2_UNLOCK_INVALID = 0,
	OCFS2_UNLOCK_CANCEL_CONVERT,
	OCFS2_UNLOCK_DROP_LOCK,
};

/* ocfs2_lock_res->l_flags flags. */
#define OCFS2_LOCK_ATTACHED      (0x00000001) /* we have initialized
					       * the lvb */
#define OCFS2_LOCK_BUSY          (0x00000002) /* we are currently in
					       * dlm_lock */
#define OCFS2_LOCK_BLOCKED       (0x00000004) /* blocked waiting to
					       * downconvert*/
#define OCFS2_LOCK_LOCAL         (0x00000008) /* newly created inode */
#define OCFS2_LOCK_NEEDS_REFRESH (0x00000010)
#define OCFS2_LOCK_REFRESHING    (0x00000020)
#define OCFS2_LOCK_INITIALIZED   (0x00000040) /* track initialization
					       * for shutdown paths */
#define OCFS2_LOCK_FREEING       (0x00000080) /* help dlmglue track
					       * when to skip queueing
					       * a lock because it's
					       * about to be
					       * dropped. */
#define OCFS2_LOCK_QUEUED        (0x00000100) /* queued for downconvert */
#define OCFS2_LOCK_NOCACHE       (0x00000200) /* don't use a holder count */
#define OCFS2_LOCK_PENDING       (0x00000400) /* This lockres is pending a
						 call to dlm_lock.  Only
						 exists with BUSY set. */
#define OCFS2_LOCK_UPCONVERT_FINISHING (0x00000800) /* blocks the dc thread
						     * from downconverting
						     * before the upconvert
						     * has completed */

struct ocfs2_lock_res_ops;

typedef void (*ocfs2_lock_callback)(int status, unsigned long data);

struct ocfs2_lock_res {
	void                    *l_priv;
	struct ocfs2_lock_res_ops *l_ops;


	struct list_head         l_blocked_list;
	struct list_head         l_mask_waiters;

	unsigned long		 l_flags;
	char                     l_name[OCFS2_LOCK_ID_MAX_LEN];
	unsigned int             l_ro_holders;
	unsigned int             l_ex_holders;
<<<<<<< HEAD
	char			 l_level;
	char			 l_requested;
	char			 l_blocking;
=======
	signed char		 l_level;
	signed char		 l_requested;
	signed char		 l_blocking;
>>>>>>> cb600d2f

	/* Data packed - type enum ocfs2_lock_type */
	unsigned char            l_type;

	/* used from AST/BAST funcs. */
	/* Data packed - enum type ocfs2_ast_action */
	unsigned char            l_action;
	/* Data packed - enum type ocfs2_unlock_action */
	unsigned char            l_unlock_action;
	unsigned int             l_pending_gen;

	spinlock_t               l_lock;

	struct ocfs2_dlm_lksb    l_lksb;

	wait_queue_head_t        l_event;

	struct list_head         l_debug_list;

#ifdef CONFIG_OCFS2_FS_STATS
	unsigned long long	 l_lock_num_prmode; 	   /* PR acquires */
	unsigned long long 	 l_lock_num_exmode; 	   /* EX acquires */
	unsigned int		 l_lock_num_prmode_failed; /* Failed PR gets */
	unsigned int		 l_lock_num_exmode_failed; /* Failed EX gets */
	unsigned long long	 l_lock_total_prmode; 	   /* Tot wait for PR */
	unsigned long long	 l_lock_total_exmode; 	   /* Tot wait for EX */
	unsigned int		 l_lock_max_prmode; 	   /* Max wait for PR */
	unsigned int		 l_lock_max_exmode; 	   /* Max wait for EX */
	unsigned int		 l_lock_refresh;	   /* Disk refreshes */
#endif
#ifdef CONFIG_DEBUG_LOCK_ALLOC
	struct lockdep_map	 l_lockdep_map;
#endif
};

enum ocfs2_orphan_scan_state {
	ORPHAN_SCAN_ACTIVE,
	ORPHAN_SCAN_INACTIVE
};

struct ocfs2_orphan_scan {
	struct mutex 		os_lock;
	struct ocfs2_super 	*os_osb;
	struct ocfs2_lock_res 	os_lockres;     /* lock to synchronize scans */
	struct delayed_work 	os_orphan_scan_work;
	struct timespec		os_scantime;  /* time this node ran the scan */
	u32			os_count;      /* tracks node specific scans */
	u32  			os_seqno;       /* tracks cluster wide scans */
	atomic_t		os_state;              /* ACTIVE or INACTIVE */
};

struct ocfs2_dlm_debug {
	struct kref d_refcnt;
	struct dentry *d_locking_state;
	struct list_head d_lockres_tracking;
};

enum ocfs2_vol_state
{
	VOLUME_INIT = 0,
	VOLUME_MOUNTED,
	VOLUME_MOUNTED_QUOTAS,
	VOLUME_DISMOUNTED,
	VOLUME_DISABLED
};

struct ocfs2_alloc_stats
{
	atomic_t moves;
	atomic_t local_data;
	atomic_t bitmap_data;
	atomic_t bg_allocs;
	atomic_t bg_extends;
};

enum ocfs2_local_alloc_state
{
	OCFS2_LA_UNUSED = 0,	/* Local alloc will never be used for
				 * this mountpoint. */
	OCFS2_LA_ENABLED,	/* Local alloc is in use. */
	OCFS2_LA_THROTTLED,	/* Local alloc is in use, but number
				 * of bits has been reduced. */
	OCFS2_LA_DISABLED	/* Local alloc has temporarily been
				 * disabled. */
};

enum ocfs2_mount_options
{
	OCFS2_MOUNT_HB_LOCAL = 1 << 0, /* Local heartbeat */
	OCFS2_MOUNT_BARRIER = 1 << 1,	/* Use block barriers */
	OCFS2_MOUNT_NOINTR  = 1 << 2,   /* Don't catch signals */
	OCFS2_MOUNT_ERRORS_PANIC = 1 << 3, /* Panic on errors */
	OCFS2_MOUNT_DATA_WRITEBACK = 1 << 4, /* No data ordering */
	OCFS2_MOUNT_LOCALFLOCKS = 1 << 5, /* No cluster aware user file locks */
	OCFS2_MOUNT_NOUSERXATTR = 1 << 6, /* No user xattr */
	OCFS2_MOUNT_INODE64 = 1 << 7,	/* Allow inode numbers > 2^32 */
	OCFS2_MOUNT_POSIX_ACL = 1 << 8,	/* Force POSIX access control lists */
	OCFS2_MOUNT_NO_POSIX_ACL = 1 << 9,	/* Disable POSIX access
						   control lists */
	OCFS2_MOUNT_USRQUOTA = 1 << 10, /* We support user quotas */
	OCFS2_MOUNT_GRPQUOTA = 1 << 11, /* We support group quotas */
	OCFS2_MOUNT_COHERENCY_BUFFERED = 1 << 12, /* Allow concurrent O_DIRECT
						     writes */
	OCFS2_MOUNT_HB_NONE = 1 << 13, /* No heartbeat */
	OCFS2_MOUNT_HB_GLOBAL = 1 << 14, /* Global heartbeat */
};

#define OCFS2_OSB_SOFT_RO			0x0001
#define OCFS2_OSB_HARD_RO			0x0002
#define OCFS2_OSB_ERROR_FS			0x0004
#define OCFS2_OSB_DROP_DENTRY_LOCK_IMMED	0x0008

#define OCFS2_DEFAULT_ATIME_QUANTUM		60

struct ocfs2_journal;
struct ocfs2_slot_info;
struct ocfs2_recovery_map;
struct ocfs2_replay_map;
struct ocfs2_quota_recovery;
struct ocfs2_dentry_lock;
struct ocfs2_super
{
	struct task_struct *commit_task;
	struct super_block *sb;
	struct inode *root_inode;
	struct inode *sys_root_inode;
	struct inode *global_system_inodes[NUM_GLOBAL_SYSTEM_INODES];
	struct inode **local_system_inodes;

	struct ocfs2_slot_info *slot_info;

	u32 *slot_recovery_generations;

	spinlock_t node_map_lock;

	u64 root_blkno;
	u64 system_dir_blkno;
	u64 bitmap_blkno;
	u32 bitmap_cpg;
	u8 *uuid;
	char *uuid_str;
	u32 uuid_hash;
	u8 *vol_label;
	u64 first_cluster_group_blkno;
	u32 fs_generation;

	u32 s_feature_compat;
	u32 s_feature_incompat;
	u32 s_feature_ro_compat;

	/* Protects s_next_generation, osb_flags and s_inode_steal_slot.
	 * Could protect more on osb as it's very short lived.
	 */
	spinlock_t osb_lock;
	u32 s_next_generation;
	unsigned long osb_flags;
	s16 s_inode_steal_slot;
	s16 s_meta_steal_slot;
	atomic_t s_num_inodes_stolen;
	atomic_t s_num_meta_stolen;

	unsigned long s_mount_opt;
	unsigned int s_atime_quantum;

	unsigned int max_slots;
	unsigned int node_num;
	int slot_num;
	int preferred_slot;
	int s_sectsize_bits;
	int s_clustersize;
	int s_clustersize_bits;
	unsigned int s_xattr_inline_size;

	atomic_t vol_state;
	struct mutex recovery_lock;
	struct ocfs2_recovery_map *recovery_map;
	struct ocfs2_replay_map *replay_map;
	struct task_struct *recovery_thread_task;
	int disable_recovery;
	wait_queue_head_t checkpoint_event;
	atomic_t needs_checkpoint;
	struct ocfs2_journal *journal;
	unsigned long osb_commit_interval;

	struct delayed_work		la_enable_wq;

	/*
	 * Must hold local alloc i_mutex and osb->osb_lock to change
	 * local_alloc_bits. Reads can be done under either lock.
	 */
	unsigned int local_alloc_bits;
	unsigned int local_alloc_default_bits;
	/* osb_clusters_at_boot can become stale! Do not trust it to
	 * be up to date. */
	unsigned int osb_clusters_at_boot;

	enum ocfs2_local_alloc_state local_alloc_state; /* protected
							 * by osb_lock */

	struct buffer_head *local_alloc_bh;

	u64 la_last_gd;

	struct ocfs2_reservation_map	osb_la_resmap;

	unsigned int	osb_resv_level;
	unsigned int	osb_dir_resv_level;

	/* Next three fields are for local node slot recovery during
	 * mount. */
	int dirty;
	struct ocfs2_dinode *local_alloc_copy;
	struct ocfs2_quota_recovery *quota_rec;

	struct ocfs2_blockcheck_stats osb_ecc_stats;
	struct ocfs2_alloc_stats alloc_stats;
	char dev_str[20];		/* "major,minor" of the device */

	u8 osb_stackflags;

	char osb_cluster_stack[OCFS2_STACK_LABEL_LEN + 1];
	struct ocfs2_cluster_connection *cconn;
	struct ocfs2_lock_res osb_super_lockres;
	struct ocfs2_lock_res osb_rename_lockres;
	struct ocfs2_lock_res osb_nfs_sync_lockres;
	struct ocfs2_dlm_debug *osb_dlm_debug;

	struct dentry *osb_debug_root;
	struct dentry *osb_ctxt;

	wait_queue_head_t recovery_event;

	spinlock_t dc_task_lock;
	struct task_struct *dc_task;
	wait_queue_head_t dc_event;
	unsigned long dc_wake_sequence;
	unsigned long dc_work_sequence;

	/*
	 * Any thread can add locks to the list, but the downconvert
	 * thread is the only one allowed to remove locks. Any change
	 * to this rule requires updating
	 * ocfs2_downconvert_thread_do_work().
	 */
	struct list_head blocked_lock_list;
	unsigned long blocked_lock_count;

	/* List of dentry locks to release. Anyone can add locks to
	 * the list, ocfs2_wq processes the list  */
	struct ocfs2_dentry_lock *dentry_lock_list;
	struct work_struct dentry_lock_work;

	wait_queue_head_t		osb_mount_event;

	/* Truncate log info */
	struct inode			*osb_tl_inode;
	struct buffer_head		*osb_tl_bh;
	struct delayed_work		osb_truncate_log_wq;

	struct ocfs2_node_map		osb_recovering_orphan_dirs;
	unsigned int			*osb_orphan_wipes;
	wait_queue_head_t		osb_wipe_event;

	struct ocfs2_orphan_scan	osb_orphan_scan;

	/* used to protect metaecc calculation check of xattr. */
	spinlock_t osb_xattr_lock;

	unsigned int			osb_dx_mask;
	u32				osb_dx_seed[4];

	/* the group we used to allocate inodes. */
	u64				osb_inode_alloc_group;

	/* rb tree root for refcount lock. */
	struct rb_root	osb_rf_lock_tree;
	struct ocfs2_refcount_tree *osb_ref_tree_lru;
};

#define OCFS2_SB(sb)	    ((struct ocfs2_super *)(sb)->s_fs_info)

/* Useful typedef for passing around journal access functions */
typedef int (*ocfs2_journal_access_func)(handle_t *handle,
					 struct ocfs2_caching_info *ci,
					 struct buffer_head *bh, int type);

static inline int ocfs2_should_order_data(struct inode *inode)
{
	if (!S_ISREG(inode->i_mode))
		return 0;
	if (OCFS2_SB(inode->i_sb)->s_mount_opt & OCFS2_MOUNT_DATA_WRITEBACK)
		return 0;
	return 1;
}

static inline int ocfs2_sparse_alloc(struct ocfs2_super *osb)
{
	if (osb->s_feature_incompat & OCFS2_FEATURE_INCOMPAT_SPARSE_ALLOC)
		return 1;
	return 0;
}

static inline int ocfs2_writes_unwritten_extents(struct ocfs2_super *osb)
{
	/*
	 * Support for sparse files is a pre-requisite
	 */
	if (!ocfs2_sparse_alloc(osb))
		return 0;

	if (osb->s_feature_ro_compat & OCFS2_FEATURE_RO_COMPAT_UNWRITTEN)
		return 1;
	return 0;
}

static inline int ocfs2_supports_inline_data(struct ocfs2_super *osb)
{
	if (osb->s_feature_incompat & OCFS2_FEATURE_INCOMPAT_INLINE_DATA)
		return 1;
	return 0;
}

static inline int ocfs2_supports_xattr(struct ocfs2_super *osb)
{
	if (osb->s_feature_incompat & OCFS2_FEATURE_INCOMPAT_XATTR)
		return 1;
	return 0;
}

static inline int ocfs2_meta_ecc(struct ocfs2_super *osb)
{
	if (osb->s_feature_incompat & OCFS2_FEATURE_INCOMPAT_META_ECC)
		return 1;
	return 0;
}

static inline int ocfs2_supports_indexed_dirs(struct ocfs2_super *osb)
{
	if (osb->s_feature_incompat & OCFS2_FEATURE_INCOMPAT_INDEXED_DIRS)
		return 1;
	return 0;
}

static inline int ocfs2_supports_discontig_bg(struct ocfs2_super *osb)
{
	if (osb->s_feature_incompat & OCFS2_FEATURE_INCOMPAT_DISCONTIG_BG)
		return 1;
	return 0;
}

static inline unsigned int ocfs2_link_max(struct ocfs2_super *osb)
{
	if (ocfs2_supports_indexed_dirs(osb))
		return OCFS2_DX_LINK_MAX;
	return OCFS2_LINK_MAX;
}

static inline unsigned int ocfs2_read_links_count(struct ocfs2_dinode *di)
{
	u32 nlink = le16_to_cpu(di->i_links_count);
	u32 hi = le16_to_cpu(di->i_links_count_hi);

	if (di->i_dyn_features & cpu_to_le16(OCFS2_INDEXED_DIR_FL))
		nlink |= (hi << OCFS2_LINKS_HI_SHIFT);

	return nlink;
}

static inline void ocfs2_set_links_count(struct ocfs2_dinode *di, u32 nlink)
{
	u16 lo, hi;

	lo = nlink;
	hi = nlink >> OCFS2_LINKS_HI_SHIFT;

	di->i_links_count = cpu_to_le16(lo);
	di->i_links_count_hi = cpu_to_le16(hi);
}

static inline void ocfs2_add_links_count(struct ocfs2_dinode *di, int n)
{
	u32 links = ocfs2_read_links_count(di);

	links += n;

	ocfs2_set_links_count(di, links);
}

static inline int ocfs2_refcount_tree(struct ocfs2_super *osb)
{
	if (osb->s_feature_incompat & OCFS2_FEATURE_INCOMPAT_REFCOUNT_TREE)
		return 1;
	return 0;
}

/* set / clear functions because cluster events can make these happen
 * in parallel so we want the transitions to be atomic. this also
 * means that any future flags osb_flags must be protected by spinlock
 * too! */
static inline void ocfs2_set_osb_flag(struct ocfs2_super *osb,
				      unsigned long flag)
{
	spin_lock(&osb->osb_lock);
	osb->osb_flags |= flag;
	spin_unlock(&osb->osb_lock);
}


static inline unsigned long  ocfs2_test_osb_flag(struct ocfs2_super *osb,
						 unsigned long flag)
{
	unsigned long ret;

	spin_lock(&osb->osb_lock);
	ret = osb->osb_flags & flag;
	spin_unlock(&osb->osb_lock);
	return ret;
}

static inline void ocfs2_set_ro_flag(struct ocfs2_super *osb,
				     int hard)
{
	spin_lock(&osb->osb_lock);
	osb->osb_flags &= ~(OCFS2_OSB_SOFT_RO|OCFS2_OSB_HARD_RO);
	if (hard)
		osb->osb_flags |= OCFS2_OSB_HARD_RO;
	else
		osb->osb_flags |= OCFS2_OSB_SOFT_RO;
	spin_unlock(&osb->osb_lock);
}

static inline int ocfs2_is_hard_readonly(struct ocfs2_super *osb)
{
	int ret;

	spin_lock(&osb->osb_lock);
	ret = osb->osb_flags & OCFS2_OSB_HARD_RO;
	spin_unlock(&osb->osb_lock);

	return ret;
}

static inline int ocfs2_is_soft_readonly(struct ocfs2_super *osb)
{
	int ret;

	spin_lock(&osb->osb_lock);
	ret = osb->osb_flags & OCFS2_OSB_SOFT_RO;
	spin_unlock(&osb->osb_lock);

	return ret;
}

static inline int ocfs2_clusterinfo_valid(struct ocfs2_super *osb)
{
	return (osb->s_feature_incompat &
		(OCFS2_FEATURE_INCOMPAT_USERSPACE_STACK |
		 OCFS2_FEATURE_INCOMPAT_CLUSTERINFO));
}

static inline int ocfs2_userspace_stack(struct ocfs2_super *osb)
{
	if (ocfs2_clusterinfo_valid(osb) &&
	    memcmp(osb->osb_cluster_stack, OCFS2_CLASSIC_CLUSTER_STACK,
		   OCFS2_STACK_LABEL_LEN))
		return 1;
	return 0;
}

static inline int ocfs2_o2cb_stack(struct ocfs2_super *osb)
{
	if (ocfs2_clusterinfo_valid(osb) &&
	    !memcmp(osb->osb_cluster_stack, OCFS2_CLASSIC_CLUSTER_STACK,
		   OCFS2_STACK_LABEL_LEN))
		return 1;
	return 0;
}

static inline int ocfs2_cluster_o2cb_global_heartbeat(struct ocfs2_super *osb)
{
	return ocfs2_o2cb_stack(osb) &&
		(osb->osb_stackflags & OCFS2_CLUSTER_O2CB_GLOBAL_HEARTBEAT);
}

static inline int ocfs2_mount_local(struct ocfs2_super *osb)
{
	return (osb->s_feature_incompat & OCFS2_FEATURE_INCOMPAT_LOCAL_MOUNT);
}

static inline int ocfs2_uses_extended_slot_map(struct ocfs2_super *osb)
{
	return (osb->s_feature_incompat &
		OCFS2_FEATURE_INCOMPAT_EXTENDED_SLOT_MAP);
}


#define OCFS2_IS_VALID_DINODE(ptr)					\
	(!strcmp((ptr)->i_signature, OCFS2_INODE_SIGNATURE))

#define OCFS2_IS_VALID_EXTENT_BLOCK(ptr)				\
	(!strcmp((ptr)->h_signature, OCFS2_EXTENT_BLOCK_SIGNATURE))

#define OCFS2_IS_VALID_GROUP_DESC(ptr)					\
	(!strcmp((ptr)->bg_signature, OCFS2_GROUP_DESC_SIGNATURE))


#define OCFS2_IS_VALID_XATTR_BLOCK(ptr)					\
	(!strcmp((ptr)->xb_signature, OCFS2_XATTR_BLOCK_SIGNATURE))

#define OCFS2_IS_VALID_DIR_TRAILER(ptr)					\
	(!strcmp((ptr)->db_signature, OCFS2_DIR_TRAILER_SIGNATURE))

#define OCFS2_IS_VALID_DX_ROOT(ptr)					\
	(!strcmp((ptr)->dr_signature, OCFS2_DX_ROOT_SIGNATURE))

#define OCFS2_IS_VALID_DX_LEAF(ptr)					\
	(!strcmp((ptr)->dl_signature, OCFS2_DX_LEAF_SIGNATURE))

#define OCFS2_IS_VALID_REFCOUNT_BLOCK(ptr)				\
	(!strcmp((ptr)->rf_signature, OCFS2_REFCOUNT_BLOCK_SIGNATURE))

static inline unsigned long ino_from_blkno(struct super_block *sb,
					   u64 blkno)
{
	return (unsigned long)(blkno & (u64)ULONG_MAX);
}

static inline u64 ocfs2_clusters_to_blocks(struct super_block *sb,
					   u32 clusters)
{
	int c_to_b_bits = OCFS2_SB(sb)->s_clustersize_bits -
		sb->s_blocksize_bits;

	return (u64)clusters << c_to_b_bits;
}

static inline u32 ocfs2_blocks_to_clusters(struct super_block *sb,
					   u64 blocks)
{
	int b_to_c_bits = OCFS2_SB(sb)->s_clustersize_bits -
		sb->s_blocksize_bits;

	return (u32)(blocks >> b_to_c_bits);
}

static inline unsigned int ocfs2_clusters_for_bytes(struct super_block *sb,
						    u64 bytes)
{
	int cl_bits = OCFS2_SB(sb)->s_clustersize_bits;
	unsigned int clusters;

	bytes += OCFS2_SB(sb)->s_clustersize - 1;
	/* OCFS2 just cannot have enough clusters to overflow this */
	clusters = (unsigned int)(bytes >> cl_bits);

	return clusters;
}

static inline u64 ocfs2_blocks_for_bytes(struct super_block *sb,
					 u64 bytes)
{
	bytes += sb->s_blocksize - 1;
	return bytes >> sb->s_blocksize_bits;
}

static inline u64 ocfs2_clusters_to_bytes(struct super_block *sb,
					  u32 clusters)
{
	return (u64)clusters << OCFS2_SB(sb)->s_clustersize_bits;
}

static inline u64 ocfs2_block_to_cluster_start(struct super_block *sb,
					       u64 blocks)
{
	int bits = OCFS2_SB(sb)->s_clustersize_bits - sb->s_blocksize_bits;
	unsigned int clusters;

	clusters = ocfs2_blocks_to_clusters(sb, blocks);
	return (u64)clusters << bits;
}

static inline u64 ocfs2_align_bytes_to_clusters(struct super_block *sb,
						u64 bytes)
{
	int cl_bits = OCFS2_SB(sb)->s_clustersize_bits;
	unsigned int clusters;

	clusters = ocfs2_clusters_for_bytes(sb, bytes);
	return (u64)clusters << cl_bits;
}

static inline u64 ocfs2_align_bytes_to_blocks(struct super_block *sb,
					      u64 bytes)
{
	u64 blocks;

        blocks = ocfs2_blocks_for_bytes(sb, bytes);
	return blocks << sb->s_blocksize_bits;
}

static inline unsigned long ocfs2_align_bytes_to_sectors(u64 bytes)
{
	return (unsigned long)((bytes + 511) >> 9);
}

static inline unsigned int ocfs2_page_index_to_clusters(struct super_block *sb,
							unsigned long pg_index)
{
	u32 clusters = pg_index;
	unsigned int cbits = OCFS2_SB(sb)->s_clustersize_bits;

	if (unlikely(PAGE_CACHE_SHIFT > cbits))
		clusters = pg_index << (PAGE_CACHE_SHIFT - cbits);
	else if (PAGE_CACHE_SHIFT < cbits)
		clusters = pg_index >> (cbits - PAGE_CACHE_SHIFT);

	return clusters;
}

/*
 * Find the 1st page index which covers the given clusters.
 */
static inline pgoff_t ocfs2_align_clusters_to_page_index(struct super_block *sb,
							u32 clusters)
{
	unsigned int cbits = OCFS2_SB(sb)->s_clustersize_bits;
        pgoff_t index = clusters;

	if (PAGE_CACHE_SHIFT > cbits) {
		index = (pgoff_t)clusters >> (PAGE_CACHE_SHIFT - cbits);
	} else if (PAGE_CACHE_SHIFT < cbits) {
		index = (pgoff_t)clusters << (cbits - PAGE_CACHE_SHIFT);
	}

	return index;
}

static inline unsigned int ocfs2_pages_per_cluster(struct super_block *sb)
{
	unsigned int cbits = OCFS2_SB(sb)->s_clustersize_bits;
	unsigned int pages_per_cluster = 1;

	if (PAGE_CACHE_SHIFT < cbits)
		pages_per_cluster = 1 << (cbits - PAGE_CACHE_SHIFT);

	return pages_per_cluster;
}

static inline unsigned int ocfs2_megabytes_to_clusters(struct super_block *sb,
						       unsigned int megs)
{
	BUILD_BUG_ON(OCFS2_MAX_CLUSTERSIZE > 1048576);

	return megs << (20 - OCFS2_SB(sb)->s_clustersize_bits);
}

static inline unsigned int ocfs2_clusters_to_megabytes(struct super_block *sb,
						       unsigned int clusters)
{
	return clusters >> (20 - OCFS2_SB(sb)->s_clustersize_bits);
}

static inline void _ocfs2_set_bit(unsigned int bit, unsigned long *bitmap)
{
	ext2_set_bit(bit, bitmap);
}
#define ocfs2_set_bit(bit, addr) _ocfs2_set_bit((bit), (unsigned long *)(addr))

static inline void _ocfs2_clear_bit(unsigned int bit, unsigned long *bitmap)
{
	ext2_clear_bit(bit, bitmap);
}
#define ocfs2_clear_bit(bit, addr) _ocfs2_clear_bit((bit), (unsigned long *)(addr))

#define ocfs2_test_bit ext2_test_bit
#define ocfs2_find_next_zero_bit ext2_find_next_zero_bit
#define ocfs2_find_next_bit ext2_find_next_bit
#endif  /* OCFS2_H */
<|MERGE_RESOLUTION|>--- conflicted
+++ resolved
@@ -159,15 +159,9 @@
 	char                     l_name[OCFS2_LOCK_ID_MAX_LEN];
 	unsigned int             l_ro_holders;
 	unsigned int             l_ex_holders;
-<<<<<<< HEAD
-	char			 l_level;
-	char			 l_requested;
-	char			 l_blocking;
-=======
 	signed char		 l_level;
 	signed char		 l_requested;
 	signed char		 l_blocking;
->>>>>>> cb600d2f
 
 	/* Data packed - type enum ocfs2_lock_type */
 	unsigned char            l_type;
