/**
 * eCryptfs: Linux filesystem encryption layer
 * In-kernel key management code.  Includes functions to parse and
 * write authentication token-related packets with the underlying
 * file.
 *
 * Copyright (C) 2004-2006 International Business Machines Corp.
 *   Author(s): Michael A. Halcrow <mhalcrow@us.ibm.com>
 *              Michael C. Thompson <mcthomps@us.ibm.com>
 *              Trevor S. Highland <trevor.highland@gmail.com>
 *
 * This program is free software; you can redistribute it and/or
 * modify it under the terms of the GNU General Public License as
 * published by the Free Software Foundation; either version 2 of the
 * License, or (at your option) any later version.
 *
 * This program is distributed in the hope that it will be useful, but
 * WITHOUT ANY WARRANTY; without even the implied warranty of
 * MERCHANTABILITY or FITNESS FOR A PARTICULAR PURPOSE.  See the GNU
 * General Public License for more details.
 *
 * You should have received a copy of the GNU General Public License
 * along with this program; if not, write to the Free Software
 * Foundation, Inc., 59 Temple Place - Suite 330, Boston, MA
 * 02111-1307, USA.
 */

#include <linux/string.h>
#include <linux/pagemap.h>
#include <linux/key.h>
#include <linux/random.h>
#include <linux/crypto.h>
#include <linux/scatterlist.h>
#include <linux/slab.h>
#include "ecryptfs_kernel.h"

/**
 * request_key returned an error instead of a valid key address;
 * determine the type of error, make appropriate log entries, and
 * return an error code.
 */
static int process_request_key_err(long err_code)
{
	int rc = 0;

	switch (err_code) {
	case -ENOKEY:
		ecryptfs_printk(KERN_WARNING, "No key\n");
		rc = -ENOENT;
		break;
	case -EKEYEXPIRED:
		ecryptfs_printk(KERN_WARNING, "Key expired\n");
		rc = -ETIME;
		break;
	case -EKEYREVOKED:
		ecryptfs_printk(KERN_WARNING, "Key revoked\n");
		rc = -EINVAL;
		break;
	default:
		ecryptfs_printk(KERN_WARNING, "Unknown error code: "
				"[0x%.16lx]\n", err_code);
		rc = -EINVAL;
	}
	return rc;
}

static int process_find_global_auth_tok_for_sig_err(int err_code)
{
	int rc = err_code;

	switch (err_code) {
	case -ENOENT:
		ecryptfs_printk(KERN_WARNING, "Missing auth tok\n");
		break;
	case -EINVAL:
		ecryptfs_printk(KERN_WARNING, "Invalid auth tok\n");
		break;
	default:
		rc = process_request_key_err(err_code);
		break;
	}
	return rc;
}

/**
 * ecryptfs_parse_packet_length
 * @data: Pointer to memory containing length at offset
 * @size: This function writes the decoded size to this memory
 *        address; zero on error
 * @length_size: The number of bytes occupied by the encoded length
 *
 * Returns zero on success; non-zero on error
 */
int ecryptfs_parse_packet_length(unsigned char *data, size_t *size,
				 size_t *length_size)
{
	int rc = 0;

	(*length_size) = 0;
	(*size) = 0;
	if (data[0] < 192) {
		/* One-byte length */
		(*size) = data[0];
		(*length_size) = 1;
	} else if (data[0] < 224) {
		/* Two-byte length */
		(*size) = (data[0] - 192) * 256;
		(*size) += data[1] + 192;
		(*length_size) = 2;
	} else if (data[0] == 255) {
		/* If support is added, adjust ECRYPTFS_MAX_PKT_LEN_SIZE */
		ecryptfs_printk(KERN_ERR, "Five-byte packet length not "
				"supported\n");
		rc = -EINVAL;
		goto out;
	} else {
		ecryptfs_printk(KERN_ERR, "Error parsing packet length\n");
		rc = -EINVAL;
		goto out;
	}
out:
	return rc;
}

/**
 * ecryptfs_write_packet_length
 * @dest: The byte array target into which to write the length. Must
 *        have at least ECRYPTFS_MAX_PKT_LEN_SIZE bytes allocated.
 * @size: The length to write.
 * @packet_size_length: The number of bytes used to encode the packet
 *                      length is written to this address.
 *
 * Returns zero on success; non-zero on error.
 */
int ecryptfs_write_packet_length(char *dest, size_t size,
				 size_t *packet_size_length)
{
	int rc = 0;

	if (size < 192) {
		dest[0] = size;
		(*packet_size_length) = 1;
	} else if (size < 65536) {
		dest[0] = (((size - 192) / 256) + 192);
		dest[1] = ((size - 192) % 256);
		(*packet_size_length) = 2;
	} else {
		/* If support is added, adjust ECRYPTFS_MAX_PKT_LEN_SIZE */
		rc = -EINVAL;
		ecryptfs_printk(KERN_WARNING,
				"Unsupported packet size: [%zd]\n", size);
	}
	return rc;
}

static int
write_tag_64_packet(char *signature, struct ecryptfs_session_key *session_key,
		    char **packet, size_t *packet_len)
{
	size_t i = 0;
	size_t data_len;
	size_t packet_size_len;
	char *message;
	int rc;

	/*
	 *              ***** TAG 64 Packet Format *****
	 *    | Content Type                       | 1 byte       |
	 *    | Key Identifier Size                | 1 or 2 bytes |
	 *    | Key Identifier                     | arbitrary    |
	 *    | Encrypted File Encryption Key Size | 1 or 2 bytes |
	 *    | Encrypted File Encryption Key      | arbitrary    |
	 */
	data_len = (5 + ECRYPTFS_SIG_SIZE_HEX
		    + session_key->encrypted_key_size);
	*packet = kmalloc(data_len, GFP_KERNEL);
	message = *packet;
	if (!message) {
		ecryptfs_printk(KERN_ERR, "Unable to allocate memory\n");
		rc = -ENOMEM;
		goto out;
	}
	message[i++] = ECRYPTFS_TAG_64_PACKET_TYPE;
	rc = ecryptfs_write_packet_length(&message[i], ECRYPTFS_SIG_SIZE_HEX,
					  &packet_size_len);
	if (rc) {
		ecryptfs_printk(KERN_ERR, "Error generating tag 64 packet "
				"header; cannot generate packet length\n");
		goto out;
	}
	i += packet_size_len;
	memcpy(&message[i], signature, ECRYPTFS_SIG_SIZE_HEX);
	i += ECRYPTFS_SIG_SIZE_HEX;
	rc = ecryptfs_write_packet_length(&message[i],
					  session_key->encrypted_key_size,
					  &packet_size_len);
	if (rc) {
		ecryptfs_printk(KERN_ERR, "Error generating tag 64 packet "
				"header; cannot generate packet length\n");
		goto out;
	}
	i += packet_size_len;
	memcpy(&message[i], session_key->encrypted_key,
	       session_key->encrypted_key_size);
	i += session_key->encrypted_key_size;
	*packet_len = i;
out:
	return rc;
}

static int
parse_tag_65_packet(struct ecryptfs_session_key *session_key, u8 *cipher_code,
		    struct ecryptfs_message *msg)
{
	size_t i = 0;
	char *data;
	size_t data_len;
	size_t m_size;
	size_t message_len;
	u16 checksum = 0;
	u16 expected_checksum = 0;
	int rc;

	/*
	 *              ***** TAG 65 Packet Format *****
	 *         | Content Type             | 1 byte       |
	 *         | Status Indicator         | 1 byte       |
	 *         | File Encryption Key Size | 1 or 2 bytes |
	 *         | File Encryption Key      | arbitrary    |
	 */
	message_len = msg->data_len;
	data = msg->data;
	if (message_len < 4) {
		rc = -EIO;
		goto out;
	}
	if (data[i++] != ECRYPTFS_TAG_65_PACKET_TYPE) {
		ecryptfs_printk(KERN_ERR, "Type should be ECRYPTFS_TAG_65\n");
		rc = -EIO;
		goto out;
	}
	if (data[i++]) {
		ecryptfs_printk(KERN_ERR, "Status indicator has non-zero value "
				"[%d]\n", data[i-1]);
		rc = -EIO;
		goto out;
	}
	rc = ecryptfs_parse_packet_length(&data[i], &m_size, &data_len);
	if (rc) {
		ecryptfs_printk(KERN_WARNING, "Error parsing packet length; "
				"rc = [%d]\n", rc);
		goto out;
	}
	i += data_len;
	if (message_len < (i + m_size)) {
		ecryptfs_printk(KERN_ERR, "The message received from ecryptfsd "
				"is shorter than expected\n");
		rc = -EIO;
		goto out;
	}
	if (m_size < 3) {
		ecryptfs_printk(KERN_ERR,
				"The decrypted key is not long enough to "
				"include a cipher code and checksum\n");
		rc = -EIO;
		goto out;
	}
	*cipher_code = data[i++];
	/* The decrypted key includes 1 byte cipher code and 2 byte checksum */
	session_key->decrypted_key_size = m_size - 3;
	if (session_key->decrypted_key_size > ECRYPTFS_MAX_KEY_BYTES) {
		ecryptfs_printk(KERN_ERR, "key_size [%d] larger than "
				"the maximum key size [%d]\n",
				session_key->decrypted_key_size,
				ECRYPTFS_MAX_ENCRYPTED_KEY_BYTES);
		rc = -EIO;
		goto out;
	}
	memcpy(session_key->decrypted_key, &data[i],
	       session_key->decrypted_key_size);
	i += session_key->decrypted_key_size;
	expected_checksum += (unsigned char)(data[i++]) << 8;
	expected_checksum += (unsigned char)(data[i++]);
	for (i = 0; i < session_key->decrypted_key_size; i++)
		checksum += session_key->decrypted_key[i];
	if (expected_checksum != checksum) {
		ecryptfs_printk(KERN_ERR, "Invalid checksum for file "
				"encryption  key; expected [%x]; calculated "
				"[%x]\n", expected_checksum, checksum);
		rc = -EIO;
	}
out:
	return rc;
}


static int
write_tag_66_packet(char *signature, u8 cipher_code,
		    struct ecryptfs_crypt_stat *crypt_stat, char **packet,
		    size_t *packet_len)
{
	size_t i = 0;
	size_t j;
	size_t data_len;
	size_t checksum = 0;
	size_t packet_size_len;
	char *message;
	int rc;

	/*
	 *              ***** TAG 66 Packet Format *****
	 *         | Content Type             | 1 byte       |
	 *         | Key Identifier Size      | 1 or 2 bytes |
	 *         | Key Identifier           | arbitrary    |
	 *         | File Encryption Key Size | 1 or 2 bytes |
	 *         | Cipher Code              | 1 byte       |
	 *         | File Encryption Key      | arbitrary    |
	 *         | Checksum                 | 2 bytes      |
	 */
<<<<<<< HEAD
	data_len = (5 + ECRYPTFS_SIG_SIZE_HEX +
			ecryptfs_get_key_size_to_store_key(crypt_stat));
=======
	data_len = (8 + ECRYPTFS_SIG_SIZE_HEX + crypt_stat->key_size);
>>>>>>> bffa4a10
	*packet = kmalloc(data_len, GFP_KERNEL);
	message = *packet;
	if (!message) {
		ecryptfs_printk(KERN_ERR, "Unable to allocate memory\n");
		rc = -ENOMEM;
		goto out;
	}
	message[i++] = ECRYPTFS_TAG_66_PACKET_TYPE;
	rc = ecryptfs_write_packet_length(&message[i], ECRYPTFS_SIG_SIZE_HEX,
					  &packet_size_len);
	if (rc) {
		ecryptfs_printk(KERN_ERR, "Error generating tag 66 packet "
				"header; cannot generate packet length\n");
		goto out;
	}
	i += packet_size_len;
	memcpy(&message[i], signature, ECRYPTFS_SIG_SIZE_HEX);
	i += ECRYPTFS_SIG_SIZE_HEX;
	/* The encrypted key includes 1 byte cipher code and 2 byte checksum */
	rc = ecryptfs_write_packet_length(&message[i],
			ecryptfs_get_key_size_to_store_key(crypt_stat) + 3,
			&packet_size_len);
	if (rc) {
		ecryptfs_printk(KERN_ERR, "Error generating tag 66 packet "
				"header; cannot generate packet length\n");
		goto out;
	}
	i += packet_size_len;
	message[i++] = cipher_code;
	memcpy(&message[i], crypt_stat->key,
			ecryptfs_get_key_size_to_store_key(crypt_stat));
	i += ecryptfs_get_key_size_to_store_key(crypt_stat);
	for (j = 0; j < ecryptfs_get_key_size_to_store_key(crypt_stat); j++)
		checksum += crypt_stat->key[j];
	message[i++] = (checksum / 256) % 256;
	message[i++] = (checksum % 256);
	*packet_len = i;
out:
	return rc;
}

static int
parse_tag_67_packet(struct ecryptfs_key_record *key_rec,
		    struct ecryptfs_message *msg)
{
	size_t i = 0;
	char *data;
	size_t data_len;
	size_t message_len;
	int rc;

	/*
	 *              ***** TAG 65 Packet Format *****
	 *    | Content Type                       | 1 byte       |
	 *    | Status Indicator                   | 1 byte       |
	 *    | Encrypted File Encryption Key Size | 1 or 2 bytes |
	 *    | Encrypted File Encryption Key      | arbitrary    |
	 */
	message_len = msg->data_len;
	data = msg->data;
	/* verify that everything through the encrypted FEK size is present */
	if (message_len < 4) {
		rc = -EIO;
		printk(KERN_ERR "%s: message_len is [%zd]; minimum acceptable "
		       "message length is [%d]\n", __func__, message_len, 4);
		goto out;
	}
	if (data[i++] != ECRYPTFS_TAG_67_PACKET_TYPE) {
		rc = -EIO;
		printk(KERN_ERR "%s: Type should be ECRYPTFS_TAG_67\n",
		       __func__);
		goto out;
	}
	if (data[i++]) {
		rc = -EIO;
		printk(KERN_ERR "%s: Status indicator has non zero "
		       "value [%d]\n", __func__, data[i-1]);

		goto out;
	}
	rc = ecryptfs_parse_packet_length(&data[i], &key_rec->enc_key_size,
					  &data_len);
	if (rc) {
		ecryptfs_printk(KERN_WARNING, "Error parsing packet length; "
				"rc = [%d]\n", rc);
		goto out;
	}
	i += data_len;
	if (message_len < (i + key_rec->enc_key_size)) {
		rc = -EIO;
		printk(KERN_ERR "%s: message_len [%zd]; max len is [%zd]\n",
		       __func__, message_len, (i + key_rec->enc_key_size));
		goto out;
	}
	if (key_rec->enc_key_size > ECRYPTFS_MAX_ENCRYPTED_KEY_BYTES) {
		rc = -EIO;
		printk(KERN_ERR "%s: Encrypted key_size [%zd] larger than "
		       "the maximum key size [%d]\n", __func__,
		       key_rec->enc_key_size,
		       ECRYPTFS_MAX_ENCRYPTED_KEY_BYTES);
		goto out;
	}
	memcpy(key_rec->enc_key, &data[i], key_rec->enc_key_size);
out:
	return rc;
}

/**
 * ecryptfs_verify_version
 * @version: The version number to confirm
 *
 * Returns zero on good version; non-zero otherwise
 */
static int ecryptfs_verify_version(u16 version)
{
	int rc = 0;
	unsigned char major;
	unsigned char minor;

	major = ((version >> 8) & 0xFF);
	minor = (version & 0xFF);
	if (major != ECRYPTFS_VERSION_MAJOR) {
		ecryptfs_printk(KERN_ERR, "Major version number mismatch. "
				"Expected [%d]; got [%d]\n",
				ECRYPTFS_VERSION_MAJOR, major);
		rc = -EINVAL;
		goto out;
	}
	if (minor != ECRYPTFS_VERSION_MINOR) {
		ecryptfs_printk(KERN_ERR, "Minor version number mismatch. "
				"Expected [%d]; got [%d]\n",
				ECRYPTFS_VERSION_MINOR, minor);
		rc = -EINVAL;
		goto out;
	}
out:
	return rc;
}

/**
 * ecryptfs_verify_auth_tok_from_key
 * @auth_tok_key: key containing the authentication token
 * @auth_tok: authentication token
 *
 * Returns zero on valid auth tok; -EINVAL if the payload is invalid; or
 * -EKEYREVOKED if the key was revoked before we acquired its semaphore.
 */
static int
ecryptfs_verify_auth_tok_from_key(struct key *auth_tok_key,
				  struct ecryptfs_auth_tok **auth_tok)
{
	int rc = 0;

	(*auth_tok) = ecryptfs_get_key_payload_data(auth_tok_key);
	if (IS_ERR(*auth_tok)) {
		rc = PTR_ERR(*auth_tok);
		*auth_tok = NULL;
		goto out;
	}

	if (ecryptfs_verify_version((*auth_tok)->version)) {
		printk(KERN_ERR "Data structure version mismatch. Userspace "
		       "tools must match eCryptfs kernel module with major "
		       "version [%d] and minor version [%d]\n",
		       ECRYPTFS_VERSION_MAJOR, ECRYPTFS_VERSION_MINOR);
		rc = -EINVAL;
		goto out;
	}
	if ((*auth_tok)->token_type != ECRYPTFS_PASSWORD
	    && (*auth_tok)->token_type != ECRYPTFS_PRIVATE_KEY) {
		printk(KERN_ERR "Invalid auth_tok structure "
		       "returned from key query\n");
		rc = -EINVAL;
		goto out;
	}
out:
	return rc;
}

static int
ecryptfs_find_global_auth_tok_for_sig(
	struct key **auth_tok_key,
	struct ecryptfs_auth_tok **auth_tok,
	struct ecryptfs_mount_crypt_stat *mount_crypt_stat, char *sig)
{
	struct ecryptfs_global_auth_tok *walker;
	int rc = 0;

	(*auth_tok_key) = NULL;
	(*auth_tok) = NULL;
	mutex_lock(&mount_crypt_stat->global_auth_tok_list_mutex);
	list_for_each_entry(walker,
			    &mount_crypt_stat->global_auth_tok_list,
			    mount_crypt_stat_list) {
		if (memcmp(walker->sig, sig, ECRYPTFS_SIG_SIZE_HEX))
			continue;

		if (walker->flags & ECRYPTFS_AUTH_TOK_INVALID) {
			rc = -EINVAL;
			goto out;
		}

		rc = key_validate(walker->global_auth_tok_key);
		if (rc) {
			if (rc == -EKEYEXPIRED)
				goto out;
			goto out_invalid_auth_tok;
		}

		down_write(&(walker->global_auth_tok_key->sem));
		rc = ecryptfs_verify_auth_tok_from_key(
				walker->global_auth_tok_key, auth_tok);
		if (rc)
			goto out_invalid_auth_tok_unlock;

		(*auth_tok_key) = walker->global_auth_tok_key;
		key_get(*auth_tok_key);
		goto out;
	}
	rc = -ENOENT;
	goto out;
out_invalid_auth_tok_unlock:
	up_write(&(walker->global_auth_tok_key->sem));
out_invalid_auth_tok:
	printk(KERN_WARNING "Invalidating auth tok with sig = [%s]\n", sig);
	walker->flags |= ECRYPTFS_AUTH_TOK_INVALID;
	key_put(walker->global_auth_tok_key);
	walker->global_auth_tok_key = NULL;
out:
	mutex_unlock(&mount_crypt_stat->global_auth_tok_list_mutex);
	return rc;
}

/**
 * ecryptfs_find_auth_tok_for_sig
 * @auth_tok: Set to the matching auth_tok; NULL if not found
 * @crypt_stat: inode crypt_stat crypto context
 * @sig: Sig of auth_tok to find
 *
 * For now, this function simply looks at the registered auth_tok's
 * linked off the mount_crypt_stat, so all the auth_toks that can be
 * used must be registered at mount time. This function could
 * potentially try a lot harder to find auth_tok's (e.g., by calling
 * out to ecryptfsd to dynamically retrieve an auth_tok object) so
 * that static registration of auth_tok's will no longer be necessary.
 *
 * Returns zero on no error; non-zero on error
 */
static int
ecryptfs_find_auth_tok_for_sig(
	struct key **auth_tok_key,
	struct ecryptfs_auth_tok **auth_tok,
	struct ecryptfs_mount_crypt_stat *mount_crypt_stat,
	char *sig)
{
	int rc = 0;

	rc = ecryptfs_find_global_auth_tok_for_sig(auth_tok_key, auth_tok,
						   mount_crypt_stat, sig);
	if (rc == -ENOENT) {
		/* if the flag ECRYPTFS_GLOBAL_MOUNT_AUTH_TOK_ONLY is set in the
		 * mount_crypt_stat structure, we prevent to use auth toks that
		 * are not inserted through the ecryptfs_add_global_auth_tok
		 * function.
		 */
		if (mount_crypt_stat->flags
				& ECRYPTFS_GLOBAL_MOUNT_AUTH_TOK_ONLY)
			return -EINVAL;

		rc = ecryptfs_keyring_auth_tok_for_sig(auth_tok_key, auth_tok,
						       sig);
	}
	return rc;
}

/**
 * write_tag_70_packet can gobble a lot of stack space. We stuff most
 * of the function's parameters in a kmalloc'd struct to help reduce
 * eCryptfs' overall stack usage.
 */
struct ecryptfs_write_tag_70_packet_silly_stack {
	u8 cipher_code;
	size_t max_packet_size;
	size_t packet_size_len;
	size_t block_aligned_filename_size;
	size_t block_size;
	size_t i;
	size_t j;
	size_t num_rand_bytes;
	struct mutex *tfm_mutex;
	char *block_aligned_filename;
	struct ecryptfs_auth_tok *auth_tok;
	struct scatterlist src_sg[2];
	struct scatterlist dst_sg[2];
	struct blkcipher_desc desc;
	char iv[ECRYPTFS_MAX_IV_BYTES];
	char hash[ECRYPTFS_TAG_70_DIGEST_SIZE];
	char tmp_hash[ECRYPTFS_TAG_70_DIGEST_SIZE];
	struct hash_desc hash_desc;
	struct scatterlist hash_sg;
};

/**
 * write_tag_70_packet - Write encrypted filename (EFN) packet against FNEK
 * @filename: NULL-terminated filename string
 *
 * This is the simplest mechanism for achieving filename encryption in
 * eCryptfs. It encrypts the given filename with the mount-wide
 * filename encryption key (FNEK) and stores it in a packet to @dest,
 * which the callee will encode and write directly into the dentry
 * name.
 */
int
ecryptfs_write_tag_70_packet(char *dest, size_t *remaining_bytes,
			     size_t *packet_size,
			     struct ecryptfs_mount_crypt_stat *mount_crypt_stat,
			     char *filename, size_t filename_size)
{
	struct ecryptfs_write_tag_70_packet_silly_stack *s;
	struct key *auth_tok_key = NULL;
	int rc = 0;

	s = kmalloc(sizeof(*s), GFP_KERNEL);
	if (!s) {
		printk(KERN_ERR "%s: Out of memory whilst trying to kmalloc "
		       "[%zd] bytes of kernel memory\n", __func__, sizeof(*s));
		rc = -ENOMEM;
		goto out;
	}
	s->desc.flags = CRYPTO_TFM_REQ_MAY_SLEEP;
	(*packet_size) = 0;
	rc = ecryptfs_find_auth_tok_for_sig(
		&auth_tok_key,
		&s->auth_tok, mount_crypt_stat,
		mount_crypt_stat->global_default_fnek_sig);
	if (rc) {
		printk(KERN_ERR "%s: Error attempting to find auth tok for "
		       "fnek sig [%s]; rc = [%d]\n", __func__,
		       mount_crypt_stat->global_default_fnek_sig, rc);
		goto out;
	}
	rc = ecryptfs_get_tfm_and_mutex_for_cipher_name(
		&s->desc.tfm,
		&s->tfm_mutex, mount_crypt_stat->global_default_fn_cipher_name);
	if (unlikely(rc)) {
		printk(KERN_ERR "Internal error whilst attempting to get "
		       "tfm and mutex for cipher name [%s]; rc = [%d]\n",
		       mount_crypt_stat->global_default_fn_cipher_name, rc);
		goto out;
	}
	mutex_lock(s->tfm_mutex);
	s->block_size = crypto_blkcipher_blocksize(s->desc.tfm);
	/* Plus one for the \0 separator between the random prefix
	 * and the plaintext filename */
	s->num_rand_bytes = (ECRYPTFS_FILENAME_MIN_RANDOM_PREPEND_BYTES + 1);
	s->block_aligned_filename_size = (s->num_rand_bytes + filename_size);
	if ((s->block_aligned_filename_size % s->block_size) != 0) {
		s->num_rand_bytes += (s->block_size
				      - (s->block_aligned_filename_size
					 % s->block_size));
		s->block_aligned_filename_size = (s->num_rand_bytes
						  + filename_size);
	}
	/* Octet 0: Tag 70 identifier
	 * Octets 1-N1: Tag 70 packet size (includes cipher identifier
	 *              and block-aligned encrypted filename size)
	 * Octets N1-N2: FNEK sig (ECRYPTFS_SIG_SIZE)
	 * Octet N2-N3: Cipher identifier (1 octet)
	 * Octets N3-N4: Block-aligned encrypted filename
	 *  - Consists of a minimum number of random characters, a \0
	 *    separator, and then the filename */
	s->max_packet_size = (ECRYPTFS_TAG_70_MAX_METADATA_SIZE
			      + s->block_aligned_filename_size);
	if (dest == NULL) {
		(*packet_size) = s->max_packet_size;
		goto out_unlock;
	}
	if (s->max_packet_size > (*remaining_bytes)) {
		printk(KERN_WARNING "%s: Require [%zd] bytes to write; only "
		       "[%zd] available\n", __func__, s->max_packet_size,
		       (*remaining_bytes));
		rc = -EINVAL;
		goto out_unlock;
	}
	s->block_aligned_filename = kzalloc(s->block_aligned_filename_size,
					    GFP_KERNEL);
	if (!s->block_aligned_filename) {
		printk(KERN_ERR "%s: Out of kernel memory whilst attempting to "
		       "kzalloc [%zd] bytes\n", __func__,
		       s->block_aligned_filename_size);
		rc = -ENOMEM;
		goto out_unlock;
	}
	s->i = 0;
	dest[s->i++] = ECRYPTFS_TAG_70_PACKET_TYPE;
	rc = ecryptfs_write_packet_length(&dest[s->i],
					  (ECRYPTFS_SIG_SIZE
					   + 1 /* Cipher code */
					   + s->block_aligned_filename_size),
					  &s->packet_size_len);
	if (rc) {
		printk(KERN_ERR "%s: Error generating tag 70 packet "
		       "header; cannot generate packet length; rc = [%d]\n",
		       __func__, rc);
		goto out_free_unlock;
	}
	s->i += s->packet_size_len;
	ecryptfs_from_hex(&dest[s->i],
			  mount_crypt_stat->global_default_fnek_sig,
			  ECRYPTFS_SIG_SIZE);
	s->i += ECRYPTFS_SIG_SIZE;
	s->cipher_code = ecryptfs_code_for_cipher_string(
		mount_crypt_stat->global_default_fn_cipher_name,
		mount_crypt_stat->global_default_fn_cipher_key_bytes);
	if (s->cipher_code == 0) {
		printk(KERN_WARNING "%s: Unable to generate code for "
		       "cipher [%s] with key bytes [%zd]\n", __func__,
		       mount_crypt_stat->global_default_fn_cipher_name,
		       mount_crypt_stat->global_default_fn_cipher_key_bytes);
		rc = -EINVAL;
		goto out_free_unlock;
	}
	dest[s->i++] = s->cipher_code;
	/* TODO: Support other key modules than passphrase for
	 * filename encryption */
	if (s->auth_tok->token_type != ECRYPTFS_PASSWORD) {
		rc = -EOPNOTSUPP;
		printk(KERN_INFO "%s: Filename encryption only supports "
		       "password tokens\n", __func__);
		goto out_free_unlock;
	}
	sg_init_one(
		&s->hash_sg,
		(u8 *)s->auth_tok->token.password.session_key_encryption_key,
		s->auth_tok->token.password.session_key_encryption_key_bytes);
	s->hash_desc.flags = CRYPTO_TFM_REQ_MAY_SLEEP;
	s->hash_desc.tfm = crypto_alloc_hash(ECRYPTFS_TAG_70_DIGEST, 0,
					     CRYPTO_ALG_ASYNC);
	if (IS_ERR(s->hash_desc.tfm)) {
			rc = PTR_ERR(s->hash_desc.tfm);
			printk(KERN_ERR "%s: Error attempting to "
			       "allocate hash crypto context; rc = [%d]\n",
			       __func__, rc);
			goto out_free_unlock;
	}
	rc = crypto_hash_init(&s->hash_desc);
	if (rc) {
		printk(KERN_ERR
		       "%s: Error initializing crypto hash; rc = [%d]\n",
		       __func__, rc);
		goto out_release_free_unlock;
	}
	rc = crypto_hash_update(
		&s->hash_desc, &s->hash_sg,
		s->auth_tok->token.password.session_key_encryption_key_bytes);
	if (rc) {
		printk(KERN_ERR
		       "%s: Error updating crypto hash; rc = [%d]\n",
		       __func__, rc);
		goto out_release_free_unlock;
	}
	rc = crypto_hash_final(&s->hash_desc, s->hash);
	if (rc) {
		printk(KERN_ERR
		       "%s: Error finalizing crypto hash; rc = [%d]\n",
		       __func__, rc);
		goto out_release_free_unlock;
	}
	for (s->j = 0; s->j < (s->num_rand_bytes - 1); s->j++) {
		s->block_aligned_filename[s->j] =
			s->hash[(s->j % ECRYPTFS_TAG_70_DIGEST_SIZE)];
		if ((s->j % ECRYPTFS_TAG_70_DIGEST_SIZE)
		    == (ECRYPTFS_TAG_70_DIGEST_SIZE - 1)) {
			sg_init_one(&s->hash_sg, (u8 *)s->hash,
				    ECRYPTFS_TAG_70_DIGEST_SIZE);
			rc = crypto_hash_init(&s->hash_desc);
			if (rc) {
				printk(KERN_ERR
				       "%s: Error initializing crypto hash; "
				       "rc = [%d]\n", __func__, rc);
				goto out_release_free_unlock;
			}
			rc = crypto_hash_update(&s->hash_desc, &s->hash_sg,
						ECRYPTFS_TAG_70_DIGEST_SIZE);
			if (rc) {
				printk(KERN_ERR
				       "%s: Error updating crypto hash; "
				       "rc = [%d]\n", __func__, rc);
				goto out_release_free_unlock;
			}
			rc = crypto_hash_final(&s->hash_desc, s->tmp_hash);
			if (rc) {
				printk(KERN_ERR
				       "%s: Error finalizing crypto hash; "
				       "rc = [%d]\n", __func__, rc);
				goto out_release_free_unlock;
			}
			memcpy(s->hash, s->tmp_hash,
			       ECRYPTFS_TAG_70_DIGEST_SIZE);
		}
		if (s->block_aligned_filename[s->j] == '\0')
			s->block_aligned_filename[s->j] = ECRYPTFS_NON_NULL;
	}
	memcpy(&s->block_aligned_filename[s->num_rand_bytes], filename,
	       filename_size);
	rc = virt_to_scatterlist(s->block_aligned_filename,
				 s->block_aligned_filename_size, s->src_sg, 2);
	if (rc < 1) {
		printk(KERN_ERR "%s: Internal error whilst attempting to "
		       "convert filename memory to scatterlist; rc = [%d]. "
		       "block_aligned_filename_size = [%zd]\n", __func__, rc,
		       s->block_aligned_filename_size);
		goto out_release_free_unlock;
	}
	rc = virt_to_scatterlist(&dest[s->i], s->block_aligned_filename_size,
				 s->dst_sg, 2);
	if (rc < 1) {
		printk(KERN_ERR "%s: Internal error whilst attempting to "
		       "convert encrypted filename memory to scatterlist; "
		       "rc = [%d]. block_aligned_filename_size = [%zd]\n",
		       __func__, rc, s->block_aligned_filename_size);
		goto out_release_free_unlock;
	}
	/* The characters in the first block effectively do the job
	 * of the IV here, so we just use 0's for the IV. Note the
	 * constraint that ECRYPTFS_FILENAME_MIN_RANDOM_PREPEND_BYTES
	 * >= ECRYPTFS_MAX_IV_BYTES. */
	memset(s->iv, 0, ECRYPTFS_MAX_IV_BYTES);
	s->desc.info = s->iv;
	rc = crypto_blkcipher_setkey(
		s->desc.tfm,
		s->auth_tok->token.password.session_key_encryption_key,
		mount_crypt_stat->global_default_fn_cipher_key_bytes);
	if (rc < 0) {
		printk(KERN_ERR "%s: Error setting key for crypto context; "
		       "rc = [%d]. s->auth_tok->token.password.session_key_"
		       "encryption_key = [0x%p]; mount_crypt_stat->"
		       "global_default_fn_cipher_key_bytes = [%zd]\n", __func__,
		       rc,
		       s->auth_tok->token.password.session_key_encryption_key,
		       mount_crypt_stat->global_default_fn_cipher_key_bytes);
		goto out_release_free_unlock;
	}
	rc = crypto_blkcipher_encrypt_iv(&s->desc, s->dst_sg, s->src_sg,
					 s->block_aligned_filename_size);
	if (rc) {
		printk(KERN_ERR "%s: Error attempting to encrypt filename; "
		       "rc = [%d]\n", __func__, rc);
		goto out_release_free_unlock;
	}
	s->i += s->block_aligned_filename_size;
	(*packet_size) = s->i;
	(*remaining_bytes) -= (*packet_size);
out_release_free_unlock:
	crypto_free_hash(s->hash_desc.tfm);
out_free_unlock:
	kzfree(s->block_aligned_filename);
out_unlock:
	mutex_unlock(s->tfm_mutex);
out:
	if (auth_tok_key) {
		up_write(&(auth_tok_key->sem));
		key_put(auth_tok_key);
	}
	kfree(s);
	return rc;
}

struct ecryptfs_parse_tag_70_packet_silly_stack {
	u8 cipher_code;
	size_t max_packet_size;
	size_t packet_size_len;
	size_t parsed_tag_70_packet_size;
	size_t block_aligned_filename_size;
	size_t block_size;
	size_t i;
	struct mutex *tfm_mutex;
	char *decrypted_filename;
	struct ecryptfs_auth_tok *auth_tok;
	struct scatterlist src_sg[2];
	struct scatterlist dst_sg[2];
	struct blkcipher_desc desc;
	char fnek_sig_hex[ECRYPTFS_SIG_SIZE_HEX + 1];
	char iv[ECRYPTFS_MAX_IV_BYTES];
	char cipher_string[ECRYPTFS_MAX_CIPHER_NAME_SIZE + 1];
};

/**
 * parse_tag_70_packet - Parse and process FNEK-encrypted passphrase packet
 * @filename: This function kmalloc's the memory for the filename
 * @filename_size: This function sets this to the amount of memory
 *                 kmalloc'd for the filename
 * @packet_size: This function sets this to the the number of octets
 *               in the packet parsed
 * @mount_crypt_stat: The mount-wide cryptographic context
 * @data: The memory location containing the start of the tag 70
 *        packet
 * @max_packet_size: The maximum legal size of the packet to be parsed
 *                   from @data
 *
 * Returns zero on success; non-zero otherwise
 */
int
ecryptfs_parse_tag_70_packet(char **filename, size_t *filename_size,
			     size_t *packet_size,
			     struct ecryptfs_mount_crypt_stat *mount_crypt_stat,
			     char *data, size_t max_packet_size)
{
	struct ecryptfs_parse_tag_70_packet_silly_stack *s;
	struct key *auth_tok_key = NULL;
	int rc = 0;
	char full_cipher[ECRYPTFS_MAX_CIPHER_NAME_SIZE];

	(*packet_size) = 0;
	(*filename_size) = 0;
	(*filename) = NULL;
	s = kmalloc(sizeof(*s), GFP_KERNEL);
	if (!s) {
		printk(KERN_ERR "%s: Out of memory whilst trying to kmalloc "
		       "[%zd] bytes of kernel memory\n", __func__, sizeof(*s));
		rc = -ENOMEM;
		goto out;
	}
	s->desc.flags = CRYPTO_TFM_REQ_MAY_SLEEP;
	if (max_packet_size < ECRYPTFS_TAG_70_MIN_METADATA_SIZE) {
		printk(KERN_WARNING "%s: max_packet_size is [%zd]; it must be "
		       "at least [%d]\n", __func__, max_packet_size,
		       ECRYPTFS_TAG_70_MIN_METADATA_SIZE);
		rc = -EINVAL;
		goto out;
	}
	/* Octet 0: Tag 70 identifier
	 * Octets 1-N1: Tag 70 packet size (includes cipher identifier
	 *              and block-aligned encrypted filename size)
	 * Octets N1-N2: FNEK sig (ECRYPTFS_SIG_SIZE)
	 * Octet N2-N3: Cipher identifier (1 octet)
	 * Octets N3-N4: Block-aligned encrypted filename
	 *  - Consists of a minimum number of random numbers, a \0
	 *    separator, and then the filename */
	if (data[(*packet_size)++] != ECRYPTFS_TAG_70_PACKET_TYPE) {
		printk(KERN_WARNING "%s: Invalid packet tag [0x%.2x]; must be "
		       "tag [0x%.2x]\n", __func__,
		       data[((*packet_size) - 1)], ECRYPTFS_TAG_70_PACKET_TYPE);
		rc = -EINVAL;
		goto out;
	}
	rc = ecryptfs_parse_packet_length(&data[(*packet_size)],
					  &s->parsed_tag_70_packet_size,
					  &s->packet_size_len);
	if (rc) {
		printk(KERN_WARNING "%s: Error parsing packet length; "
		       "rc = [%d]\n", __func__, rc);
		goto out;
	}
	s->block_aligned_filename_size = (s->parsed_tag_70_packet_size
					  - ECRYPTFS_SIG_SIZE - 1);
	if ((1 + s->packet_size_len + s->parsed_tag_70_packet_size)
	    > max_packet_size) {
		printk(KERN_WARNING "%s: max_packet_size is [%zd]; real packet "
		       "size is [%zd]\n", __func__, max_packet_size,
		       (1 + s->packet_size_len + 1
			+ s->block_aligned_filename_size));
		rc = -EINVAL;
		goto out;
	}
	(*packet_size) += s->packet_size_len;
	ecryptfs_to_hex(s->fnek_sig_hex, &data[(*packet_size)],
			ECRYPTFS_SIG_SIZE);
	s->fnek_sig_hex[ECRYPTFS_SIG_SIZE_HEX] = '\0';
	(*packet_size) += ECRYPTFS_SIG_SIZE;
	s->cipher_code = data[(*packet_size)++];
	rc = ecryptfs_cipher_code_to_string(full_cipher, s->cipher_code);
	if (rc) {
		printk(KERN_WARNING "%s: Cipher code [%d] is invalid\n",
		       __func__, s->cipher_code);
		goto out;
	}
	ecryptfs_parse_full_cipher(full_cipher, s->cipher_string, 0);
	rc = ecryptfs_find_auth_tok_for_sig(&auth_tok_key,
					    &s->auth_tok, mount_crypt_stat,
					    s->fnek_sig_hex);
	if (rc) {
		printk(KERN_ERR "%s: Error attempting to find auth tok for "
		       "fnek sig [%s]; rc = [%d]\n", __func__, s->fnek_sig_hex,
		       rc);
		goto out;
	}
	rc = ecryptfs_get_tfm_and_mutex_for_cipher_name(&s->desc.tfm,
							&s->tfm_mutex,
							s->cipher_string);
	if (unlikely(rc)) {
		printk(KERN_ERR "Internal error whilst attempting to get "
		       "tfm and mutex for cipher name [%s]; rc = [%d]\n",
		       s->cipher_string, rc);
		goto out;
	}
	mutex_lock(s->tfm_mutex);
	rc = virt_to_scatterlist(&data[(*packet_size)],
				 s->block_aligned_filename_size, s->src_sg, 2);
	if (rc < 1) {
		printk(KERN_ERR "%s: Internal error whilst attempting to "
		       "convert encrypted filename memory to scatterlist; "
		       "rc = [%d]. block_aligned_filename_size = [%zd]\n",
		       __func__, rc, s->block_aligned_filename_size);
		goto out_unlock;
	}
	(*packet_size) += s->block_aligned_filename_size;
	s->decrypted_filename = kmalloc(s->block_aligned_filename_size,
					GFP_KERNEL);
	if (!s->decrypted_filename) {
		printk(KERN_ERR "%s: Out of memory whilst attempting to "
		       "kmalloc [%zd] bytes\n", __func__,
		       s->block_aligned_filename_size);
		rc = -ENOMEM;
		goto out_unlock;
	}
	rc = virt_to_scatterlist(s->decrypted_filename,
				 s->block_aligned_filename_size, s->dst_sg, 2);
	if (rc < 1) {
		printk(KERN_ERR "%s: Internal error whilst attempting to "
		       "convert decrypted filename memory to scatterlist; "
		       "rc = [%d]. block_aligned_filename_size = [%zd]\n",
		       __func__, rc, s->block_aligned_filename_size);
		goto out_free_unlock;
	}
	/* The characters in the first block effectively do the job of
	 * the IV here, so we just use 0's for the IV. Note the
	 * constraint that ECRYPTFS_FILENAME_MIN_RANDOM_PREPEND_BYTES
	 * >= ECRYPTFS_MAX_IV_BYTES. */
	memset(s->iv, 0, ECRYPTFS_MAX_IV_BYTES);
	s->desc.info = s->iv;
	/* TODO: Support other key modules than passphrase for
	 * filename encryption */
	if (s->auth_tok->token_type != ECRYPTFS_PASSWORD) {
		rc = -EOPNOTSUPP;
		printk(KERN_INFO "%s: Filename encryption only supports "
		       "password tokens\n", __func__);
		goto out_free_unlock;
	}
	rc = crypto_blkcipher_setkey(
		s->desc.tfm,
		s->auth_tok->token.password.session_key_encryption_key,
		mount_crypt_stat->global_default_fn_cipher_key_bytes);
	if (rc < 0) {
		printk(KERN_ERR "%s: Error setting key for crypto context; "
		       "rc = [%d]. s->auth_tok->token.password.session_key_"
		       "encryption_key = [0x%p]; mount_crypt_stat->"
		       "global_default_fn_cipher_key_bytes = [%zd]\n", __func__,
		       rc,
		       s->auth_tok->token.password.session_key_encryption_key,
		       mount_crypt_stat->global_default_fn_cipher_key_bytes);
		goto out_free_unlock;
	}
	rc = crypto_blkcipher_decrypt_iv(&s->desc, s->dst_sg, s->src_sg,
					 s->block_aligned_filename_size);
	if (rc) {
		printk(KERN_ERR "%s: Error attempting to decrypt filename; "
		       "rc = [%d]\n", __func__, rc);
		goto out_free_unlock;
	}
	s->i = 0;
	while (s->decrypted_filename[s->i] != '\0'
	       && s->i < s->block_aligned_filename_size)
		s->i++;
	if (s->i == s->block_aligned_filename_size) {
		printk(KERN_WARNING "%s: Invalid tag 70 packet; could not "
		       "find valid separator between random characters and "
		       "the filename\n", __func__);
		rc = -EINVAL;
		goto out_free_unlock;
	}
	s->i++;
	(*filename_size) = (s->block_aligned_filename_size - s->i);
	if (!((*filename_size) > 0 && (*filename_size < PATH_MAX))) {
		printk(KERN_WARNING "%s: Filename size is [%zd], which is "
		       "invalid\n", __func__, (*filename_size));
		rc = -EINVAL;
		goto out_free_unlock;
	}
	(*filename) = kmalloc(((*filename_size) + 1), GFP_KERNEL);
	if (!(*filename)) {
		printk(KERN_ERR "%s: Out of memory whilst attempting to "
		       "kmalloc [%zd] bytes\n", __func__,
		       ((*filename_size) + 1));
		rc = -ENOMEM;
		goto out_free_unlock;
	}
	memcpy((*filename), &s->decrypted_filename[s->i], (*filename_size));
	(*filename)[(*filename_size)] = '\0';
out_free_unlock:
	kfree(s->decrypted_filename);
out_unlock:
	mutex_unlock(s->tfm_mutex);
out:
	if (rc) {
		(*packet_size) = 0;
		(*filename_size) = 0;
		(*filename) = NULL;
	}
	if (auth_tok_key) {
		up_write(&(auth_tok_key->sem));
		key_put(auth_tok_key);
	}
	kfree(s);
	return rc;
}

static int
ecryptfs_get_auth_tok_sig(char **sig, struct ecryptfs_auth_tok *auth_tok)
{
	int rc = 0;

	(*sig) = NULL;
	switch (auth_tok->token_type) {
	case ECRYPTFS_PASSWORD:
		(*sig) = auth_tok->token.password.signature;
		break;
	case ECRYPTFS_PRIVATE_KEY:
		(*sig) = auth_tok->token.private_key.signature;
		break;
	default:
		printk(KERN_ERR "Cannot get sig for auth_tok of type [%d]\n",
		       auth_tok->token_type);
		rc = -EINVAL;
	}
	return rc;
}

/**
 * decrypt_pki_encrypted_session_key - Decrypt the session key with the given auth_tok.
 * @auth_tok: The key authentication token used to decrypt the session key
 * @crypt_stat: The cryptographic context
 *
 * Returns zero on success; non-zero error otherwise.
 */
static int
decrypt_pki_encrypted_session_key(struct ecryptfs_auth_tok *auth_tok,
				  struct ecryptfs_crypt_stat *crypt_stat)
{
	u8 cipher_code = 0;
	struct ecryptfs_msg_ctx *msg_ctx;
	struct ecryptfs_message *msg = NULL;
	char *auth_tok_sig;
	char *payload = NULL;
	size_t payload_len = 0;
	int rc;
	char full_cipher[ECRYPTFS_MAX_CIPHER_NAME_SIZE];

	rc = ecryptfs_get_auth_tok_sig(&auth_tok_sig, auth_tok);
	if (rc) {
		printk(KERN_ERR "Unrecognized auth tok type: [%d]\n",
		       auth_tok->token_type);
		goto out;
	}
	rc = write_tag_64_packet(auth_tok_sig, &(auth_tok->session_key),
				 &payload, &payload_len);
	if (rc) {
		ecryptfs_printk(KERN_ERR, "Failed to write tag 64 packet\n");
		goto out;
	}
	rc = ecryptfs_send_message(payload, payload_len, &msg_ctx);
	if (rc) {
		ecryptfs_printk(KERN_ERR, "Error sending message to "
				"ecryptfsd: %d\n", rc);
		goto out;
	}
	rc = ecryptfs_wait_for_response(msg_ctx, &msg);
	if (rc) {
		ecryptfs_printk(KERN_ERR, "Failed to receive tag 65 packet "
				"from the user space daemon\n");
		rc = -EIO;
		goto out;
	}
	rc = parse_tag_65_packet(&(auth_tok->session_key),
				 &cipher_code, msg);
	if (rc) {
		printk(KERN_ERR "Failed to parse tag 65 packet; rc = [%d]\n",
		       rc);
		goto out;
	}

	rc = ecryptfs_cipher_code_to_string(full_cipher, cipher_code);
	if (rc) {
		ecryptfs_printk(KERN_ERR, "Cipher code [%d] is invalid\n",
				cipher_code)
					goto out;
	}

	auth_tok->session_key.flags |= ECRYPTFS_CONTAINS_DECRYPTED_KEY;
	memcpy(crypt_stat->key, auth_tok->session_key.decrypted_key,
	       auth_tok->session_key.decrypted_key_size);
	crypt_stat->key_size = ecryptfs_get_key_size_to_restore_key(
			auth_tok->session_key.decrypted_key_size, crypt_stat);

	ecryptfs_parse_full_cipher(full_cipher,
		crypt_stat->cipher, crypt_stat->cipher_mode);

	crypt_stat->flags |= ECRYPTFS_KEY_VALID;
	if (ecryptfs_verbosity > 0) {
		ecryptfs_printk(KERN_DEBUG, "Decrypted session key:\n");
		ecryptfs_dump_hex(crypt_stat->key,
				  crypt_stat->key_size);

		ecryptfs_dump_salt_hex(crypt_stat->key, crypt_stat->key_size,
				crypt_stat);
	}
out:
	kfree(msg);
	kfree(payload);
	return rc;
}

static void wipe_auth_tok_list(struct list_head *auth_tok_list_head)
{
	struct ecryptfs_auth_tok_list_item *auth_tok_list_item;
	struct ecryptfs_auth_tok_list_item *auth_tok_list_item_tmp;

	list_for_each_entry_safe(auth_tok_list_item, auth_tok_list_item_tmp,
				 auth_tok_list_head, list) {
		list_del(&auth_tok_list_item->list);
		kmem_cache_free(ecryptfs_auth_tok_list_item_cache,
				auth_tok_list_item);
	}
}

struct kmem_cache *ecryptfs_auth_tok_list_item_cache;

/**
 * parse_tag_1_packet
 * @crypt_stat: The cryptographic context to modify based on packet contents
 * @data: The raw bytes of the packet.
 * @auth_tok_list: eCryptfs parses packets into authentication tokens;
 *                 a new authentication token will be placed at the
 *                 end of this list for this packet.
 * @new_auth_tok: Pointer to a pointer to memory that this function
 *                allocates; sets the memory address of the pointer to
 *                NULL on error. This object is added to the
 *                auth_tok_list.
 * @packet_size: This function writes the size of the parsed packet
 *               into this memory location; zero on error.
 * @max_packet_size: The maximum allowable packet size
 *
 * Returns zero on success; non-zero on error.
 */
static int
parse_tag_1_packet(struct ecryptfs_crypt_stat *crypt_stat,
		   unsigned char *data, struct list_head *auth_tok_list,
		   struct ecryptfs_auth_tok **new_auth_tok,
		   size_t *packet_size, size_t max_packet_size)
{
	size_t body_size;
	struct ecryptfs_auth_tok_list_item *auth_tok_list_item;
	size_t length_size;
	int rc = 0;

	(*packet_size) = 0;
	(*new_auth_tok) = NULL;
	/**
	 * This format is inspired by OpenPGP; see RFC 2440
	 * packet tag 1
	 *
	 * Tag 1 identifier (1 byte)
	 * Max Tag 1 packet size (max 3 bytes)
	 * Version (1 byte)
	 * Key identifier (8 bytes; ECRYPTFS_SIG_SIZE)
	 * Cipher identifier (1 byte)
	 * Encrypted key size (arbitrary)
	 *
	 * 12 bytes minimum packet size
	 */
	if (unlikely(max_packet_size < 12)) {
		printk(KERN_ERR "Invalid max packet size; must be >=12\n");
		rc = -EINVAL;
		goto out;
	}
	if (data[(*packet_size)++] != ECRYPTFS_TAG_1_PACKET_TYPE) {
		printk(KERN_ERR "Enter w/ first byte != 0x%.2x\n",
		       ECRYPTFS_TAG_1_PACKET_TYPE);
		rc = -EINVAL;
		goto out;
	}
	/* Released: wipe_auth_tok_list called in ecryptfs_parse_packet_set or
	 * at end of function upon failure */
	auth_tok_list_item =
		kmem_cache_zalloc(ecryptfs_auth_tok_list_item_cache,
				  GFP_KERNEL);
	if (!auth_tok_list_item) {
		printk(KERN_ERR "Unable to allocate memory\n");
		rc = -ENOMEM;
		goto out;
	}
	(*new_auth_tok) = &auth_tok_list_item->auth_tok;
	rc = ecryptfs_parse_packet_length(&data[(*packet_size)], &body_size,
					  &length_size);
	if (rc) {
		printk(KERN_WARNING "Error parsing packet length; "
		       "rc = [%d]\n", rc);
		goto out_free;
	}
	if (unlikely(body_size < (ECRYPTFS_SIG_SIZE + 2))) {
		printk(KERN_WARNING "Invalid body size ([%td])\n", body_size);
		rc = -EINVAL;
		goto out_free;
	}
	(*packet_size) += length_size;
	if (unlikely((*packet_size) + body_size > max_packet_size)) {
		printk(KERN_WARNING "Packet size exceeds max\n");
		rc = -EINVAL;
		goto out_free;
	}
	if (unlikely(data[(*packet_size)++] != 0x03)) {
		printk(KERN_WARNING "Unknown version number [%d]\n",
		       data[(*packet_size) - 1]);
		rc = -EINVAL;
		goto out_free;
	}
	ecryptfs_to_hex((*new_auth_tok)->token.private_key.signature,
			&data[(*packet_size)], ECRYPTFS_SIG_SIZE);
	*packet_size += ECRYPTFS_SIG_SIZE;
	/* This byte is skipped because the kernel does not need to
	 * know which public key encryption algorithm was used */
	(*packet_size)++;
	(*new_auth_tok)->session_key.encrypted_key_size =
		body_size - (ECRYPTFS_SIG_SIZE + 2);
	if ((*new_auth_tok)->session_key.encrypted_key_size
	    > ECRYPTFS_MAX_ENCRYPTED_KEY_BYTES) {
		printk(KERN_WARNING "Tag 1 packet contains key larger "
		       "than ECRYPTFS_MAX_ENCRYPTED_KEY_BYTES");
		rc = -EINVAL;
		goto out_free;
	}
	memcpy((*new_auth_tok)->session_key.encrypted_key,
	       &data[(*packet_size)], (body_size - (ECRYPTFS_SIG_SIZE + 2)));
	(*packet_size) += (*new_auth_tok)->session_key.encrypted_key_size;
	(*new_auth_tok)->session_key.flags &=
		~ECRYPTFS_CONTAINS_DECRYPTED_KEY;
	(*new_auth_tok)->session_key.flags |=
		ECRYPTFS_CONTAINS_ENCRYPTED_KEY;
	(*new_auth_tok)->token_type = ECRYPTFS_PRIVATE_KEY;
	(*new_auth_tok)->flags = 0;
	(*new_auth_tok)->session_key.flags &=
		~(ECRYPTFS_USERSPACE_SHOULD_TRY_TO_DECRYPT);
	(*new_auth_tok)->session_key.flags &=
		~(ECRYPTFS_USERSPACE_SHOULD_TRY_TO_ENCRYPT);
	list_add(&auth_tok_list_item->list, auth_tok_list);
	goto out;
out_free:
	(*new_auth_tok) = NULL;
	memset(auth_tok_list_item, 0,
	       sizeof(struct ecryptfs_auth_tok_list_item));
	kmem_cache_free(ecryptfs_auth_tok_list_item_cache,
			auth_tok_list_item);
out:
	if (rc)
		(*packet_size) = 0;
	return rc;
}

/**
 * parse_tag_3_packet
 * @crypt_stat: The cryptographic context to modify based on packet
 *              contents.
 * @data: The raw bytes of the packet.
 * @auth_tok_list: eCryptfs parses packets into authentication tokens;
 *                 a new authentication token will be placed at the end
 *                 of this list for this packet.
 * @new_auth_tok: Pointer to a pointer to memory that this function
 *                allocates; sets the memory address of the pointer to
 *                NULL on error. This object is added to the
 *                auth_tok_list.
 * @packet_size: This function writes the size of the parsed packet
 *               into this memory location; zero on error.
 * @max_packet_size: maximum number of bytes to parse
 *
 * Returns zero on success; non-zero on error.
 */
static int
parse_tag_3_packet(struct ecryptfs_crypt_stat *crypt_stat,
		   unsigned char *data, struct list_head *auth_tok_list,
		   struct ecryptfs_auth_tok **new_auth_tok,
		   size_t *packet_size, size_t max_packet_size)
{
	size_t body_size;
	struct ecryptfs_auth_tok_list_item *auth_tok_list_item;
	size_t length_size;
	int rc = 0;
	char full_cipher[ECRYPTFS_MAX_CIPHER_NAME_SIZE];

	(*packet_size) = 0;
	(*new_auth_tok) = NULL;
	/**
	 *This format is inspired by OpenPGP; see RFC 2440
	 * packet tag 3
	 *
	 * Tag 3 identifier (1 byte)
	 * Max Tag 3 packet size (max 3 bytes)
	 * Version (1 byte)
	 * Cipher code (1 byte)
	 * S2K specifier (1 byte)
	 * Hash identifier (1 byte)
	 * Salt (ECRYPTFS_SALT_SIZE)
	 * Hash iterations (1 byte)
	 * Encrypted key (arbitrary)
	 *
	 * (ECRYPTFS_SALT_SIZE + 7) minimum packet size
	 */
	if (max_packet_size < (ECRYPTFS_SALT_SIZE + 7)) {
		printk(KERN_ERR "Max packet size too large\n");
		rc = -EINVAL;
		goto out;
	}
	if (data[(*packet_size)++] != ECRYPTFS_TAG_3_PACKET_TYPE) {
		printk(KERN_ERR "First byte != 0x%.2x; invalid packet\n",
		       ECRYPTFS_TAG_3_PACKET_TYPE);
		rc = -EINVAL;
		goto out;
	}
	/* Released: wipe_auth_tok_list called in ecryptfs_parse_packet_set or
	 * at end of function upon failure */
	auth_tok_list_item =
	    kmem_cache_zalloc(ecryptfs_auth_tok_list_item_cache, GFP_KERNEL);
	if (!auth_tok_list_item) {
		printk(KERN_ERR "Unable to allocate memory\n");
		rc = -ENOMEM;
		goto out;
	}
	(*new_auth_tok) = &auth_tok_list_item->auth_tok;
	rc = ecryptfs_parse_packet_length(&data[(*packet_size)], &body_size,
					  &length_size);
	if (rc) {
		printk(KERN_WARNING "Error parsing packet length; rc = [%d]\n",
		       rc);
		goto out_free;
	}
	if (unlikely(body_size < (ECRYPTFS_SALT_SIZE + 5))) {
		printk(KERN_WARNING "Invalid body size ([%td])\n", body_size);
		rc = -EINVAL;
		goto out_free;
	}
	(*packet_size) += length_size;
	if (unlikely((*packet_size) + body_size > max_packet_size)) {
		printk(KERN_ERR "Packet size exceeds max\n");
		rc = -EINVAL;
		goto out_free;
	}
	(*new_auth_tok)->session_key.encrypted_key_size =
		(body_size - (ECRYPTFS_SALT_SIZE + 5));
	if ((*new_auth_tok)->session_key.encrypted_key_size
	    > ECRYPTFS_MAX_ENCRYPTED_KEY_BYTES) {
		printk(KERN_WARNING "Tag 3 packet contains key larger "
		       "than ECRYPTFS_MAX_ENCRYPTED_KEY_BYTES\n");
		rc = -EINVAL;
		goto out_free;
	}
	if (unlikely(data[(*packet_size)++] != 0x04)) {
		printk(KERN_WARNING "Unknown version number [%d]\n",
		       data[(*packet_size) - 1]);
		rc = -EINVAL;
		goto out_free;
	}
	rc = ecryptfs_cipher_code_to_string(full_cipher,
					    (u16)data[(*packet_size)]);
	if (rc)
		goto out_free;
	ecryptfs_parse_full_cipher(full_cipher,
		crypt_stat->cipher, crypt_stat->cipher_mode);

	/* A little extra work to differentiate among the AES key
	 * sizes; see RFC2440 */
	switch(data[(*packet_size)++]) {
	case RFC2440_CIPHER_AES_192:
		crypt_stat->key_size = 24;
		break;
	default:
		crypt_stat->key_size =
			ecryptfs_get_key_size_to_restore_key(
			(*new_auth_tok)->session_key.encrypted_key_size,
			crypt_stat);

	}
	rc = ecryptfs_init_crypt_ctx(crypt_stat);
	if (rc)
		goto out_free;
	if (unlikely(data[(*packet_size)++] != 0x03)) {
		printk(KERN_WARNING "Only S2K ID 3 is currently supported\n");
		rc = -ENOSYS;
		goto out_free;
	}
	/* TODO: finish the hash mapping */
	switch (data[(*packet_size)++]) {
	case 0x01: /* See RFC2440 for these numbers and their mappings */
		/* Choose MD5 */
		memcpy((*new_auth_tok)->token.password.salt,
		       &data[(*packet_size)], ECRYPTFS_SALT_SIZE);
		(*packet_size) += ECRYPTFS_SALT_SIZE;
		/* This conversion was taken straight from RFC2440 */
		(*new_auth_tok)->token.password.hash_iterations =
			((u32) 16 + (data[(*packet_size)] & 15))
				<< ((data[(*packet_size)] >> 4) + 6);
		(*packet_size)++;
		/* Friendly reminder:
		 * (*new_auth_tok)->session_key.encrypted_key_size =
		 *         (body_size - (ECRYPTFS_SALT_SIZE + 5)); */
		memcpy((*new_auth_tok)->session_key.encrypted_key,
		       &data[(*packet_size)],
		       (*new_auth_tok)->session_key.encrypted_key_size);
		(*packet_size) +=
			(*new_auth_tok)->session_key.encrypted_key_size;
		(*new_auth_tok)->session_key.flags &=
			~ECRYPTFS_CONTAINS_DECRYPTED_KEY;
		(*new_auth_tok)->session_key.flags |=
			ECRYPTFS_CONTAINS_ENCRYPTED_KEY;
		(*new_auth_tok)->token.password.hash_algo = 0x01; /* MD5 */
		break;
	default:
		ecryptfs_printk(KERN_ERR, "Unsupported hash algorithm: "
				"[%d]\n", data[(*packet_size) - 1]);
		rc = -ENOSYS;
		goto out_free;
	}
	(*new_auth_tok)->token_type = ECRYPTFS_PASSWORD;
	/* TODO: Parametarize; we might actually want userspace to
	 * decrypt the session key. */
	(*new_auth_tok)->session_key.flags &=
			    ~(ECRYPTFS_USERSPACE_SHOULD_TRY_TO_DECRYPT);
	(*new_auth_tok)->session_key.flags &=
			    ~(ECRYPTFS_USERSPACE_SHOULD_TRY_TO_ENCRYPT);
	list_add(&auth_tok_list_item->list, auth_tok_list);
	goto out;
out_free:
	(*new_auth_tok) = NULL;
	memset(auth_tok_list_item, 0,
	       sizeof(struct ecryptfs_auth_tok_list_item));
	kmem_cache_free(ecryptfs_auth_tok_list_item_cache,
			auth_tok_list_item);
out:
	if (rc)
		(*packet_size) = 0;
	return rc;
}

/**
 * parse_tag_11_packet
 * @data: The raw bytes of the packet
 * @contents: This function writes the data contents of the literal
 *            packet into this memory location
 * @max_contents_bytes: The maximum number of bytes that this function
 *                      is allowed to write into contents
 * @tag_11_contents_size: This function writes the size of the parsed
 *                        contents into this memory location; zero on
 *                        error
 * @packet_size: This function writes the size of the parsed packet
 *               into this memory location; zero on error
 * @max_packet_size: maximum number of bytes to parse
 *
 * Returns zero on success; non-zero on error.
 */
static int
parse_tag_11_packet(unsigned char *data, unsigned char *contents,
		    size_t max_contents_bytes, size_t *tag_11_contents_size,
		    size_t *packet_size, size_t max_packet_size)
{
	size_t body_size;
	size_t length_size;
	int rc = 0;

	(*packet_size) = 0;
	(*tag_11_contents_size) = 0;
	/* This format is inspired by OpenPGP; see RFC 2440
	 * packet tag 11
	 *
	 * Tag 11 identifier (1 byte)
	 * Max Tag 11 packet size (max 3 bytes)
	 * Binary format specifier (1 byte)
	 * Filename length (1 byte)
	 * Filename ("_CONSOLE") (8 bytes)
	 * Modification date (4 bytes)
	 * Literal data (arbitrary)
	 *
	 * We need at least 16 bytes of data for the packet to even be
	 * valid.
	 */
	if (max_packet_size < 16) {
		printk(KERN_ERR "Maximum packet size too small\n");
		rc = -EINVAL;
		goto out;
	}
	if (data[(*packet_size)++] != ECRYPTFS_TAG_11_PACKET_TYPE) {
		printk(KERN_WARNING "Invalid tag 11 packet format\n");
		rc = -EINVAL;
		goto out;
	}
	rc = ecryptfs_parse_packet_length(&data[(*packet_size)], &body_size,
					  &length_size);
	if (rc) {
		printk(KERN_WARNING "Invalid tag 11 packet format\n");
		goto out;
	}
	if (body_size < 14) {
		printk(KERN_WARNING "Invalid body size ([%td])\n", body_size);
		rc = -EINVAL;
		goto out;
	}
	(*packet_size) += length_size;
	(*tag_11_contents_size) = (body_size - 14);
	if (unlikely((*packet_size) + body_size + 1 > max_packet_size)) {
		printk(KERN_ERR "Packet size exceeds max\n");
		rc = -EINVAL;
		goto out;
	}
	if (unlikely((*tag_11_contents_size) > max_contents_bytes)) {
		printk(KERN_ERR "Literal data section in tag 11 packet exceeds "
		       "expected size\n");
		rc = -EINVAL;
		goto out;
	}
	if (data[(*packet_size)++] != 0x62) {
		printk(KERN_WARNING "Unrecognizable packet\n");
		rc = -EINVAL;
		goto out;
	}
	if (data[(*packet_size)++] != 0x08) {
		printk(KERN_WARNING "Unrecognizable packet\n");
		rc = -EINVAL;
		goto out;
	}
	(*packet_size) += 12; /* Ignore filename and modification date */
	memcpy(contents, &data[(*packet_size)], (*tag_11_contents_size));
	(*packet_size) += (*tag_11_contents_size);
out:
	if (rc) {
		(*packet_size) = 0;
		(*tag_11_contents_size) = 0;
	}
	return rc;
}

int ecryptfs_keyring_auth_tok_for_sig(struct key **auth_tok_key,
				      struct ecryptfs_auth_tok **auth_tok,
				      char *sig)
{
	int rc = 0;

	(*auth_tok_key) = request_key(&key_type_user, sig, NULL);
	if (!(*auth_tok_key) || IS_ERR(*auth_tok_key)) {
		(*auth_tok_key) = ecryptfs_get_encrypted_key(sig);
		if (!(*auth_tok_key) || IS_ERR(*auth_tok_key)) {
			printk(KERN_ERR "Could not find key with description: [%s]\n",
			      sig);
			rc = process_request_key_err(PTR_ERR(*auth_tok_key));
			(*auth_tok_key) = NULL;
			goto out;
		}
	}
	down_write(&(*auth_tok_key)->sem);
	rc = ecryptfs_verify_auth_tok_from_key(*auth_tok_key, auth_tok);
	if (rc) {
		up_write(&(*auth_tok_key)->sem);
		key_put(*auth_tok_key);
		(*auth_tok_key) = NULL;
		goto out;
	}
out:
	return rc;
}

/**
 * decrypt_passphrase_encrypted_session_key - Decrypt the session key with the given auth_tok.
 * @auth_tok: The passphrase authentication token to use to encrypt the FEK
 * @crypt_stat: The cryptographic context
 *
 * Returns zero on success; non-zero error otherwise
 */
static int
decrypt_passphrase_encrypted_session_key(struct ecryptfs_auth_tok *auth_tok,
					 struct ecryptfs_crypt_stat *crypt_stat)
{
	struct scatterlist dst_sg[2];
	struct scatterlist src_sg[2];
	struct mutex *tfm_mutex;
	struct blkcipher_desc desc = {
		.flags = CRYPTO_TFM_REQ_MAY_SLEEP
	};
	int rc = 0;

	if (unlikely(ecryptfs_verbosity > 0)) {
		ecryptfs_printk(
			KERN_DEBUG, "Session key encryption key (size [%d]):\n",
			auth_tok->token.password.session_key_encryption_key_bytes);
		ecryptfs_dump_hex(
			auth_tok->token.password.session_key_encryption_key,
			auth_tok->token.password.session_key_encryption_key_bytes);
	}
	rc = ecryptfs_get_tfm_and_mutex_for_cipher_name(&desc.tfm, &tfm_mutex,
							crypt_stat->cipher);
	if (unlikely(rc)) {
		printk(KERN_ERR "Internal error whilst attempting to get "
		       "tfm and mutex for cipher name [%s]; rc = [%d]\n",
		       crypt_stat->cipher, rc);
		goto out;
	}
	rc = virt_to_scatterlist(auth_tok->session_key.encrypted_key,
				 auth_tok->session_key.encrypted_key_size,
				 src_sg, 2);
	if (rc < 1 || rc > 2) {
		printk(KERN_ERR "Internal error whilst attempting to convert "
			"auth_tok->session_key.encrypted_key to scatterlist; "
			"expected rc = 1; got rc = [%d]. "
		       "auth_tok->session_key.encrypted_key_size = [%d]\n", rc,
			auth_tok->session_key.encrypted_key_size);
		goto out;
	}
	auth_tok->session_key.decrypted_key_size =
		auth_tok->session_key.encrypted_key_size;
	rc = virt_to_scatterlist(auth_tok->session_key.decrypted_key,
				 auth_tok->session_key.decrypted_key_size,
				 dst_sg, 2);
	if (rc < 1 || rc > 2) {
		printk(KERN_ERR "Internal error whilst attempting to convert "
			"auth_tok->session_key.decrypted_key to scatterlist; "
			"expected rc = 1; got rc = [%d]\n", rc);
		goto out;
	}
	mutex_lock(tfm_mutex);
	rc = crypto_blkcipher_setkey(
		desc.tfm, auth_tok->token.password.session_key_encryption_key,
		auth_tok->token.password.session_key_encryption_key_bytes);
	if (unlikely(rc < 0)) {
		mutex_unlock(tfm_mutex);
		printk(KERN_ERR "Error setting key for crypto context\n");
		rc = -EINVAL;
		goto out;
	}
	rc = crypto_blkcipher_decrypt(&desc, dst_sg, src_sg,
				      auth_tok->session_key.encrypted_key_size);
	mutex_unlock(tfm_mutex);
	if (unlikely(rc)) {
		printk(KERN_ERR "Error decrypting; rc = [%d]\n", rc);
		goto out;
	}
	auth_tok->session_key.flags |= ECRYPTFS_CONTAINS_DECRYPTED_KEY;
	memcpy(crypt_stat->key, auth_tok->session_key.decrypted_key,
	       auth_tok->session_key.decrypted_key_size);
	crypt_stat->flags |= ECRYPTFS_KEY_VALID;
	if (unlikely(ecryptfs_verbosity > 0)) {
		ecryptfs_printk(KERN_DEBUG, "FEK of size [%zd]:\n",
				crypt_stat->key_size);
		ecryptfs_dump_hex(crypt_stat->key,
				  crypt_stat->key_size);
		ecryptfs_dump_salt_hex(crypt_stat->key, crypt_stat->key_size,
				crypt_stat);
	}
out:
	return rc;
}

/**
 * ecryptfs_parse_packet_set
 * @crypt_stat: The cryptographic context
 * @src: Virtual address of region of memory containing the packets
 * @ecryptfs_dentry: The eCryptfs dentry associated with the packet set
 *
 * Get crypt_stat to have the file's session key if the requisite key
 * is available to decrypt the session key.
 *
 * Returns Zero if a valid authentication token was retrieved and
 * processed; negative value for file not encrypted or for error
 * conditions.
 */
int ecryptfs_parse_packet_set(struct ecryptfs_crypt_stat *crypt_stat,
			      unsigned char *src,
			      struct dentry *ecryptfs_dentry)
{
	size_t i = 0;
	size_t found_auth_tok;
	size_t next_packet_is_auth_tok_packet;
	struct list_head auth_tok_list;
	struct ecryptfs_auth_tok *matching_auth_tok;
	struct ecryptfs_auth_tok *candidate_auth_tok;
	char *candidate_auth_tok_sig;
	size_t packet_size;
	struct ecryptfs_auth_tok *new_auth_tok;
	unsigned char sig_tmp_space[ECRYPTFS_SIG_SIZE];
	struct ecryptfs_auth_tok_list_item *auth_tok_list_item;
	size_t tag_11_contents_size;
	size_t tag_11_packet_size;
	struct key *auth_tok_key = NULL;
	int rc = 0;

	INIT_LIST_HEAD(&auth_tok_list);
	/* Parse the header to find as many packets as we can; these will be
	 * added the our &auth_tok_list */
	next_packet_is_auth_tok_packet = 1;
	while (next_packet_is_auth_tok_packet) {
		size_t max_packet_size = ((PAGE_CACHE_SIZE - 8) - i);

		switch (src[i]) {
		case ECRYPTFS_TAG_3_PACKET_TYPE:
			rc = parse_tag_3_packet(crypt_stat,
						(unsigned char *)&src[i],
						&auth_tok_list, &new_auth_tok,
						&packet_size, max_packet_size);
			if (rc) {
				ecryptfs_printk(KERN_ERR, "Error parsing "
						"tag 3 packet\n");
				rc = -EIO;
				goto out_wipe_list;
			}
			i += packet_size;
			rc = parse_tag_11_packet((unsigned char *)&src[i],
						 sig_tmp_space,
						 ECRYPTFS_SIG_SIZE,
						 &tag_11_contents_size,
						 &tag_11_packet_size,
						 max_packet_size);
			if (rc) {
				ecryptfs_printk(KERN_ERR, "No valid "
						"(ecryptfs-specific) literal "
						"packet containing "
						"authentication token "
						"signature found after "
						"tag 3 packet\n");
				rc = -EIO;
				goto out_wipe_list;
			}
			i += tag_11_packet_size;
			if (ECRYPTFS_SIG_SIZE != tag_11_contents_size) {
				ecryptfs_printk(KERN_ERR, "Expected "
						"signature of size [%d]; "
						"read size [%zd]\n",
						ECRYPTFS_SIG_SIZE,
						tag_11_contents_size);
				rc = -EIO;
				goto out_wipe_list;
			}
			ecryptfs_to_hex(new_auth_tok->token.password.signature,
					sig_tmp_space, tag_11_contents_size);
			new_auth_tok->token.password.signature[
				ECRYPTFS_PASSWORD_SIG_SIZE] = '\0';
			crypt_stat->flags |= ECRYPTFS_ENCRYPTED;
			break;
		case ECRYPTFS_TAG_1_PACKET_TYPE:
			rc = parse_tag_1_packet(crypt_stat,
						(unsigned char *)&src[i],
						&auth_tok_list, &new_auth_tok,
						&packet_size, max_packet_size);
			if (rc) {
				ecryptfs_printk(KERN_ERR, "Error parsing "
						"tag 1 packet\n");
				rc = -EIO;
				goto out_wipe_list;
			}
			i += packet_size;
			crypt_stat->flags |= ECRYPTFS_ENCRYPTED;
			break;
		case ECRYPTFS_TAG_11_PACKET_TYPE:
			ecryptfs_printk(KERN_WARNING, "Invalid packet set "
					"(Tag 11 not allowed by itself)\n");
			rc = -EIO;
			goto out_wipe_list;
		default:
			ecryptfs_printk(KERN_DEBUG, "No packet at offset [%zd] "
					"of the file header; hex value of "
					"character is [0x%.2x]\n", i, src[i]);
			next_packet_is_auth_tok_packet = 0;
		}
	}
	if (list_empty(&auth_tok_list)) {
		printk(KERN_ERR "The lower file appears to be a non-encrypted "
		       "eCryptfs file; this is not supported in this version "
		       "of the eCryptfs kernel module\n");
		rc = -EINVAL;
		goto out;
	}
	/* auth_tok_list contains the set of authentication tokens
	 * parsed from the metadata. We need to find a matching
	 * authentication token that has the secret component(s)
	 * necessary to decrypt the EFEK in the auth_tok parsed from
	 * the metadata. There may be several potential matches, but
	 * just one will be sufficient to decrypt to get the FEK. */
find_next_matching_auth_tok:
	found_auth_tok = 0;
	list_for_each_entry(auth_tok_list_item, &auth_tok_list, list) {
		candidate_auth_tok = &auth_tok_list_item->auth_tok;
		if (unlikely(ecryptfs_verbosity > 0)) {
			ecryptfs_printk(KERN_DEBUG,
					"Considering cadidate auth tok:\n");
			ecryptfs_dump_auth_tok(candidate_auth_tok);
		}
		rc = ecryptfs_get_auth_tok_sig(&candidate_auth_tok_sig,
					       candidate_auth_tok);
		if (rc) {
			printk(KERN_ERR
			       "Unrecognized candidate auth tok type: [%d]\n",
			       candidate_auth_tok->token_type);
			rc = -EINVAL;
			goto out_wipe_list;
		}
		rc = ecryptfs_find_auth_tok_for_sig(&auth_tok_key,
					       &matching_auth_tok,
					       crypt_stat->mount_crypt_stat,
					       candidate_auth_tok_sig);
		if (!rc) {
			found_auth_tok = 1;
			goto found_matching_auth_tok;
		}
	}
	if (!found_auth_tok) {
		ecryptfs_printk(KERN_ERR, "Could not find a usable "
				"authentication token\n");
		rc = -EIO;
		goto out_wipe_list;
	}
found_matching_auth_tok:
	if (candidate_auth_tok->token_type == ECRYPTFS_PRIVATE_KEY) {
		memcpy(&(candidate_auth_tok->token.private_key),
		       &(matching_auth_tok->token.private_key),
		       sizeof(struct ecryptfs_private_key));
		up_write(&(auth_tok_key->sem));
		key_put(auth_tok_key);
		rc = decrypt_pki_encrypted_session_key(candidate_auth_tok,
						       crypt_stat);
	} else if (candidate_auth_tok->token_type == ECRYPTFS_PASSWORD) {
		memcpy(&(candidate_auth_tok->token.password),
		       &(matching_auth_tok->token.password),
		       sizeof(struct ecryptfs_password));
		up_write(&(auth_tok_key->sem));
		key_put(auth_tok_key);
		rc = decrypt_passphrase_encrypted_session_key(
			candidate_auth_tok, crypt_stat);
	} else {
		up_write(&(auth_tok_key->sem));
		key_put(auth_tok_key);
		rc = -EINVAL;
	}
	if (rc) {
		struct ecryptfs_auth_tok_list_item *auth_tok_list_item_tmp;

		ecryptfs_printk(KERN_WARNING, "Error decrypting the "
				"session key for authentication token with sig "
				"[%.*s]; rc = [%d]. Removing auth tok "
				"candidate from the list and searching for "
				"the next match.\n", ECRYPTFS_SIG_SIZE_HEX,
				candidate_auth_tok_sig,	rc);
		list_for_each_entry_safe(auth_tok_list_item,
					 auth_tok_list_item_tmp,
					 &auth_tok_list, list) {
			if (candidate_auth_tok
			    == &auth_tok_list_item->auth_tok) {
				list_del(&auth_tok_list_item->list);
				kmem_cache_free(
					ecryptfs_auth_tok_list_item_cache,
					auth_tok_list_item);
				goto find_next_matching_auth_tok;
			}
		}
		BUG();
	}
	rc = ecryptfs_compute_root_iv(crypt_stat);
	if (rc) {
		ecryptfs_printk(KERN_ERR, "Error computing "
				"the root IV\n");
		goto out_wipe_list;
	}
	rc = ecryptfs_init_crypt_ctx(crypt_stat);
	if (rc) {
		ecryptfs_printk(KERN_ERR, "Error initializing crypto "
				"context for cipher [%s]; rc = [%d]\n",
				crypt_stat->cipher, rc);
	}
out_wipe_list:
	wipe_auth_tok_list(&auth_tok_list);
out:
	return rc;
}

static int
pki_encrypt_session_key(struct key *auth_tok_key,
			struct ecryptfs_auth_tok *auth_tok,
			struct ecryptfs_crypt_stat *crypt_stat,
			struct ecryptfs_key_record *key_rec)
{
	struct ecryptfs_msg_ctx *msg_ctx = NULL;
	char *payload = NULL;
	size_t payload_len = 0;
	struct ecryptfs_message *msg;
	int rc;
	unsigned char final[2*ECRYPTFS_MAX_CIPHER_NAME_SIZE+1];

	rc = write_tag_66_packet(auth_tok->token.private_key.signature,
			ecryptfs_code_for_cipher_string(
					ecryptfs_get_full_cipher(
						crypt_stat->cipher,
						crypt_stat->cipher_mode,
						final, sizeof(final)),
					ecryptfs_get_key_size_to_enc_data(
						crypt_stat)),
					crypt_stat, &payload, &payload_len);
	up_write(&(auth_tok_key->sem));
	key_put(auth_tok_key);
	if (rc) {
		ecryptfs_printk(KERN_ERR, "Error generating tag 66 packet\n");
		goto out;
	}
	rc = ecryptfs_send_message(payload, payload_len, &msg_ctx);
	if (rc) {
		ecryptfs_printk(KERN_ERR, "Error sending message to "
				"ecryptfsd: %d\n", rc);
		goto out;
	}
	rc = ecryptfs_wait_for_response(msg_ctx, &msg);
	if (rc) {
		ecryptfs_printk(KERN_ERR, "Failed to receive tag 67 packet "
				"from the user space daemon\n");
		rc = -EIO;
		goto out;
	}
	rc = parse_tag_67_packet(key_rec, msg);
	if (rc)
		ecryptfs_printk(KERN_ERR, "Error parsing tag 67 packet\n");
	kfree(msg);
out:
	kfree(payload);
	return rc;
}
/**
 * write_tag_1_packet - Write an RFC2440-compatible tag 1 (public key) packet
 * @dest: Buffer into which to write the packet
 * @remaining_bytes: Maximum number of bytes that can be writtn
 * @auth_tok_key: The authentication token key to unlock and put when done with
 *                @auth_tok
 * @auth_tok: The authentication token used for generating the tag 1 packet
 * @crypt_stat: The cryptographic context
 * @key_rec: The key record struct for the tag 1 packet
 * @packet_size: This function will write the number of bytes that end
 *               up constituting the packet; set to zero on error
 *
 * Returns zero on success; non-zero on error.
 */
static int
write_tag_1_packet(char *dest, size_t *remaining_bytes,
		   struct key *auth_tok_key, struct ecryptfs_auth_tok *auth_tok,
		   struct ecryptfs_crypt_stat *crypt_stat,
		   struct ecryptfs_key_record *key_rec, size_t *packet_size)
{
	size_t i;
	size_t encrypted_session_key_valid = 0;
	size_t packet_size_length;
	size_t max_packet_size;
	int rc = 0;

	(*packet_size) = 0;
	ecryptfs_from_hex(key_rec->sig, auth_tok->token.private_key.signature,
			  ECRYPTFS_SIG_SIZE);
	encrypted_session_key_valid = 0;
	for (i = 0; i < ecryptfs_get_key_size_to_store_key(crypt_stat); i++)
		encrypted_session_key_valid |=
			auth_tok->session_key.encrypted_key[i];
	if (encrypted_session_key_valid) {
		memcpy(key_rec->enc_key,
		       auth_tok->session_key.encrypted_key,
		       auth_tok->session_key.encrypted_key_size);
		up_write(&(auth_tok_key->sem));
		key_put(auth_tok_key);
		goto encrypted_session_key_set;
	}
	if (auth_tok->session_key.encrypted_key_size == 0)
		auth_tok->session_key.encrypted_key_size =
			auth_tok->token.private_key.key_size;
	rc = pki_encrypt_session_key(auth_tok_key, auth_tok, crypt_stat,
				     key_rec);
	if (rc) {
		printk(KERN_ERR "Failed to encrypt session key via a key "
		       "module; rc = [%d]\n", rc);
		goto out;
	}
	if (ecryptfs_verbosity > 0) {
		ecryptfs_printk(KERN_DEBUG, "Encrypted key:\n");
		ecryptfs_dump_hex(key_rec->enc_key, key_rec->enc_key_size);
	}
encrypted_session_key_set:
	/* This format is inspired by OpenPGP; see RFC 2440
	 * packet tag 1 */
	max_packet_size = (1                         /* Tag 1 identifier */
			   + 3                       /* Max Tag 1 packet size */
			   + 1                       /* Version */
			   + ECRYPTFS_SIG_SIZE       /* Key identifier */
			   + 1                       /* Cipher identifier */
			   + key_rec->enc_key_size); /* Encrypted key size */
	if (max_packet_size > (*remaining_bytes)) {
		printk(KERN_ERR "Packet length larger than maximum allowable; "
		       "need up to [%td] bytes, but there are only [%td] "
		       "available\n", max_packet_size, (*remaining_bytes));
		rc = -EINVAL;
		goto out;
	}
	dest[(*packet_size)++] = ECRYPTFS_TAG_1_PACKET_TYPE;
	rc = ecryptfs_write_packet_length(&dest[(*packet_size)],
					  (max_packet_size - 4),
					  &packet_size_length);
	if (rc) {
		ecryptfs_printk(KERN_ERR, "Error generating tag 1 packet "
				"header; cannot generate packet length\n");
		goto out;
	}
	(*packet_size) += packet_size_length;
	dest[(*packet_size)++] = 0x03; /* version 3 */
	memcpy(&dest[(*packet_size)], key_rec->sig, ECRYPTFS_SIG_SIZE);
	(*packet_size) += ECRYPTFS_SIG_SIZE;
	dest[(*packet_size)++] = RFC2440_CIPHER_RSA;
	memcpy(&dest[(*packet_size)], key_rec->enc_key,
	       key_rec->enc_key_size);
	(*packet_size) += key_rec->enc_key_size;
out:
	if (rc)
		(*packet_size) = 0;
	else
		(*remaining_bytes) -= (*packet_size);
	return rc;
}

/**
 * write_tag_11_packet
 * @dest: Target into which Tag 11 packet is to be written
 * @remaining_bytes: Maximum packet length
 * @contents: Byte array of contents to copy in
 * @contents_length: Number of bytes in contents
 * @packet_length: Length of the Tag 11 packet written; zero on error
 *
 * Returns zero on success; non-zero on error.
 */
static int
write_tag_11_packet(char *dest, size_t *remaining_bytes, char *contents,
		    size_t contents_length, size_t *packet_length)
{
	size_t packet_size_length;
	size_t max_packet_size;
	int rc = 0;

	(*packet_length) = 0;
	/* This format is inspired by OpenPGP; see RFC 2440
	 * packet tag 11 */
	max_packet_size = (1                   /* Tag 11 identifier */
			   + 3                 /* Max Tag 11 packet size */
			   + 1                 /* Binary format specifier */
			   + 1                 /* Filename length */
			   + 8                 /* Filename ("_CONSOLE") */
			   + 4                 /* Modification date */
			   + contents_length); /* Literal data */
	if (max_packet_size > (*remaining_bytes)) {
		printk(KERN_ERR "Packet length larger than maximum allowable; "
		       "need up to [%td] bytes, but there are only [%td] "
		       "available\n", max_packet_size, (*remaining_bytes));
		rc = -EINVAL;
		goto out;
	}
	dest[(*packet_length)++] = ECRYPTFS_TAG_11_PACKET_TYPE;
	rc = ecryptfs_write_packet_length(&dest[(*packet_length)],
					  (max_packet_size - 4),
					  &packet_size_length);
	if (rc) {
		printk(KERN_ERR "Error generating tag 11 packet header; cannot "
		       "generate packet length. rc = [%d]\n", rc);
		goto out;
	}
	(*packet_length) += packet_size_length;
	dest[(*packet_length)++] = 0x62; /* binary data format specifier */
	dest[(*packet_length)++] = 8;
	memcpy(&dest[(*packet_length)], "_CONSOLE", 8);
	(*packet_length) += 8;
	memset(&dest[(*packet_length)], 0x00, 4);
	(*packet_length) += 4;
	memcpy(&dest[(*packet_length)], contents, contents_length);
	(*packet_length) += contents_length;
 out:
	if (rc)
		(*packet_length) = 0;
	else
		(*remaining_bytes) -= (*packet_length);
	return rc;
}

/**
 * write_tag_3_packet
 * @dest: Buffer into which to write the packet
 * @remaining_bytes: Maximum number of bytes that can be written
 * @auth_tok: Authentication token
 * @crypt_stat: The cryptographic context
 * @key_rec: encrypted key
 * @packet_size: This function will write the number of bytes that end
 *               up constituting the packet; set to zero on error
 *
 * Returns zero on success; non-zero on error.
 */
static int
write_tag_3_packet(char *dest, size_t *remaining_bytes,
		   struct ecryptfs_auth_tok *auth_tok,
		   struct ecryptfs_crypt_stat *crypt_stat,
		   struct ecryptfs_key_record *key_rec, size_t *packet_size)
{
	size_t i;
	size_t encrypted_session_key_valid = 0;
	char session_key_encryption_key[ECRYPTFS_MAX_KEY_BYTES];
	struct scatterlist dst_sg[2];
	struct scatterlist src_sg[2];
	struct mutex *tfm_mutex = NULL;
	u8 cipher_code;
	size_t packet_size_length;
	size_t max_packet_size;
	unsigned char final[2*ECRYPTFS_MAX_CIPHER_NAME_SIZE+1];
	struct ecryptfs_mount_crypt_stat *mount_crypt_stat =
		crypt_stat->mount_crypt_stat;
	struct blkcipher_desc desc = {
		.tfm = NULL,
		.flags = CRYPTO_TFM_REQ_MAY_SLEEP
	};
	int rc = 0;

	(*packet_size) = 0;
	ecryptfs_from_hex(key_rec->sig, auth_tok->token.password.signature,
			  ECRYPTFS_SIG_SIZE);
	rc = ecryptfs_get_tfm_and_mutex_for_cipher_name(&desc.tfm, &tfm_mutex,
							crypt_stat->cipher);
	if (unlikely(rc)) {
		printk(KERN_ERR "Internal error whilst attempting to get "
		       "tfm and mutex for cipher name [%s]; rc = [%d]\n",
		       crypt_stat->cipher, rc);
		goto out;
	}
	if (mount_crypt_stat->global_default_cipher_key_size == 0) {
		struct blkcipher_alg *alg = crypto_blkcipher_alg(desc.tfm);

		printk(KERN_WARNING "No key size specified at mount; "
		       "defaulting to [%d]\n", alg->max_keysize);
		mount_crypt_stat->global_default_cipher_key_size =
			alg->max_keysize;
	}
	if (crypt_stat->key_size == 0)
		crypt_stat->key_size =
			mount_crypt_stat->global_default_cipher_key_size;
	if (auth_tok->session_key.encrypted_key_size == 0)
		auth_tok->session_key.encrypted_key_size =
			ecryptfs_get_key_size_to_store_key(crypt_stat);
	if (crypt_stat->key_size == 24
	    && strcmp("aes", crypt_stat->cipher) == 0) {
		memset((crypt_stat->key + 24), 0, 8);
		auth_tok->session_key.encrypted_key_size = 32;
	} else
		auth_tok->session_key.encrypted_key_size =
				ecryptfs_get_key_size_to_store_key(crypt_stat);
	key_rec->enc_key_size =
		auth_tok->session_key.encrypted_key_size;
	encrypted_session_key_valid = 0;
	for (i = 0; i < auth_tok->session_key.encrypted_key_size; i++)
		encrypted_session_key_valid |=
			auth_tok->session_key.encrypted_key[i];
	if (encrypted_session_key_valid) {
		ecryptfs_printk(KERN_DEBUG, "encrypted_session_key_valid != 0; "
				"using auth_tok->session_key.encrypted_key, "
				"where key_rec->enc_key_size = [%zd]\n",
				key_rec->enc_key_size);
		memcpy(key_rec->enc_key,
		       auth_tok->session_key.encrypted_key,
		       key_rec->enc_key_size);
		goto encrypted_session_key_set;
	}
	if (auth_tok->token.password.flags &
	    ECRYPTFS_SESSION_KEY_ENCRYPTION_KEY_SET) {
		ecryptfs_printk(KERN_DEBUG, "Using previously generated "
				"session key encryption key of size [%d]\n",
				auth_tok->token.password.
				session_key_encryption_key_bytes);
		memcpy(session_key_encryption_key,
		auth_tok->token.password.session_key_encryption_key,
		auth_tok->token.password.session_key_encryption_key_bytes);
		ecryptfs_printk(KERN_DEBUG,
				"Cached session key encryption key:\n");
		if (ecryptfs_verbosity > 0)
			ecryptfs_dump_hex(session_key_encryption_key, 16);
	}
	if (unlikely(ecryptfs_verbosity > 0)) {
		ecryptfs_printk(KERN_DEBUG, "Session key encryption key:\n");
		ecryptfs_dump_hex(session_key_encryption_key, 16);
	}
	rc = virt_to_scatterlist(crypt_stat->key, key_rec->enc_key_size,
				 src_sg, 2);
	if (rc < 1 || rc > 2) {
		ecryptfs_printk(KERN_ERR, "Error generating scatterlist "
				"for crypt_stat session key; expected rc = 1; "
				"got rc = [%d]. key_rec->enc_key_size = [%zd]\n",
				rc, key_rec->enc_key_size);
		rc = -ENOMEM;
		goto out;
	}
	rc = virt_to_scatterlist(key_rec->enc_key, key_rec->enc_key_size,
				 dst_sg, 2);
	if (rc < 1 || rc > 2) {
		ecryptfs_printk(KERN_ERR, "Error generating scatterlist "
				"for crypt_stat encrypted session key; "
				"expected rc = 1; got rc = [%d]. "
				"key_rec->enc_key_size = [%zd]\n", rc,
				key_rec->enc_key_size);
		rc = -ENOMEM;
		goto out;
	}
	mutex_lock(tfm_mutex);
	rc = crypto_blkcipher_setkey(desc.tfm, session_key_encryption_key,
		auth_tok->token.password.session_key_encryption_key_bytes);
	if (rc < 0) {
		mutex_unlock(tfm_mutex);
		ecryptfs_printk(KERN_ERR, "Error setting key for crypto "
				"context; rc = [%d]\n", rc);
		goto out;
	}
	rc = 0;
	ecryptfs_printk(KERN_DEBUG, "Encrypting [%zd] bytes of the key\n",
		crypt_stat->key_size);
	ecryptfs_printk(KERN_DEBUG, "Encrypting [%zd] bytes of the salt key\n",
		ecryptfs_get_salt_size_for_cipher(crypt_stat));
	rc = crypto_blkcipher_encrypt(&desc, dst_sg, src_sg,
				      (*key_rec).enc_key_size);
	mutex_unlock(tfm_mutex);
	if (rc) {
		printk(KERN_ERR "Error encrypting; rc = [%d]\n", rc);
		goto out;
	}
	ecryptfs_printk(KERN_DEBUG, "This should be the encrypted key:\n");
	if (ecryptfs_verbosity > 0) {
		ecryptfs_printk(KERN_DEBUG, "EFEK of size [%zd]:\n",
				key_rec->enc_key_size);
		ecryptfs_dump_hex(key_rec->enc_key,
				  key_rec->enc_key_size);
	}
encrypted_session_key_set:
	/* This format is inspired by OpenPGP; see RFC 2440
	 * packet tag 3 */
	max_packet_size = (1                         /* Tag 3 identifier */
			   + 3                       /* Max Tag 3 packet size */
			   + 1                       /* Version */
			   + 1                       /* Cipher code */
			   + 1                       /* S2K specifier */
			   + 1                       /* Hash identifier */
			   + ECRYPTFS_SALT_SIZE      /* Salt */
			   + 1                       /* Hash iterations */
			   + key_rec->enc_key_size); /* Encrypted key size */
	if (max_packet_size > (*remaining_bytes)) {
		printk(KERN_ERR "Packet too large; need up to [%td] bytes, but "
		       "there are only [%td] available\n", max_packet_size,
		       (*remaining_bytes));
		rc = -EINVAL;
		goto out;
	}
	dest[(*packet_size)++] = ECRYPTFS_TAG_3_PACKET_TYPE;
	/* Chop off the Tag 3 identifier(1) and Tag 3 packet size(3)
	 * to get the number of octets in the actual Tag 3 packet */
	rc = ecryptfs_write_packet_length(&dest[(*packet_size)],
					  (max_packet_size - 4),
					  &packet_size_length);
	if (rc) {
		printk(KERN_ERR "Error generating tag 3 packet header; cannot "
		       "generate packet length. rc = [%d]\n", rc);
		goto out;
	}
	(*packet_size) += packet_size_length;
	dest[(*packet_size)++] = 0x04; /* version 4 */
	/* TODO: Break from RFC2440 so that arbitrary ciphers can be
	 * specified with strings */
	cipher_code = ecryptfs_code_for_cipher_string(
			ecryptfs_get_full_cipher(crypt_stat->cipher,
				crypt_stat->cipher_mode, final, sizeof(final)),
			crypt_stat->key_size);
	if (cipher_code == 0) {
		ecryptfs_printk(KERN_WARNING, "Unable to generate code for "
				"cipher [%s]\n", crypt_stat->cipher);
		rc = -EINVAL;
		goto out;
	}
	dest[(*packet_size)++] = cipher_code;
	dest[(*packet_size)++] = 0x03;	/* S2K */
	dest[(*packet_size)++] = 0x01;	/* MD5 (TODO: parameterize) */
	memcpy(&dest[(*packet_size)], auth_tok->token.password.salt,
	       ECRYPTFS_SALT_SIZE);
	(*packet_size) += ECRYPTFS_SALT_SIZE;	/* salt */
	dest[(*packet_size)++] = 0x60;	/* hash iterations (65536) */
	memcpy(&dest[(*packet_size)], key_rec->enc_key,
	       key_rec->enc_key_size);
	(*packet_size) += key_rec->enc_key_size;
out:
	if (rc)
		(*packet_size) = 0;
	else
		(*remaining_bytes) -= (*packet_size);
	return rc;
}

struct kmem_cache *ecryptfs_key_record_cache;

/**
 * ecryptfs_generate_key_packet_set
 * @dest_base: Virtual address from which to write the key record set
 * @crypt_stat: The cryptographic context from which the
 *              authentication tokens will be retrieved
 * @ecryptfs_dentry: The dentry, used to retrieve the mount crypt stat
 *                   for the global parameters
 * @len: The amount written
 * @max: The maximum amount of data allowed to be written
 *
 * Generates a key packet set and writes it to the virtual address
 * passed in.
 *
 * Returns zero on success; non-zero on error.
 */
int
ecryptfs_generate_key_packet_set(char *dest_base,
				 struct ecryptfs_crypt_stat *crypt_stat,
				 struct dentry *ecryptfs_dentry, size_t *len,
				 size_t max)
{
	struct ecryptfs_auth_tok *auth_tok;
	struct key *auth_tok_key = NULL;
	struct ecryptfs_mount_crypt_stat *mount_crypt_stat =
		&ecryptfs_superblock_to_private(
			ecryptfs_dentry->d_sb)->mount_crypt_stat;
	size_t written;
	struct ecryptfs_key_record *key_rec;
	struct ecryptfs_key_sig *key_sig;
	int rc = 0;

	(*len) = 0;
	mutex_lock(&crypt_stat->keysig_list_mutex);
	key_rec = kmem_cache_alloc(ecryptfs_key_record_cache, GFP_KERNEL);
	if (!key_rec) {
		rc = -ENOMEM;
		goto out;
	}
	list_for_each_entry(key_sig, &crypt_stat->keysig_list,
			    crypt_stat_list) {
		memset(key_rec, 0, sizeof(*key_rec));
		rc = ecryptfs_find_global_auth_tok_for_sig(&auth_tok_key,
							   &auth_tok,
							   mount_crypt_stat,
							   key_sig->keysig);
		if (rc) {
			printk(KERN_WARNING "Unable to retrieve auth tok with "
			       "sig = [%s]\n", key_sig->keysig);
			rc = process_find_global_auth_tok_for_sig_err(rc);
			goto out_free;
		}
		if (auth_tok->token_type == ECRYPTFS_PASSWORD) {
			rc = write_tag_3_packet((dest_base + (*len)),
						&max, auth_tok,
						crypt_stat, key_rec,
						&written);
			up_write(&(auth_tok_key->sem));
			key_put(auth_tok_key);
			if (rc) {
				ecryptfs_printk(KERN_WARNING, "Error "
						"writing tag 3 packet\n");
				goto out_free;
			}
			(*len) += written;
			/* Write auth tok signature packet */
			rc = write_tag_11_packet((dest_base + (*len)), &max,
						 key_rec->sig,
						 ECRYPTFS_SIG_SIZE, &written);
			if (rc) {
				ecryptfs_printk(KERN_ERR, "Error writing "
						"auth tok signature packet\n");
				goto out_free;
			}
			(*len) += written;
		} else if (auth_tok->token_type == ECRYPTFS_PRIVATE_KEY) {
			rc = write_tag_1_packet(dest_base + (*len), &max,
						auth_tok_key, auth_tok,
						crypt_stat, key_rec, &written);
			if (rc) {
				ecryptfs_printk(KERN_WARNING, "Error "
						"writing tag 1 packet\n");
				goto out_free;
			}
			(*len) += written;
		} else {
			up_write(&(auth_tok_key->sem));
			key_put(auth_tok_key);
			ecryptfs_printk(KERN_WARNING, "Unsupported "
					"authentication token type\n");
			rc = -EINVAL;
			goto out_free;
		}
	}
	if (likely(max > 0)) {
		dest_base[(*len)] = 0x00;
	} else {
		ecryptfs_printk(KERN_ERR, "Error writing boundary byte\n");
		rc = -EIO;
	}
out_free:
	kmem_cache_free(ecryptfs_key_record_cache, key_rec);
out:
	if (rc)
		(*len) = 0;
	mutex_unlock(&crypt_stat->keysig_list_mutex);
	return rc;
}

struct kmem_cache *ecryptfs_key_sig_cache;

int ecryptfs_add_keysig(struct ecryptfs_crypt_stat *crypt_stat, char *sig)
{
	struct ecryptfs_key_sig *new_key_sig;

	new_key_sig = kmem_cache_alloc(ecryptfs_key_sig_cache, GFP_KERNEL);
	if (!new_key_sig) {
		printk(KERN_ERR
		       "Error allocating from ecryptfs_key_sig_cache\n");
		return -ENOMEM;
	}
	memcpy(new_key_sig->keysig, sig, ECRYPTFS_SIG_SIZE_HEX);
	new_key_sig->keysig[ECRYPTFS_SIG_SIZE_HEX] = '\0';
	/* Caller must hold keysig_list_mutex */
	list_add(&new_key_sig->crypt_stat_list, &crypt_stat->keysig_list);

	return 0;
}

struct kmem_cache *ecryptfs_global_auth_tok_cache;

int
ecryptfs_add_global_auth_tok(struct ecryptfs_mount_crypt_stat *mount_crypt_stat,
			     char *sig, u32 global_auth_tok_flags)
{
	struct ecryptfs_global_auth_tok *new_auth_tok;
	int rc = 0;

	new_auth_tok = kmem_cache_zalloc(ecryptfs_global_auth_tok_cache,
					GFP_KERNEL);
	if (!new_auth_tok) {
		rc = -ENOMEM;
		printk(KERN_ERR "Error allocating from "
		       "ecryptfs_global_auth_tok_cache\n");
		goto out;
	}
	memcpy(new_auth_tok->sig, sig, ECRYPTFS_SIG_SIZE_HEX);
	new_auth_tok->flags = global_auth_tok_flags;
	new_auth_tok->sig[ECRYPTFS_SIG_SIZE_HEX] = '\0';
	mutex_lock(&mount_crypt_stat->global_auth_tok_list_mutex);
	list_add(&new_auth_tok->mount_crypt_stat_list,
		 &mount_crypt_stat->global_auth_tok_list);
	mutex_unlock(&mount_crypt_stat->global_auth_tok_list_mutex);
out:
	return rc;
}
<|MERGE_RESOLUTION|>--- conflicted
+++ resolved
@@ -317,12 +317,8 @@
 	 *         | File Encryption Key      | arbitrary    |
 	 *         | Checksum                 | 2 bytes      |
 	 */
-<<<<<<< HEAD
-	data_len = (5 + ECRYPTFS_SIG_SIZE_HEX +
+	data_len = (8 + ECRYPTFS_SIG_SIZE_HEX +
 			ecryptfs_get_key_size_to_store_key(crypt_stat));
-=======
-	data_len = (8 + ECRYPTFS_SIG_SIZE_HEX + crypt_stat->key_size);
->>>>>>> bffa4a10
 	*packet = kmalloc(data_len, GFP_KERNEL);
 	message = *packet;
 	if (!message) {
