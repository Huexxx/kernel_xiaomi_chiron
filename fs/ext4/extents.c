/*
 * Copyright (c) 2003-2006, Cluster File Systems, Inc, info@clusterfs.com
 * Written by Alex Tomas <alex@clusterfs.com>
 *
 * Architecture independence:
 *   Copyright (c) 2005, Bull S.A.
 *   Written by Pierre Peiffer <pierre.peiffer@bull.net>
 *
 * This program is free software; you can redistribute it and/or modify
 * it under the terms of the GNU General Public License version 2 as
 * published by the Free Software Foundation.
 *
 * This program is distributed in the hope that it will be useful,
 * but WITHOUT ANY WARRANTY; without even the implied warranty of
 * MERCHANTABILITY or FITNESS FOR A PARTICULAR PURPOSE.  See the
 * GNU General Public License for more details.
 *
 * You should have received a copy of the GNU General Public Licens
 * along with this program; if not, write to the Free Software
 * Foundation, Inc., 59 Temple Place, Suite 330, Boston, MA  02111-
 */

/*
 * Extents support for EXT4
 *
 * TODO:
 *   - ext4*_error() should be used in some situations
 *   - analyze all BUG()/BUG_ON(), use -EIO where appropriate
 *   - smart tree reduction
 */

#include <linux/fs.h>
#include <linux/time.h>
#include <linux/jbd2.h>
#include <linux/highuid.h>
#include <linux/pagemap.h>
#include <linux/quotaops.h>
#include <linux/string.h>
#include <linux/slab.h>
#include <asm/uaccess.h>
#include <linux/fiemap.h>
#include <linux/backing-dev.h>
#include "ext4_jbd2.h"
#include "ext4_extents.h"
#include "xattr.h"

#include <trace/events/ext4.h>

/*
 * used by extent splitting.
 */
#define EXT4_EXT_MAY_ZEROOUT	0x1  /* safe to zeroout if split fails \
					due to ENOSPC */
#define EXT4_EXT_MARK_UNWRIT1	0x2  /* mark first half unwritten */
#define EXT4_EXT_MARK_UNWRIT2	0x4  /* mark second half unwritten */

#define EXT4_EXT_DATA_VALID1	0x8  /* first half contains valid data */
#define EXT4_EXT_DATA_VALID2	0x10 /* second half contains valid data */

static __le32 ext4_extent_block_csum(struct inode *inode,
				     struct ext4_extent_header *eh)
{
	struct ext4_inode_info *ei = EXT4_I(inode);
	struct ext4_sb_info *sbi = EXT4_SB(inode->i_sb);
	__u32 csum;

	csum = ext4_chksum(sbi, ei->i_csum_seed, (__u8 *)eh,
			   EXT4_EXTENT_TAIL_OFFSET(eh));
	return cpu_to_le32(csum);
}

static int ext4_extent_block_csum_verify(struct inode *inode,
					 struct ext4_extent_header *eh)
{
	struct ext4_extent_tail *et;

	if (!ext4_has_metadata_csum(inode->i_sb))
		return 1;

	et = find_ext4_extent_tail(eh);
	if (et->et_checksum != ext4_extent_block_csum(inode, eh))
		return 0;
	return 1;
}

static void ext4_extent_block_csum_set(struct inode *inode,
				       struct ext4_extent_header *eh)
{
	struct ext4_extent_tail *et;

	if (!ext4_has_metadata_csum(inode->i_sb))
		return;

	et = find_ext4_extent_tail(eh);
	et->et_checksum = ext4_extent_block_csum(inode, eh);
}

static int ext4_split_extent(handle_t *handle,
				struct inode *inode,
				struct ext4_ext_path **ppath,
				struct ext4_map_blocks *map,
				int split_flag,
				int flags);

static int ext4_split_extent_at(handle_t *handle,
			     struct inode *inode,
			     struct ext4_ext_path **ppath,
			     ext4_lblk_t split,
			     int split_flag,
			     int flags);

static int ext4_find_delayed_extent(struct inode *inode,
				    struct extent_status *newes);

static int ext4_ext_truncate_extend_restart(handle_t *handle,
					    struct inode *inode,
					    int needed)
{
	int err;

	if (!ext4_handle_valid(handle))
		return 0;
	if (handle->h_buffer_credits >= needed)
		return 0;
	/*
	 * If we need to extend the journal get a few extra blocks
	 * while we're at it for efficiency's sake.
	 */
	needed += 3;
	err = ext4_journal_extend(handle, needed - handle->h_buffer_credits);
	if (err <= 0)
		return err;
	err = ext4_truncate_restart_trans(handle, inode, needed);
	if (err == 0)
		err = -EAGAIN;

	return err;
}

/*
 * could return:
 *  - EROFS
 *  - ENOMEM
 */
static int ext4_ext_get_access(handle_t *handle, struct inode *inode,
				struct ext4_ext_path *path)
{
	if (path->p_bh) {
		/* path points to block */
		BUFFER_TRACE(path->p_bh, "get_write_access");
		return ext4_journal_get_write_access(handle, path->p_bh);
	}
	/* path points to leaf/index in inode body */
	/* we use in-core data, no need to protect them */
	return 0;
}

/*
 * could return:
 *  - EROFS
 *  - ENOMEM
 *  - EIO
 */
int __ext4_ext_dirty(const char *where, unsigned int line, handle_t *handle,
		     struct inode *inode, struct ext4_ext_path *path)
{
	int err;

	WARN_ON(!rwsem_is_locked(&EXT4_I(inode)->i_data_sem));
	if (path->p_bh) {
		ext4_extent_block_csum_set(inode, ext_block_hdr(path->p_bh));
		/* path points to block */
		err = __ext4_handle_dirty_metadata(where, line, handle,
						   inode, path->p_bh);
	} else {
		/* path points to leaf/index in inode body */
		err = ext4_mark_inode_dirty(handle, inode);
	}
	return err;
}

static ext4_fsblk_t ext4_ext_find_goal(struct inode *inode,
			      struct ext4_ext_path *path,
			      ext4_lblk_t block)
{
	if (path) {
		int depth = path->p_depth;
		struct ext4_extent *ex;

		/*
		 * Try to predict block placement assuming that we are
		 * filling in a file which will eventually be
		 * non-sparse --- i.e., in the case of libbfd writing
		 * an ELF object sections out-of-order but in a way
		 * the eventually results in a contiguous object or
		 * executable file, or some database extending a table
		 * space file.  However, this is actually somewhat
		 * non-ideal if we are writing a sparse file such as
		 * qemu or KVM writing a raw image file that is going
		 * to stay fairly sparse, since it will end up
		 * fragmenting the file system's free space.  Maybe we
		 * should have some hueristics or some way to allow
		 * userspace to pass a hint to file system,
		 * especially if the latter case turns out to be
		 * common.
		 */
		ex = path[depth].p_ext;
		if (ex) {
			ext4_fsblk_t ext_pblk = ext4_ext_pblock(ex);
			ext4_lblk_t ext_block = le32_to_cpu(ex->ee_block);

			if (block > ext_block)
				return ext_pblk + (block - ext_block);
			else
				return ext_pblk - (ext_block - block);
		}

		/* it looks like index is empty;
		 * try to find starting block from index itself */
		if (path[depth].p_bh)
			return path[depth].p_bh->b_blocknr;
	}

	/* OK. use inode's group */
	return ext4_inode_to_goal_block(inode);
}

/*
 * Allocation for a meta data block
 */
static ext4_fsblk_t
ext4_ext_new_meta_block(handle_t *handle, struct inode *inode,
			struct ext4_ext_path *path,
			struct ext4_extent *ex, int *err, unsigned int flags)
{
	ext4_fsblk_t goal, newblock;

	goal = ext4_ext_find_goal(inode, path, le32_to_cpu(ex->ee_block));
	newblock = ext4_new_meta_blocks(handle, inode, goal, flags,
					NULL, err);
	return newblock;
}

static inline int ext4_ext_space_block(struct inode *inode, int check)
{
	int size;

	size = (inode->i_sb->s_blocksize - sizeof(struct ext4_extent_header))
			/ sizeof(struct ext4_extent);
#ifdef AGGRESSIVE_TEST
	if (!check && size > 6)
		size = 6;
#endif
	return size;
}

static inline int ext4_ext_space_block_idx(struct inode *inode, int check)
{
	int size;

	size = (inode->i_sb->s_blocksize - sizeof(struct ext4_extent_header))
			/ sizeof(struct ext4_extent_idx);
#ifdef AGGRESSIVE_TEST
	if (!check && size > 5)
		size = 5;
#endif
	return size;
}

static inline int ext4_ext_space_root(struct inode *inode, int check)
{
	int size;

	size = sizeof(EXT4_I(inode)->i_data);
	size -= sizeof(struct ext4_extent_header);
	size /= sizeof(struct ext4_extent);
#ifdef AGGRESSIVE_TEST
	if (!check && size > 3)
		size = 3;
#endif
	return size;
}

static inline int ext4_ext_space_root_idx(struct inode *inode, int check)
{
	int size;

	size = sizeof(EXT4_I(inode)->i_data);
	size -= sizeof(struct ext4_extent_header);
	size /= sizeof(struct ext4_extent_idx);
#ifdef AGGRESSIVE_TEST
	if (!check && size > 4)
		size = 4;
#endif
	return size;
}

static inline int
ext4_force_split_extent_at(handle_t *handle, struct inode *inode,
			   struct ext4_ext_path **ppath, ext4_lblk_t lblk,
			   int nofail)
{
	struct ext4_ext_path *path = *ppath;
	int unwritten = ext4_ext_is_unwritten(path[path->p_depth].p_ext);
	int flags = EXT4_EX_NOCACHE | EXT4_GET_BLOCKS_PRE_IO;

	if (nofail)
		flags |= EXT4_GET_BLOCKS_METADATA_NOFAIL | EXT4_EX_NOFAIL;

	return ext4_split_extent_at(handle, inode, ppath, lblk, unwritten ?
			EXT4_EXT_MARK_UNWRIT1|EXT4_EXT_MARK_UNWRIT2 : 0,
			flags);
}

/*
 * Calculate the number of metadata blocks needed
 * to allocate @blocks
 * Worse case is one block per extent
 */
int ext4_ext_calc_metadata_amount(struct inode *inode, ext4_lblk_t lblock)
{
	struct ext4_inode_info *ei = EXT4_I(inode);
	int idxs;

	idxs = ((inode->i_sb->s_blocksize - sizeof(struct ext4_extent_header))
		/ sizeof(struct ext4_extent_idx));

	/*
	 * If the new delayed allocation block is contiguous with the
	 * previous da block, it can share index blocks with the
	 * previous block, so we only need to allocate a new index
	 * block every idxs leaf blocks.  At ldxs**2 blocks, we need
	 * an additional index block, and at ldxs**3 blocks, yet
	 * another index blocks.
	 */
	if (ei->i_da_metadata_calc_len &&
	    ei->i_da_metadata_calc_last_lblock+1 == lblock) {
		int num = 0;

		if ((ei->i_da_metadata_calc_len % idxs) == 0)
			num++;
		if ((ei->i_da_metadata_calc_len % (idxs*idxs)) == 0)
			num++;
		if ((ei->i_da_metadata_calc_len % (idxs*idxs*idxs)) == 0) {
			num++;
			ei->i_da_metadata_calc_len = 0;
		} else
			ei->i_da_metadata_calc_len++;
		ei->i_da_metadata_calc_last_lblock++;
		return num;
	}

	/*
	 * In the worst case we need a new set of index blocks at
	 * every level of the inode's extent tree.
	 */
	ei->i_da_metadata_calc_len = 1;
	ei->i_da_metadata_calc_last_lblock = lblock;
	return ext_depth(inode) + 1;
}

static int
ext4_ext_max_entries(struct inode *inode, int depth)
{
	int max;

	if (depth == ext_depth(inode)) {
		if (depth == 0)
			max = ext4_ext_space_root(inode, 1);
		else
			max = ext4_ext_space_root_idx(inode, 1);
	} else {
		if (depth == 0)
			max = ext4_ext_space_block(inode, 1);
		else
			max = ext4_ext_space_block_idx(inode, 1);
	}

	return max;
}

static int ext4_valid_extent(struct inode *inode, struct ext4_extent *ext)
{
	ext4_fsblk_t block = ext4_ext_pblock(ext);
	int len = ext4_ext_get_actual_len(ext);
	ext4_lblk_t lblock = le32_to_cpu(ext->ee_block);

	/*
	 * We allow neither:
	 *  - zero length
	 *  - overflow/wrap-around
	 */
	if (lblock + len <= lblock)
		return 0;
	return ext4_inode_block_valid(inode, block, len);
}

static int ext4_valid_extent_idx(struct inode *inode,
				struct ext4_extent_idx *ext_idx)
{
	ext4_fsblk_t block = ext4_idx_pblock(ext_idx);

	return ext4_inode_block_valid(inode, block, 1);
}

static int ext4_valid_extent_entries(struct inode *inode,
				struct ext4_extent_header *eh,
				int depth)
{
	unsigned short entries;
	if (eh->eh_entries == 0)
		return 1;

	entries = le16_to_cpu(eh->eh_entries);

	if (depth == 0) {
		/* leaf entries */
		struct ext4_extent *ext = EXT_FIRST_EXTENT(eh);
		struct ext4_super_block *es = EXT4_SB(inode->i_sb)->s_es;
		ext4_fsblk_t pblock = 0;
		ext4_lblk_t lblock = 0;
		ext4_lblk_t prev = 0;
		int len = 0;
		while (entries) {
			if (!ext4_valid_extent(inode, ext))
				return 0;

			/* Check for overlapping extents */
			lblock = le32_to_cpu(ext->ee_block);
			len = ext4_ext_get_actual_len(ext);
			if ((lblock <= prev) && prev) {
				pblock = ext4_ext_pblock(ext);
				es->s_last_error_block = cpu_to_le64(pblock);
				return 0;
			}
			ext++;
			entries--;
			prev = lblock + len - 1;
		}
	} else {
		struct ext4_extent_idx *ext_idx = EXT_FIRST_INDEX(eh);
		while (entries) {
			if (!ext4_valid_extent_idx(inode, ext_idx))
				return 0;
			ext_idx++;
			entries--;
		}
	}
	return 1;
}

static int __ext4_ext_check(const char *function, unsigned int line,
			    struct inode *inode, struct ext4_extent_header *eh,
			    int depth, ext4_fsblk_t pblk)
{
	const char *error_msg;
	int max = 0, err = -EFSCORRUPTED;

	if (unlikely(eh->eh_magic != EXT4_EXT_MAGIC)) {
		error_msg = "invalid magic";
		goto corrupted;
	}
	if (unlikely(le16_to_cpu(eh->eh_depth) != depth)) {
		error_msg = "unexpected eh_depth";
		goto corrupted;
	}
	if (unlikely(eh->eh_max == 0)) {
		error_msg = "invalid eh_max";
		goto corrupted;
	}
	max = ext4_ext_max_entries(inode, depth);
	if (unlikely(le16_to_cpu(eh->eh_max) > max)) {
		error_msg = "too large eh_max";
		goto corrupted;
	}
	if (unlikely(le16_to_cpu(eh->eh_entries) > le16_to_cpu(eh->eh_max))) {
		error_msg = "invalid eh_entries";
		goto corrupted;
	}
	if (!ext4_valid_extent_entries(inode, eh, depth)) {
		error_msg = "invalid extent entries";
		goto corrupted;
	}
	if (unlikely(depth > 32)) {
		error_msg = "too large eh_depth";
		goto corrupted;
	}
	/* Verify checksum on non-root extent tree nodes */
	if (ext_depth(inode) != depth &&
	    !ext4_extent_block_csum_verify(inode, eh)) {
		error_msg = "extent tree corrupted";
		err = -EFSBADCRC;
		goto corrupted;
	}
	return 0;

corrupted:
	ext4_error_inode(inode, function, line, 0,
			 "pblk %llu bad header/extent: %s - magic %x, "
			 "entries %u, max %u(%u), depth %u(%u)",
			 (unsigned long long) pblk, error_msg,
			 le16_to_cpu(eh->eh_magic),
			 le16_to_cpu(eh->eh_entries), le16_to_cpu(eh->eh_max),
			 max, le16_to_cpu(eh->eh_depth), depth);
	return err;
}

#define ext4_ext_check(inode, eh, depth, pblk)			\
	__ext4_ext_check(__func__, __LINE__, (inode), (eh), (depth), (pblk))

int ext4_ext_check_inode(struct inode *inode)
{
	return ext4_ext_check(inode, ext_inode_hdr(inode), ext_depth(inode), 0);
}

static void ext4_cache_extents(struct inode *inode,
			       struct ext4_extent_header *eh)
{
	struct ext4_extent *ex = EXT_FIRST_EXTENT(eh);
	ext4_lblk_t prev = 0;
	int i;

	for (i = le16_to_cpu(eh->eh_entries); i > 0; i--, ex++) {
		unsigned int status = EXTENT_STATUS_WRITTEN;
		ext4_lblk_t lblk = le32_to_cpu(ex->ee_block);
		int len = ext4_ext_get_actual_len(ex);

		if (prev && (prev != lblk))
			ext4_es_cache_extent(inode, prev, lblk - prev, ~0,
					     EXTENT_STATUS_HOLE);

		if (ext4_ext_is_unwritten(ex))
			status = EXTENT_STATUS_UNWRITTEN;
		ext4_es_cache_extent(inode, lblk, len,
				     ext4_ext_pblock(ex), status);
		prev = lblk + len;
	}
}

static struct buffer_head *
__read_extent_tree_block(const char *function, unsigned int line,
			 struct inode *inode, ext4_fsblk_t pblk, int depth,
			 int flags)
{
	struct buffer_head		*bh;
	int				err;
	gfp_t				gfp_flags = __GFP_MOVABLE | GFP_NOFS;

	if (flags & EXT4_EX_NOFAIL)
		gfp_flags |= __GFP_NOFAIL;

	bh = sb_getblk_gfp(inode->i_sb, pblk, gfp_flags);
	if (unlikely(!bh))
		return ERR_PTR(-ENOMEM);

	if (!bh_uptodate_or_lock(bh)) {
		trace_ext4_ext_load_extent(inode, pblk, _RET_IP_);
		err = bh_submit_read(bh);
		if (err < 0)
			goto errout;
	}
	if (buffer_verified(bh) && !(flags & EXT4_EX_FORCE_CACHE))
		return bh;
	err = __ext4_ext_check(function, line, inode,
			       ext_block_hdr(bh), depth, pblk);
	if (err)
		goto errout;
	set_buffer_verified(bh);
	/*
	 * If this is a leaf block, cache all of its entries
	 */
	if (!(flags & EXT4_EX_NOCACHE) && depth == 0) {
		struct ext4_extent_header *eh = ext_block_hdr(bh);
		ext4_cache_extents(inode, eh);
	}
	return bh;
errout:
	put_bh(bh);
	return ERR_PTR(err);

}

#define read_extent_tree_block(inode, pblk, depth, flags)		\
	__read_extent_tree_block(__func__, __LINE__, (inode), (pblk),   \
				 (depth), (flags))

/*
 * This function is called to cache a file's extent information in the
 * extent status tree
 */
int ext4_ext_precache(struct inode *inode)
{
	struct ext4_inode_info *ei = EXT4_I(inode);
	struct ext4_ext_path *path = NULL;
	struct buffer_head *bh;
	int i = 0, depth, ret = 0;

	if (!ext4_test_inode_flag(inode, EXT4_INODE_EXTENTS))
		return 0;	/* not an extent-mapped inode */

	down_read(&ei->i_data_sem);
	depth = ext_depth(inode);

	path = kzalloc(sizeof(struct ext4_ext_path) * (depth + 1),
		       GFP_NOFS);
	if (path == NULL) {
		up_read(&ei->i_data_sem);
		return -ENOMEM;
	}

	/* Don't cache anything if there are no external extent blocks */
	if (depth == 0)
		goto out;
	path[0].p_hdr = ext_inode_hdr(inode);
	ret = ext4_ext_check(inode, path[0].p_hdr, depth, 0);
	if (ret)
		goto out;
	path[0].p_idx = EXT_FIRST_INDEX(path[0].p_hdr);
	while (i >= 0) {
		/*
		 * If this is a leaf block or we've reached the end of
		 * the index block, go up
		 */
		if ((i == depth) ||
		    path[i].p_idx > EXT_LAST_INDEX(path[i].p_hdr)) {
			brelse(path[i].p_bh);
			path[i].p_bh = NULL;
			i--;
			continue;
		}
		bh = read_extent_tree_block(inode,
					    ext4_idx_pblock(path[i].p_idx++),
					    depth - i - 1,
					    EXT4_EX_FORCE_CACHE);
		if (IS_ERR(bh)) {
			ret = PTR_ERR(bh);
			break;
		}
		i++;
		path[i].p_bh = bh;
		path[i].p_hdr = ext_block_hdr(bh);
		path[i].p_idx = EXT_FIRST_INDEX(path[i].p_hdr);
	}
	ext4_set_inode_state(inode, EXT4_STATE_EXT_PRECACHED);
out:
	up_read(&ei->i_data_sem);
	ext4_ext_drop_refs(path);
	kfree(path);
	return ret;
}

#ifdef EXT_DEBUG
static void ext4_ext_show_path(struct inode *inode, struct ext4_ext_path *path)
{
	int k, l = path->p_depth;

	ext_debug("path:");
	for (k = 0; k <= l; k++, path++) {
		if (path->p_idx) {
		  ext_debug("  %d->%llu", le32_to_cpu(path->p_idx->ei_block),
			    ext4_idx_pblock(path->p_idx));
		} else if (path->p_ext) {
			ext_debug("  %d:[%d]%d:%llu ",
				  le32_to_cpu(path->p_ext->ee_block),
				  ext4_ext_is_unwritten(path->p_ext),
				  ext4_ext_get_actual_len(path->p_ext),
				  ext4_ext_pblock(path->p_ext));
		} else
			ext_debug("  []");
	}
	ext_debug("\n");
}

static void ext4_ext_show_leaf(struct inode *inode, struct ext4_ext_path *path)
{
	int depth = ext_depth(inode);
	struct ext4_extent_header *eh;
	struct ext4_extent *ex;
	int i;

	if (!path)
		return;

	eh = path[depth].p_hdr;
	ex = EXT_FIRST_EXTENT(eh);

	ext_debug("Displaying leaf extents for inode %lu\n", inode->i_ino);

	for (i = 0; i < le16_to_cpu(eh->eh_entries); i++, ex++) {
		ext_debug("%d:[%d]%d:%llu ", le32_to_cpu(ex->ee_block),
			  ext4_ext_is_unwritten(ex),
			  ext4_ext_get_actual_len(ex), ext4_ext_pblock(ex));
	}
	ext_debug("\n");
}

static void ext4_ext_show_move(struct inode *inode, struct ext4_ext_path *path,
			ext4_fsblk_t newblock, int level)
{
	int depth = ext_depth(inode);
	struct ext4_extent *ex;

	if (depth != level) {
		struct ext4_extent_idx *idx;
		idx = path[level].p_idx;
		while (idx <= EXT_MAX_INDEX(path[level].p_hdr)) {
			ext_debug("%d: move %d:%llu in new index %llu\n", level,
					le32_to_cpu(idx->ei_block),
					ext4_idx_pblock(idx),
					newblock);
			idx++;
		}

		return;
	}

	ex = path[depth].p_ext;
	while (ex <= EXT_MAX_EXTENT(path[depth].p_hdr)) {
		ext_debug("move %d:%llu:[%d]%d in new leaf %llu\n",
				le32_to_cpu(ex->ee_block),
				ext4_ext_pblock(ex),
				ext4_ext_is_unwritten(ex),
				ext4_ext_get_actual_len(ex),
				newblock);
		ex++;
	}
}

#else
#define ext4_ext_show_path(inode, path)
#define ext4_ext_show_leaf(inode, path)
#define ext4_ext_show_move(inode, path, newblock, level)
#endif

void ext4_ext_drop_refs(struct ext4_ext_path *path)
{
	int depth, i;

	if (!path)
		return;
	depth = path->p_depth;
	for (i = 0; i <= depth; i++, path++)
		if (path->p_bh) {
			brelse(path->p_bh);
			path->p_bh = NULL;
		}
}

/*
 * ext4_ext_binsearch_idx:
 * binary search for the closest index of the given block
 * the header must be checked before calling this
 */
static void
ext4_ext_binsearch_idx(struct inode *inode,
			struct ext4_ext_path *path, ext4_lblk_t block)
{
	struct ext4_extent_header *eh = path->p_hdr;
	struct ext4_extent_idx *r, *l, *m;


	ext_debug("binsearch for %u(idx):  ", block);

	l = EXT_FIRST_INDEX(eh) + 1;
	r = EXT_LAST_INDEX(eh);
	while (l <= r) {
		m = l + (r - l) / 2;
		if (block < le32_to_cpu(m->ei_block))
			r = m - 1;
		else
			l = m + 1;
		ext_debug("%p(%u):%p(%u):%p(%u) ", l, le32_to_cpu(l->ei_block),
				m, le32_to_cpu(m->ei_block),
				r, le32_to_cpu(r->ei_block));
	}

	path->p_idx = l - 1;
	ext_debug("  -> %u->%lld ", le32_to_cpu(path->p_idx->ei_block),
		  ext4_idx_pblock(path->p_idx));

#ifdef CHECK_BINSEARCH
	{
		struct ext4_extent_idx *chix, *ix;
		int k;

		chix = ix = EXT_FIRST_INDEX(eh);
		for (k = 0; k < le16_to_cpu(eh->eh_entries); k++, ix++) {
		  if (k != 0 &&
		      le32_to_cpu(ix->ei_block) <= le32_to_cpu(ix[-1].ei_block)) {
				printk(KERN_DEBUG "k=%d, ix=0x%p, "
				       "first=0x%p\n", k,
				       ix, EXT_FIRST_INDEX(eh));
				printk(KERN_DEBUG "%u <= %u\n",
				       le32_to_cpu(ix->ei_block),
				       le32_to_cpu(ix[-1].ei_block));
			}
			BUG_ON(k && le32_to_cpu(ix->ei_block)
					   <= le32_to_cpu(ix[-1].ei_block));
			if (block < le32_to_cpu(ix->ei_block))
				break;
			chix = ix;
		}
		BUG_ON(chix != path->p_idx);
	}
#endif

}

/*
 * ext4_ext_binsearch:
 * binary search for closest extent of the given block
 * the header must be checked before calling this
 */
static void
ext4_ext_binsearch(struct inode *inode,
		struct ext4_ext_path *path, ext4_lblk_t block)
{
	struct ext4_extent_header *eh = path->p_hdr;
	struct ext4_extent *r, *l, *m;

	if (eh->eh_entries == 0) {
		/*
		 * this leaf is empty:
		 * we get such a leaf in split/add case
		 */
		return;
	}

	ext_debug("binsearch for %u:  ", block);

	l = EXT_FIRST_EXTENT(eh) + 1;
	r = EXT_LAST_EXTENT(eh);

	while (l <= r) {
		m = l + (r - l) / 2;
		if (block < le32_to_cpu(m->ee_block))
			r = m - 1;
		else
			l = m + 1;
		ext_debug("%p(%u):%p(%u):%p(%u) ", l, le32_to_cpu(l->ee_block),
				m, le32_to_cpu(m->ee_block),
				r, le32_to_cpu(r->ee_block));
	}

	path->p_ext = l - 1;
	ext_debug("  -> %d:%llu:[%d]%d ",
			le32_to_cpu(path->p_ext->ee_block),
			ext4_ext_pblock(path->p_ext),
			ext4_ext_is_unwritten(path->p_ext),
			ext4_ext_get_actual_len(path->p_ext));

#ifdef CHECK_BINSEARCH
	{
		struct ext4_extent *chex, *ex;
		int k;

		chex = ex = EXT_FIRST_EXTENT(eh);
		for (k = 0; k < le16_to_cpu(eh->eh_entries); k++, ex++) {
			BUG_ON(k && le32_to_cpu(ex->ee_block)
					  <= le32_to_cpu(ex[-1].ee_block));
			if (block < le32_to_cpu(ex->ee_block))
				break;
			chex = ex;
		}
		BUG_ON(chex != path->p_ext);
	}
#endif

}

int ext4_ext_tree_init(handle_t *handle, struct inode *inode)
{
	struct ext4_extent_header *eh;

	eh = ext_inode_hdr(inode);
	eh->eh_depth = 0;
	eh->eh_entries = 0;
	eh->eh_magic = EXT4_EXT_MAGIC;
	eh->eh_max = cpu_to_le16(ext4_ext_space_root(inode, 0));
	eh->eh_generation = 0;
	ext4_mark_inode_dirty(handle, inode);
	return 0;
}

struct ext4_ext_path *
ext4_find_extent(struct inode *inode, ext4_lblk_t block,
		 struct ext4_ext_path **orig_path, int flags)
{
	struct ext4_extent_header *eh;
	struct buffer_head *bh;
	struct ext4_ext_path *path = orig_path ? *orig_path : NULL;
	short int depth, i, ppos = 0;
	int ret;
	gfp_t gfp_flags = GFP_NOFS;

	if (flags & EXT4_EX_NOFAIL)
		gfp_flags |= __GFP_NOFAIL;

	eh = ext_inode_hdr(inode);
	depth = ext_depth(inode);
	if (depth < 0 || depth > EXT4_MAX_EXTENT_DEPTH) {
		EXT4_ERROR_INODE(inode, "inode has invalid extent depth: %d",
				 depth);
		ret = -EFSCORRUPTED;
		goto err;
	}

	if (path) {
		ext4_ext_drop_refs(path);
		if (depth > path[0].p_maxdepth) {
			kfree(path);
			*orig_path = path = NULL;
		}
	}
	if (!path) {
		/* account possible depth increase */
		path = kzalloc(sizeof(struct ext4_ext_path) * (depth + 2),
				gfp_flags);
		if (unlikely(!path))
			return ERR_PTR(-ENOMEM);
		path[0].p_maxdepth = depth + 1;
	}
	path[0].p_hdr = eh;
	path[0].p_bh = NULL;

	i = depth;
	if (!(flags & EXT4_EX_NOCACHE) && depth == 0)
		ext4_cache_extents(inode, eh);
	/* walk through the tree */
	while (i) {
		ext_debug("depth %d: num %d, max %d\n",
			  ppos, le16_to_cpu(eh->eh_entries), le16_to_cpu(eh->eh_max));

		ext4_ext_binsearch_idx(inode, path + ppos, block);
		path[ppos].p_block = ext4_idx_pblock(path[ppos].p_idx);
		path[ppos].p_depth = i;
		path[ppos].p_ext = NULL;

		bh = read_extent_tree_block(inode, path[ppos].p_block, --i,
					    flags);
		if (IS_ERR(bh)) {
			ret = PTR_ERR(bh);
			goto err;
		}

		eh = ext_block_hdr(bh);
		ppos++;
		if (unlikely(ppos > depth)) {
			put_bh(bh);
			EXT4_ERROR_INODE(inode,
					 "ppos %d > depth %d", ppos, depth);
			ret = -EFSCORRUPTED;
			goto err;
		}
		path[ppos].p_bh = bh;
		path[ppos].p_hdr = eh;
	}

	path[ppos].p_depth = i;
	path[ppos].p_ext = NULL;
	path[ppos].p_idx = NULL;

	/* find extent */
	ext4_ext_binsearch(inode, path + ppos, block);
	/* if not an empty leaf */
	if (path[ppos].p_ext)
		path[ppos].p_block = ext4_ext_pblock(path[ppos].p_ext);

	ext4_ext_show_path(inode, path);

	if (orig_path)
		*orig_path = path;
	return path;

err:
	ext4_ext_drop_refs(path);
	kfree(path);
	if (orig_path)
		*orig_path = NULL;
	return ERR_PTR(ret);
}

/*
 * ext4_ext_insert_index:
 * insert new index [@logical;@ptr] into the block at @curp;
 * check where to insert: before @curp or after @curp
 */
static int ext4_ext_insert_index(handle_t *handle, struct inode *inode,
				 struct ext4_ext_path *curp,
				 int logical, ext4_fsblk_t ptr)
{
	struct ext4_extent_idx *ix;
	int len, err;

	err = ext4_ext_get_access(handle, inode, curp);
	if (err)
		return err;

	if (unlikely(logical == le32_to_cpu(curp->p_idx->ei_block))) {
		EXT4_ERROR_INODE(inode,
				 "logical %d == ei_block %d!",
				 logical, le32_to_cpu(curp->p_idx->ei_block));
		return -EFSCORRUPTED;
	}

	if (unlikely(le16_to_cpu(curp->p_hdr->eh_entries)
			     >= le16_to_cpu(curp->p_hdr->eh_max))) {
		EXT4_ERROR_INODE(inode,
				 "eh_entries %d >= eh_max %d!",
				 le16_to_cpu(curp->p_hdr->eh_entries),
				 le16_to_cpu(curp->p_hdr->eh_max));
		return -EFSCORRUPTED;
	}

	if (logical > le32_to_cpu(curp->p_idx->ei_block)) {
		/* insert after */
		ext_debug("insert new index %d after: %llu\n", logical, ptr);
		ix = curp->p_idx + 1;
	} else {
		/* insert before */
		ext_debug("insert new index %d before: %llu\n", logical, ptr);
		ix = curp->p_idx;
	}

	if (unlikely(ix > EXT_MAX_INDEX(curp->p_hdr))) {
		EXT4_ERROR_INODE(inode, "ix > EXT_MAX_INDEX!");
		return -EFSCORRUPTED;
	}

	len = EXT_LAST_INDEX(curp->p_hdr) - ix + 1;
	BUG_ON(len < 0);
	if (len > 0) {
		ext_debug("insert new index %d: "
				"move %d indices from 0x%p to 0x%p\n",
				logical, len, ix, ix + 1);
		memmove(ix + 1, ix, len * sizeof(struct ext4_extent_idx));
	}

	ix->ei_block = cpu_to_le32(logical);
	ext4_idx_store_pblock(ix, ptr);
	le16_add_cpu(&curp->p_hdr->eh_entries, 1);

	if (unlikely(ix > EXT_LAST_INDEX(curp->p_hdr))) {
		EXT4_ERROR_INODE(inode, "ix > EXT_LAST_INDEX!");
		return -EFSCORRUPTED;
	}

	err = ext4_ext_dirty(handle, inode, curp);
	ext4_std_error(inode->i_sb, err);

	return err;
}

/*
 * ext4_ext_split:
 * inserts new subtree into the path, using free index entry
 * at depth @at:
 * - allocates all needed blocks (new leaf and all intermediate index blocks)
 * - makes decision where to split
 * - moves remaining extents and index entries (right to the split point)
 *   into the newly allocated blocks
 * - initializes subtree
 */
static int ext4_ext_split(handle_t *handle, struct inode *inode,
			  unsigned int flags,
			  struct ext4_ext_path *path,
			  struct ext4_extent *newext, int at)
{
	struct buffer_head *bh = NULL;
	int depth = ext_depth(inode);
	struct ext4_extent_header *neh;
	struct ext4_extent_idx *fidx;
	int i = at, k, m, a;
	ext4_fsblk_t newblock, oldblock;
	__le32 border;
	ext4_fsblk_t *ablocks = NULL; /* array of allocated blocks */
	gfp_t gfp_flags = GFP_NOFS;
	int err = 0;
	size_t ext_size = 0;

	if (flags & EXT4_EX_NOFAIL)
		gfp_flags |= __GFP_NOFAIL;

	/* make decision: where to split? */
	/* FIXME: now decision is simplest: at current extent */

	/* if current leaf will be split, then we should use
	 * border from split point */
	if (unlikely(path[depth].p_ext > EXT_MAX_EXTENT(path[depth].p_hdr))) {
		EXT4_ERROR_INODE(inode, "p_ext > EXT_MAX_EXTENT!");
		return -EFSCORRUPTED;
	}
	if (path[depth].p_ext != EXT_MAX_EXTENT(path[depth].p_hdr)) {
		border = path[depth].p_ext[1].ee_block;
		ext_debug("leaf will be split."
				" next leaf starts at %d\n",
				  le32_to_cpu(border));
	} else {
		border = newext->ee_block;
		ext_debug("leaf will be added."
				" next leaf starts at %d\n",
				le32_to_cpu(border));
	}

	/*
	 * If error occurs, then we break processing
	 * and mark filesystem read-only. index won't
	 * be inserted and tree will be in consistent
	 * state. Next mount will repair buffers too.
	 */

	/*
	 * Get array to track all allocated blocks.
	 * We need this to handle errors and free blocks
	 * upon them.
	 */
	ablocks = kzalloc(sizeof(ext4_fsblk_t) * depth, gfp_flags);
	if (!ablocks)
		return -ENOMEM;

	/* allocate all needed blocks */
	ext_debug("allocate %d blocks for indexes/leaf\n", depth - at);
	for (a = 0; a < depth - at; a++) {
		newblock = ext4_ext_new_meta_block(handle, inode, path,
						   newext, &err, flags);
		if (newblock == 0)
			goto cleanup;
		ablocks[a] = newblock;
	}

	/* initialize new leaf */
	newblock = ablocks[--a];
	if (unlikely(newblock == 0)) {
		EXT4_ERROR_INODE(inode, "newblock == 0!");
		err = -EFSCORRUPTED;
		goto cleanup;
	}
	bh = sb_getblk_gfp(inode->i_sb, newblock, __GFP_MOVABLE | GFP_NOFS);
	if (unlikely(!bh)) {
		err = -ENOMEM;
		goto cleanup;
	}
	lock_buffer(bh);

	err = ext4_journal_get_create_access(handle, bh);
	if (err)
		goto cleanup;

	neh = ext_block_hdr(bh);
	neh->eh_entries = 0;
	neh->eh_max = cpu_to_le16(ext4_ext_space_block(inode, 0));
	neh->eh_magic = EXT4_EXT_MAGIC;
	neh->eh_depth = 0;
	neh->eh_generation = 0;

	/* move remainder of path[depth] to the new leaf */
	if (unlikely(path[depth].p_hdr->eh_entries !=
		     path[depth].p_hdr->eh_max)) {
		EXT4_ERROR_INODE(inode, "eh_entries %d != eh_max %d!",
				 path[depth].p_hdr->eh_entries,
				 path[depth].p_hdr->eh_max);
		err = -EFSCORRUPTED;
		goto cleanup;
	}
	/* start copy from next extent */
	m = EXT_MAX_EXTENT(path[depth].p_hdr) - path[depth].p_ext++;
	ext4_ext_show_move(inode, path, newblock, depth);
	if (m) {
		struct ext4_extent *ex;
		ex = EXT_FIRST_EXTENT(neh);
		memmove(ex, path[depth].p_ext, sizeof(struct ext4_extent) * m);
		le16_add_cpu(&neh->eh_entries, m);
	}

	/* zero out unused area in the extent block */
	ext_size = sizeof(struct ext4_extent_header) +
		sizeof(struct ext4_extent) * le16_to_cpu(neh->eh_entries);
	memset(bh->b_data + ext_size, 0, inode->i_sb->s_blocksize - ext_size);
	ext4_extent_block_csum_set(inode, neh);
	set_buffer_uptodate(bh);
	unlock_buffer(bh);

	err = ext4_handle_dirty_metadata(handle, inode, bh);
	if (err)
		goto cleanup;
	brelse(bh);
	bh = NULL;

	/* correct old leaf */
	if (m) {
		err = ext4_ext_get_access(handle, inode, path + depth);
		if (err)
			goto cleanup;
		le16_add_cpu(&path[depth].p_hdr->eh_entries, -m);
		err = ext4_ext_dirty(handle, inode, path + depth);
		if (err)
			goto cleanup;

	}

	/* create intermediate indexes */
	k = depth - at - 1;
	if (unlikely(k < 0)) {
		EXT4_ERROR_INODE(inode, "k %d < 0!", k);
		err = -EFSCORRUPTED;
		goto cleanup;
	}
	if (k)
		ext_debug("create %d intermediate indices\n", k);
	/* insert new index into current index block */
	/* current depth stored in i var */
	i = depth - 1;
	while (k--) {
		oldblock = newblock;
		newblock = ablocks[--a];
		bh = sb_getblk(inode->i_sb, newblock);
		if (unlikely(!bh)) {
			err = -ENOMEM;
			goto cleanup;
		}
		lock_buffer(bh);

		err = ext4_journal_get_create_access(handle, bh);
		if (err)
			goto cleanup;

		neh = ext_block_hdr(bh);
		neh->eh_entries = cpu_to_le16(1);
		neh->eh_magic = EXT4_EXT_MAGIC;
		neh->eh_max = cpu_to_le16(ext4_ext_space_block_idx(inode, 0));
		neh->eh_depth = cpu_to_le16(depth - i);
		neh->eh_generation = 0;
		fidx = EXT_FIRST_INDEX(neh);
		fidx->ei_block = border;
		ext4_idx_store_pblock(fidx, oldblock);

		ext_debug("int.index at %d (block %llu): %u -> %llu\n",
				i, newblock, le32_to_cpu(border), oldblock);

		/* move remainder of path[i] to the new index block */
		if (unlikely(EXT_MAX_INDEX(path[i].p_hdr) !=
					EXT_LAST_INDEX(path[i].p_hdr))) {
			EXT4_ERROR_INODE(inode,
					 "EXT_MAX_INDEX != EXT_LAST_INDEX ee_block %d!",
					 le32_to_cpu(path[i].p_ext->ee_block));
			err = -EFSCORRUPTED;
			goto cleanup;
		}
		/* start copy indexes */
		m = EXT_MAX_INDEX(path[i].p_hdr) - path[i].p_idx++;
		ext_debug("cur 0x%p, last 0x%p\n", path[i].p_idx,
				EXT_MAX_INDEX(path[i].p_hdr));
		ext4_ext_show_move(inode, path, newblock, i);
		if (m) {
			memmove(++fidx, path[i].p_idx,
				sizeof(struct ext4_extent_idx) * m);
			le16_add_cpu(&neh->eh_entries, m);
		}
		/* zero out unused area in the extent block */
		ext_size = sizeof(struct ext4_extent_header) +
		   (sizeof(struct ext4_extent) * le16_to_cpu(neh->eh_entries));
		memset(bh->b_data + ext_size, 0,
			inode->i_sb->s_blocksize - ext_size);
		ext4_extent_block_csum_set(inode, neh);
		set_buffer_uptodate(bh);
		unlock_buffer(bh);

		err = ext4_handle_dirty_metadata(handle, inode, bh);
		if (err)
			goto cleanup;
		brelse(bh);
		bh = NULL;

		/* correct old index */
		if (m) {
			err = ext4_ext_get_access(handle, inode, path + i);
			if (err)
				goto cleanup;
			le16_add_cpu(&path[i].p_hdr->eh_entries, -m);
			err = ext4_ext_dirty(handle, inode, path + i);
			if (err)
				goto cleanup;
		}

		i--;
	}

	/* insert new index */
	err = ext4_ext_insert_index(handle, inode, path + at,
				    le32_to_cpu(border), newblock);

cleanup:
	if (bh) {
		if (buffer_locked(bh))
			unlock_buffer(bh);
		brelse(bh);
	}

	if (err) {
		/* free all allocated blocks in error case */
		for (i = 0; i < depth; i++) {
			if (!ablocks[i])
				continue;
			ext4_free_blocks(handle, inode, NULL, ablocks[i], 1,
					 EXT4_FREE_BLOCKS_METADATA);
		}
	}
	kfree(ablocks);

	return err;
}

/*
 * ext4_ext_grow_indepth:
 * implements tree growing procedure:
 * - allocates new block
 * - moves top-level data (index block or leaf) into the new block
 * - initializes new top-level, creating index that points to the
 *   just created block
 */
static int ext4_ext_grow_indepth(handle_t *handle, struct inode *inode,
				 unsigned int flags)
{
	struct ext4_extent_header *neh;
	struct buffer_head *bh;
	ext4_fsblk_t newblock, goal = 0;
	struct ext4_super_block *es = EXT4_SB(inode->i_sb)->s_es;
	int err = 0;
	size_t ext_size = 0;

	/* Try to prepend new index to old one */
	if (ext_depth(inode))
		goal = ext4_idx_pblock(EXT_FIRST_INDEX(ext_inode_hdr(inode)));
	if (goal > le32_to_cpu(es->s_first_data_block)) {
		flags |= EXT4_MB_HINT_TRY_GOAL;
		goal--;
	} else
		goal = ext4_inode_to_goal_block(inode);
	newblock = ext4_new_meta_blocks(handle, inode, goal, flags,
					NULL, &err);
	if (newblock == 0)
		return err;

	bh = sb_getblk_gfp(inode->i_sb, newblock, __GFP_MOVABLE | GFP_NOFS);
	if (unlikely(!bh))
		return -ENOMEM;
	lock_buffer(bh);

	err = ext4_journal_get_create_access(handle, bh);
	if (err) {
		unlock_buffer(bh);
		goto out;
	}

	ext_size = sizeof(EXT4_I(inode)->i_data);
	/* move top-level index/leaf into new block */
	memmove(bh->b_data, EXT4_I(inode)->i_data, ext_size);
	/* zero out unused area in the extent block */
	memset(bh->b_data + ext_size, 0, inode->i_sb->s_blocksize - ext_size);

	/* set size of new block */
	neh = ext_block_hdr(bh);
	/* old root could have indexes or leaves
	 * so calculate e_max right way */
	if (ext_depth(inode))
		neh->eh_max = cpu_to_le16(ext4_ext_space_block_idx(inode, 0));
	else
		neh->eh_max = cpu_to_le16(ext4_ext_space_block(inode, 0));
	neh->eh_magic = EXT4_EXT_MAGIC;
	ext4_extent_block_csum_set(inode, neh);
	set_buffer_uptodate(bh);
	unlock_buffer(bh);

	err = ext4_handle_dirty_metadata(handle, inode, bh);
	if (err)
		goto out;

	/* Update top-level index: num,max,pointer */
	neh = ext_inode_hdr(inode);
	neh->eh_entries = cpu_to_le16(1);
	ext4_idx_store_pblock(EXT_FIRST_INDEX(neh), newblock);
	if (neh->eh_depth == 0) {
		/* Root extent block becomes index block */
		neh->eh_max = cpu_to_le16(ext4_ext_space_root_idx(inode, 0));
		EXT_FIRST_INDEX(neh)->ei_block =
			EXT_FIRST_EXTENT(neh)->ee_block;
	}
	ext_debug("new root: num %d(%d), lblock %d, ptr %llu\n",
		  le16_to_cpu(neh->eh_entries), le16_to_cpu(neh->eh_max),
		  le32_to_cpu(EXT_FIRST_INDEX(neh)->ei_block),
		  ext4_idx_pblock(EXT_FIRST_INDEX(neh)));

	le16_add_cpu(&neh->eh_depth, 1);
	ext4_mark_inode_dirty(handle, inode);
out:
	brelse(bh);

	return err;
}

/*
 * ext4_ext_create_new_leaf:
 * finds empty index and adds new leaf.
 * if no free index is found, then it requests in-depth growing.
 */
static int ext4_ext_create_new_leaf(handle_t *handle, struct inode *inode,
				    unsigned int mb_flags,
				    unsigned int gb_flags,
				    struct ext4_ext_path **ppath,
				    struct ext4_extent *newext)
{
	struct ext4_ext_path *path = *ppath;
	struct ext4_ext_path *curp;
	int depth, i, err = 0;

repeat:
	i = depth = ext_depth(inode);

	/* walk up to the tree and look for free index entry */
	curp = path + depth;
	while (i > 0 && !EXT_HAS_FREE_INDEX(curp)) {
		i--;
		curp--;
	}

	/* we use already allocated block for index block,
	 * so subsequent data blocks should be contiguous */
	if (EXT_HAS_FREE_INDEX(curp)) {
		/* if we found index with free entry, then use that
		 * entry: create all needed subtree and add new leaf */
		err = ext4_ext_split(handle, inode, mb_flags, path, newext, i);
		if (err)
			goto out;

		/* refill path */
		path = ext4_find_extent(inode,
				    (ext4_lblk_t)le32_to_cpu(newext->ee_block),
				    ppath, gb_flags);
		if (IS_ERR(path))
			err = PTR_ERR(path);
	} else {
		/* tree is full, time to grow in depth */
		err = ext4_ext_grow_indepth(handle, inode, mb_flags);
		if (err)
			goto out;

		/* refill path */
		path = ext4_find_extent(inode,
				   (ext4_lblk_t)le32_to_cpu(newext->ee_block),
				    ppath, gb_flags);
		if (IS_ERR(path)) {
			err = PTR_ERR(path);
			goto out;
		}

		/*
		 * only first (depth 0 -> 1) produces free space;
		 * in all other cases we have to split the grown tree
		 */
		depth = ext_depth(inode);
		if (path[depth].p_hdr->eh_entries == path[depth].p_hdr->eh_max) {
			/* now we need to split */
			goto repeat;
		}
	}

out:
	return err;
}

/*
 * search the closest allocated block to the left for *logical
 * and returns it at @logical + it's physical address at @phys
 * if *logical is the smallest allocated block, the function
 * returns 0 at @phys
 * return value contains 0 (success) or error code
 */
static int ext4_ext_search_left(struct inode *inode,
				struct ext4_ext_path *path,
				ext4_lblk_t *logical, ext4_fsblk_t *phys)
{
	struct ext4_extent_idx *ix;
	struct ext4_extent *ex;
	int depth, ee_len;

	if (unlikely(path == NULL)) {
		EXT4_ERROR_INODE(inode, "path == NULL *logical %d!", *logical);
		return -EFSCORRUPTED;
	}
	depth = path->p_depth;
	*phys = 0;

	if (depth == 0 && path->p_ext == NULL)
		return 0;

	/* usually extent in the path covers blocks smaller
	 * then *logical, but it can be that extent is the
	 * first one in the file */

	ex = path[depth].p_ext;
	ee_len = ext4_ext_get_actual_len(ex);
	if (*logical < le32_to_cpu(ex->ee_block)) {
		if (unlikely(EXT_FIRST_EXTENT(path[depth].p_hdr) != ex)) {
			EXT4_ERROR_INODE(inode,
					 "EXT_FIRST_EXTENT != ex *logical %d ee_block %d!",
					 *logical, le32_to_cpu(ex->ee_block));
			return -EFSCORRUPTED;
		}
		while (--depth >= 0) {
			ix = path[depth].p_idx;
			if (unlikely(ix != EXT_FIRST_INDEX(path[depth].p_hdr))) {
				EXT4_ERROR_INODE(inode,
				  "ix (%d) != EXT_FIRST_INDEX (%d) (depth %d)!",
				  ix != NULL ? le32_to_cpu(ix->ei_block) : 0,
				  EXT_FIRST_INDEX(path[depth].p_hdr) != NULL ?
		le32_to_cpu(EXT_FIRST_INDEX(path[depth].p_hdr)->ei_block) : 0,
				  depth);
				return -EFSCORRUPTED;
			}
		}
		return 0;
	}

	if (unlikely(*logical < (le32_to_cpu(ex->ee_block) + ee_len))) {
		EXT4_ERROR_INODE(inode,
				 "logical %d < ee_block %d + ee_len %d!",
				 *logical, le32_to_cpu(ex->ee_block), ee_len);
		return -EFSCORRUPTED;
	}

	*logical = le32_to_cpu(ex->ee_block) + ee_len - 1;
	*phys = ext4_ext_pblock(ex) + ee_len - 1;
	return 0;
}

/*
 * search the closest allocated block to the right for *logical
 * and returns it at @logical + it's physical address at @phys
 * if *logical is the largest allocated block, the function
 * returns 0 at @phys
 * return value contains 0 (success) or error code
 */
static int ext4_ext_search_right(struct inode *inode,
				 struct ext4_ext_path *path,
				 ext4_lblk_t *logical, ext4_fsblk_t *phys,
				 struct ext4_extent **ret_ex)
{
	struct buffer_head *bh = NULL;
	struct ext4_extent_header *eh;
	struct ext4_extent_idx *ix;
	struct ext4_extent *ex;
	ext4_fsblk_t block;
	int depth;	/* Note, NOT eh_depth; depth from top of tree */
	int ee_len;

	if (unlikely(path == NULL)) {
		EXT4_ERROR_INODE(inode, "path == NULL *logical %d!", *logical);
		return -EFSCORRUPTED;
	}
	depth = path->p_depth;
	*phys = 0;

	if (depth == 0 && path->p_ext == NULL)
		return 0;

	/* usually extent in the path covers blocks smaller
	 * then *logical, but it can be that extent is the
	 * first one in the file */

	ex = path[depth].p_ext;
	ee_len = ext4_ext_get_actual_len(ex);
	if (*logical < le32_to_cpu(ex->ee_block)) {
		if (unlikely(EXT_FIRST_EXTENT(path[depth].p_hdr) != ex)) {
			EXT4_ERROR_INODE(inode,
					 "first_extent(path[%d].p_hdr) != ex",
					 depth);
			return -EFSCORRUPTED;
		}
		while (--depth >= 0) {
			ix = path[depth].p_idx;
			if (unlikely(ix != EXT_FIRST_INDEX(path[depth].p_hdr))) {
				EXT4_ERROR_INODE(inode,
						 "ix != EXT_FIRST_INDEX *logical %d!",
						 *logical);
				return -EFSCORRUPTED;
			}
		}
		goto found_extent;
	}

	if (unlikely(*logical < (le32_to_cpu(ex->ee_block) + ee_len))) {
		EXT4_ERROR_INODE(inode,
				 "logical %d < ee_block %d + ee_len %d!",
				 *logical, le32_to_cpu(ex->ee_block), ee_len);
		return -EFSCORRUPTED;
	}

	if (ex != EXT_LAST_EXTENT(path[depth].p_hdr)) {
		/* next allocated block in this leaf */
		ex++;
		goto found_extent;
	}

	/* go up and search for index to the right */
	while (--depth >= 0) {
		ix = path[depth].p_idx;
		if (ix != EXT_LAST_INDEX(path[depth].p_hdr))
			goto got_index;
	}

	/* we've gone up to the root and found no index to the right */
	return 0;

got_index:
	/* we've found index to the right, let's
	 * follow it and find the closest allocated
	 * block to the right */
	ix++;
	block = ext4_idx_pblock(ix);
	while (++depth < path->p_depth) {
		/* subtract from p_depth to get proper eh_depth */
		bh = read_extent_tree_block(inode, block,
					    path->p_depth - depth, 0);
		if (IS_ERR(bh))
			return PTR_ERR(bh);
		eh = ext_block_hdr(bh);
		ix = EXT_FIRST_INDEX(eh);
		block = ext4_idx_pblock(ix);
		put_bh(bh);
	}

	bh = read_extent_tree_block(inode, block, path->p_depth - depth, 0);
	if (IS_ERR(bh))
		return PTR_ERR(bh);
	eh = ext_block_hdr(bh);
	ex = EXT_FIRST_EXTENT(eh);
found_extent:
	*logical = le32_to_cpu(ex->ee_block);
	*phys = ext4_ext_pblock(ex);
	*ret_ex = ex;
	if (bh)
		put_bh(bh);
	return 0;
}

/*
 * ext4_ext_next_allocated_block:
 * returns allocated block in subsequent extent or EXT_MAX_BLOCKS.
 * NOTE: it considers block number from index entry as
 * allocated block. Thus, index entries have to be consistent
 * with leaves.
 */
ext4_lblk_t
ext4_ext_next_allocated_block(struct ext4_ext_path *path)
{
	int depth;

	BUG_ON(path == NULL);
	depth = path->p_depth;

	if (depth == 0 && path->p_ext == NULL)
		return EXT_MAX_BLOCKS;

	while (depth >= 0) {
		if (depth == path->p_depth) {
			/* leaf */
			if (path[depth].p_ext &&
				path[depth].p_ext !=
					EXT_LAST_EXTENT(path[depth].p_hdr))
			  return le32_to_cpu(path[depth].p_ext[1].ee_block);
		} else {
			/* index */
			if (path[depth].p_idx !=
					EXT_LAST_INDEX(path[depth].p_hdr))
			  return le32_to_cpu(path[depth].p_idx[1].ei_block);
		}
		depth--;
	}

	return EXT_MAX_BLOCKS;
}

/*
 * ext4_ext_next_leaf_block:
 * returns first allocated block from next leaf or EXT_MAX_BLOCKS
 */
static ext4_lblk_t ext4_ext_next_leaf_block(struct ext4_ext_path *path)
{
	int depth;

	BUG_ON(path == NULL);
	depth = path->p_depth;

	/* zero-tree has no leaf blocks at all */
	if (depth == 0)
		return EXT_MAX_BLOCKS;

	/* go to index block */
	depth--;

	while (depth >= 0) {
		if (path[depth].p_idx !=
				EXT_LAST_INDEX(path[depth].p_hdr))
			return (ext4_lblk_t)
				le32_to_cpu(path[depth].p_idx[1].ei_block);
		depth--;
	}

	return EXT_MAX_BLOCKS;
}

/*
 * ext4_ext_correct_indexes:
 * if leaf gets modified and modified extent is first in the leaf,
 * then we have to correct all indexes above.
 * TODO: do we need to correct tree in all cases?
 */
static int ext4_ext_correct_indexes(handle_t *handle, struct inode *inode,
				struct ext4_ext_path *path)
{
	struct ext4_extent_header *eh;
	int depth = ext_depth(inode);
	struct ext4_extent *ex;
	__le32 border;
	int k, err = 0;

	eh = path[depth].p_hdr;
	ex = path[depth].p_ext;

	if (unlikely(ex == NULL || eh == NULL)) {
		EXT4_ERROR_INODE(inode,
				 "ex %p == NULL or eh %p == NULL", ex, eh);
		return -EFSCORRUPTED;
	}

	if (depth == 0) {
		/* there is no tree at all */
		return 0;
	}

	if (ex != EXT_FIRST_EXTENT(eh)) {
		/* we correct tree if first leaf got modified only */
		return 0;
	}

	/*
	 * TODO: we need correction if border is smaller than current one
	 */
	k = depth - 1;
	border = path[depth].p_ext->ee_block;
	err = ext4_ext_get_access(handle, inode, path + k);
	if (err)
		return err;
	path[k].p_idx->ei_block = border;
	err = ext4_ext_dirty(handle, inode, path + k);
	if (err)
		return err;

	while (k--) {
		/* change all left-side indexes */
		if (path[k+1].p_idx != EXT_FIRST_INDEX(path[k+1].p_hdr))
			break;
		err = ext4_ext_get_access(handle, inode, path + k);
		if (err)
			break;
		path[k].p_idx->ei_block = border;
		err = ext4_ext_dirty(handle, inode, path + k);
		if (err)
			break;
	}

	return err;
}

int
ext4_can_extents_be_merged(struct inode *inode, struct ext4_extent *ex1,
				struct ext4_extent *ex2)
{
	unsigned short ext1_ee_len, ext2_ee_len;

	if (ext4_ext_is_unwritten(ex1) != ext4_ext_is_unwritten(ex2))
		return 0;

	ext1_ee_len = ext4_ext_get_actual_len(ex1);
	ext2_ee_len = ext4_ext_get_actual_len(ex2);

	if (le32_to_cpu(ex1->ee_block) + ext1_ee_len !=
			le32_to_cpu(ex2->ee_block))
		return 0;

	/*
	 * To allow future support for preallocated extents to be added
	 * as an RO_COMPAT feature, refuse to merge to extents if
	 * this can result in the top bit of ee_len being set.
	 */
	if (ext1_ee_len + ext2_ee_len > EXT_INIT_MAX_LEN)
		return 0;
	if (ext4_ext_is_unwritten(ex1) &&
	    (ext4_test_inode_state(inode, EXT4_STATE_DIO_UNWRITTEN) ||
	     atomic_read(&EXT4_I(inode)->i_unwritten) ||
	     (ext1_ee_len + ext2_ee_len > EXT_UNWRITTEN_MAX_LEN)))
		return 0;
#ifdef AGGRESSIVE_TEST
	if (ext1_ee_len >= 4)
		return 0;
#endif

	if (ext4_ext_pblock(ex1) + ext1_ee_len == ext4_ext_pblock(ex2))
		return 1;
	return 0;
}

/*
 * This function tries to merge the "ex" extent to the next extent in the tree.
 * It always tries to merge towards right. If you want to merge towards
 * left, pass "ex - 1" as argument instead of "ex".
 * Returns 0 if the extents (ex and ex+1) were _not_ merged and returns
 * 1 if they got merged.
 */
static int ext4_ext_try_to_merge_right(struct inode *inode,
				 struct ext4_ext_path *path,
				 struct ext4_extent *ex)
{
	struct ext4_extent_header *eh;
	unsigned int depth, len;
	int merge_done = 0, unwritten;

	depth = ext_depth(inode);
	BUG_ON(path[depth].p_hdr == NULL);
	eh = path[depth].p_hdr;

	while (ex < EXT_LAST_EXTENT(eh)) {
		if (!ext4_can_extents_be_merged(inode, ex, ex + 1))
			break;
		/* merge with next extent! */
		unwritten = ext4_ext_is_unwritten(ex);
		ex->ee_len = cpu_to_le16(ext4_ext_get_actual_len(ex)
				+ ext4_ext_get_actual_len(ex + 1));
		if (unwritten)
			ext4_ext_mark_unwritten(ex);

		if (ex + 1 < EXT_LAST_EXTENT(eh)) {
			len = (EXT_LAST_EXTENT(eh) - ex - 1)
				* sizeof(struct ext4_extent);
			memmove(ex + 1, ex + 2, len);
		}
		le16_add_cpu(&eh->eh_entries, -1);
		merge_done = 1;
		WARN_ON(eh->eh_entries == 0);
		if (!eh->eh_entries)
			EXT4_ERROR_INODE(inode, "eh->eh_entries = 0!");
	}

	return merge_done;
}

/*
 * This function does a very simple check to see if we can collapse
 * an extent tree with a single extent tree leaf block into the inode.
 */
static void ext4_ext_try_to_merge_up(handle_t *handle,
				     struct inode *inode,
				     struct ext4_ext_path *path)
{
	size_t s;
	unsigned max_root = ext4_ext_space_root(inode, 0);
	ext4_fsblk_t blk;

	if ((path[0].p_depth != 1) ||
	    (le16_to_cpu(path[0].p_hdr->eh_entries) != 1) ||
	    (le16_to_cpu(path[1].p_hdr->eh_entries) > max_root))
		return;

	/*
	 * We need to modify the block allocation bitmap and the block
	 * group descriptor to release the extent tree block.  If we
	 * can't get the journal credits, give up.
	 */
	if (ext4_journal_extend(handle, 2))
		return;

	/*
	 * Copy the extent data up to the inode
	 */
	blk = ext4_idx_pblock(path[0].p_idx);
	s = le16_to_cpu(path[1].p_hdr->eh_entries) *
		sizeof(struct ext4_extent_idx);
	s += sizeof(struct ext4_extent_header);

	path[1].p_maxdepth = path[0].p_maxdepth;
	memcpy(path[0].p_hdr, path[1].p_hdr, s);
	path[0].p_depth = 0;
	path[0].p_ext = EXT_FIRST_EXTENT(path[0].p_hdr) +
		(path[1].p_ext - EXT_FIRST_EXTENT(path[1].p_hdr));
	path[0].p_hdr->eh_max = cpu_to_le16(max_root);

	brelse(path[1].p_bh);
	path[1].p_bh = NULL;
	ext4_free_blocks(handle, inode, NULL, blk, 1,
			 EXT4_FREE_BLOCKS_METADATA | EXT4_FREE_BLOCKS_FORGET);
}

/*
 * This function tries to merge the @ex extent to neighbours in the tree.
 * return 1 if merge left else 0.
 */
static void ext4_ext_try_to_merge(handle_t *handle,
				  struct inode *inode,
				  struct ext4_ext_path *path,
				  struct ext4_extent *ex) {
	struct ext4_extent_header *eh;
	unsigned int depth;
	int merge_done = 0;

	depth = ext_depth(inode);
	BUG_ON(path[depth].p_hdr == NULL);
	eh = path[depth].p_hdr;

	if (ex > EXT_FIRST_EXTENT(eh))
		merge_done = ext4_ext_try_to_merge_right(inode, path, ex - 1);

	if (!merge_done)
		(void) ext4_ext_try_to_merge_right(inode, path, ex);

	ext4_ext_try_to_merge_up(handle, inode, path);
}

/*
 * check if a portion of the "newext" extent overlaps with an
 * existing extent.
 *
 * If there is an overlap discovered, it updates the length of the newext
 * such that there will be no overlap, and then returns 1.
 * If there is no overlap found, it returns 0.
 */
static unsigned int ext4_ext_check_overlap(struct ext4_sb_info *sbi,
					   struct inode *inode,
					   struct ext4_extent *newext,
					   struct ext4_ext_path *path)
{
	ext4_lblk_t b1, b2;
	unsigned int depth, len1;
	unsigned int ret = 0;

	b1 = le32_to_cpu(newext->ee_block);
	len1 = ext4_ext_get_actual_len(newext);
	depth = ext_depth(inode);
	if (!path[depth].p_ext)
		goto out;
	b2 = EXT4_LBLK_CMASK(sbi, le32_to_cpu(path[depth].p_ext->ee_block));

	/*
	 * get the next allocated block if the extent in the path
	 * is before the requested block(s)
	 */
	if (b2 < b1) {
		b2 = ext4_ext_next_allocated_block(path);
		if (b2 == EXT_MAX_BLOCKS)
			goto out;
		b2 = EXT4_LBLK_CMASK(sbi, b2);
	}

	/* check for wrap through zero on extent logical start block*/
	if (b1 + len1 < b1) {
		len1 = EXT_MAX_BLOCKS - b1;
		newext->ee_len = cpu_to_le16(len1);
		ret = 1;
	}

	/* check for overlap */
	if (b1 + len1 > b2) {
		newext->ee_len = cpu_to_le16(b2 - b1);
		ret = 1;
	}
out:
	return ret;
}

/*
 * ext4_ext_insert_extent:
 * tries to merge requsted extent into the existing extent or
 * inserts requested extent as new one into the tree,
 * creating new leaf in the no-space case.
 */
int ext4_ext_insert_extent(handle_t *handle, struct inode *inode,
				struct ext4_ext_path **ppath,
				struct ext4_extent *newext, int gb_flags)
{
	struct ext4_ext_path *path = *ppath;
	struct ext4_extent_header *eh;
	struct ext4_extent *ex, *fex;
	struct ext4_extent *nearex; /* nearest extent */
	struct ext4_ext_path *npath = NULL;
	int depth, len, err;
	ext4_lblk_t next;
	int mb_flags = 0, unwritten;

	if (gb_flags & EXT4_GET_BLOCKS_DELALLOC_RESERVE)
		mb_flags |= EXT4_MB_DELALLOC_RESERVED;
	if (unlikely(ext4_ext_get_actual_len(newext) == 0)) {
		EXT4_ERROR_INODE(inode, "ext4_ext_get_actual_len(newext) == 0");
		return -EFSCORRUPTED;
	}
	depth = ext_depth(inode);
	ex = path[depth].p_ext;
	eh = path[depth].p_hdr;
	if (unlikely(path[depth].p_hdr == NULL)) {
		EXT4_ERROR_INODE(inode, "path[%d].p_hdr == NULL", depth);
		return -EFSCORRUPTED;
	}

	/* try to insert block into found extent and return */
	if (ex && !(gb_flags & EXT4_GET_BLOCKS_PRE_IO)) {

		/*
		 * Try to see whether we should rather test the extent on
		 * right from ex, or from the left of ex. This is because
		 * ext4_find_extent() can return either extent on the
		 * left, or on the right from the searched position. This
		 * will make merging more effective.
		 */
		if (ex < EXT_LAST_EXTENT(eh) &&
		    (le32_to_cpu(ex->ee_block) +
		    ext4_ext_get_actual_len(ex) <
		    le32_to_cpu(newext->ee_block))) {
			ex += 1;
			goto prepend;
		} else if ((ex > EXT_FIRST_EXTENT(eh)) &&
			   (le32_to_cpu(newext->ee_block) +
			   ext4_ext_get_actual_len(newext) <
			   le32_to_cpu(ex->ee_block)))
			ex -= 1;

		/* Try to append newex to the ex */
		if (ext4_can_extents_be_merged(inode, ex, newext)) {
			ext_debug("append [%d]%d block to %u:[%d]%d"
				  "(from %llu)\n",
				  ext4_ext_is_unwritten(newext),
				  ext4_ext_get_actual_len(newext),
				  le32_to_cpu(ex->ee_block),
				  ext4_ext_is_unwritten(ex),
				  ext4_ext_get_actual_len(ex),
				  ext4_ext_pblock(ex));
			err = ext4_ext_get_access(handle, inode,
						  path + depth);
			if (err)
				return err;
			unwritten = ext4_ext_is_unwritten(ex);
			ex->ee_len = cpu_to_le16(ext4_ext_get_actual_len(ex)
					+ ext4_ext_get_actual_len(newext));
			if (unwritten)
				ext4_ext_mark_unwritten(ex);
			eh = path[depth].p_hdr;
			nearex = ex;
			goto merge;
		}

prepend:
		/* Try to prepend newex to the ex */
		if (ext4_can_extents_be_merged(inode, newext, ex)) {
			ext_debug("prepend %u[%d]%d block to %u:[%d]%d"
				  "(from %llu)\n",
				  le32_to_cpu(newext->ee_block),
				  ext4_ext_is_unwritten(newext),
				  ext4_ext_get_actual_len(newext),
				  le32_to_cpu(ex->ee_block),
				  ext4_ext_is_unwritten(ex),
				  ext4_ext_get_actual_len(ex),
				  ext4_ext_pblock(ex));
			err = ext4_ext_get_access(handle, inode,
						  path + depth);
			if (err)
				return err;

			unwritten = ext4_ext_is_unwritten(ex);
			ex->ee_block = newext->ee_block;
			ext4_ext_store_pblock(ex, ext4_ext_pblock(newext));
			ex->ee_len = cpu_to_le16(ext4_ext_get_actual_len(ex)
					+ ext4_ext_get_actual_len(newext));
			if (unwritten)
				ext4_ext_mark_unwritten(ex);
			eh = path[depth].p_hdr;
			nearex = ex;
			goto merge;
		}
	}

	depth = ext_depth(inode);
	eh = path[depth].p_hdr;
	if (le16_to_cpu(eh->eh_entries) < le16_to_cpu(eh->eh_max))
		goto has_space;

	/* probably next leaf has space for us? */
	fex = EXT_LAST_EXTENT(eh);
	next = EXT_MAX_BLOCKS;
	if (le32_to_cpu(newext->ee_block) > le32_to_cpu(fex->ee_block))
		next = ext4_ext_next_leaf_block(path);
	if (next != EXT_MAX_BLOCKS) {
		ext_debug("next leaf block - %u\n", next);
		BUG_ON(npath != NULL);
		npath = ext4_find_extent(inode, next, NULL, gb_flags);
		if (IS_ERR(npath))
			return PTR_ERR(npath);
		BUG_ON(npath->p_depth != path->p_depth);
		eh = npath[depth].p_hdr;
		if (le16_to_cpu(eh->eh_entries) < le16_to_cpu(eh->eh_max)) {
			ext_debug("next leaf isn't full(%d)\n",
				  le16_to_cpu(eh->eh_entries));
			path = npath;
			goto has_space;
		}
		ext_debug("next leaf has no free space(%d,%d)\n",
			  le16_to_cpu(eh->eh_entries), le16_to_cpu(eh->eh_max));
	}

	/*
	 * There is no free space in the found leaf.
	 * We're gonna add a new leaf in the tree.
	 */
	if (gb_flags & EXT4_GET_BLOCKS_METADATA_NOFAIL)
		mb_flags |= EXT4_MB_USE_RESERVED;
	err = ext4_ext_create_new_leaf(handle, inode, mb_flags, gb_flags,
				       ppath, newext);
	if (err)
		goto cleanup;
	path = *ppath;
	depth = ext_depth(inode);
	eh = path[depth].p_hdr;

has_space:
	nearex = path[depth].p_ext;

	err = ext4_ext_get_access(handle, inode, path + depth);
	if (err)
		goto cleanup;

	if (!nearex) {
		/* there is no extent in this leaf, create first one */
		ext_debug("first extent in the leaf: %u:%llu:[%d]%d\n",
				le32_to_cpu(newext->ee_block),
				ext4_ext_pblock(newext),
				ext4_ext_is_unwritten(newext),
				ext4_ext_get_actual_len(newext));
		nearex = EXT_FIRST_EXTENT(eh);
	} else {
		if (le32_to_cpu(newext->ee_block)
			   > le32_to_cpu(nearex->ee_block)) {
			/* Insert after */
			ext_debug("insert %u:%llu:[%d]%d before: "
					"nearest %p\n",
					le32_to_cpu(newext->ee_block),
					ext4_ext_pblock(newext),
					ext4_ext_is_unwritten(newext),
					ext4_ext_get_actual_len(newext),
					nearex);
			nearex++;
		} else {
			/* Insert before */
			BUG_ON(newext->ee_block == nearex->ee_block);
			ext_debug("insert %u:%llu:[%d]%d after: "
					"nearest %p\n",
					le32_to_cpu(newext->ee_block),
					ext4_ext_pblock(newext),
					ext4_ext_is_unwritten(newext),
					ext4_ext_get_actual_len(newext),
					nearex);
		}
		len = EXT_LAST_EXTENT(eh) - nearex + 1;
		if (len > 0) {
			ext_debug("insert %u:%llu:[%d]%d: "
					"move %d extents from 0x%p to 0x%p\n",
					le32_to_cpu(newext->ee_block),
					ext4_ext_pblock(newext),
					ext4_ext_is_unwritten(newext),
					ext4_ext_get_actual_len(newext),
					len, nearex, nearex + 1);
			memmove(nearex + 1, nearex,
				len * sizeof(struct ext4_extent));
		}
	}

	le16_add_cpu(&eh->eh_entries, 1);
	path[depth].p_ext = nearex;
	nearex->ee_block = newext->ee_block;
	ext4_ext_store_pblock(nearex, ext4_ext_pblock(newext));
	nearex->ee_len = newext->ee_len;

merge:
	/* try to merge extents */
	if (!(gb_flags & EXT4_GET_BLOCKS_PRE_IO))
		ext4_ext_try_to_merge(handle, inode, path, nearex);


	/* time to correct all indexes above */
	err = ext4_ext_correct_indexes(handle, inode, path);
	if (err)
		goto cleanup;

	err = ext4_ext_dirty(handle, inode, path + path->p_depth);

cleanup:
	ext4_ext_drop_refs(npath);
	kfree(npath);
	return err;
}

static int ext4_fill_fiemap_extents(struct inode *inode,
				    ext4_lblk_t block, ext4_lblk_t num,
				    struct fiemap_extent_info *fieinfo)
{
	struct ext4_ext_path *path = NULL;
	struct ext4_extent *ex;
	struct extent_status es;
	ext4_lblk_t next, next_del, start = 0, end = 0;
	ext4_lblk_t last = block + num;
	int exists, depth = 0, err = 0;
	unsigned int flags = 0;
	unsigned char blksize_bits = inode->i_sb->s_blocksize_bits;

	while (block < last && block != EXT_MAX_BLOCKS) {
		num = last - block;
		/* find extent for this block */
		down_read(&EXT4_I(inode)->i_data_sem);

		path = ext4_find_extent(inode, block, &path, 0);
		if (IS_ERR(path)) {
			up_read(&EXT4_I(inode)->i_data_sem);
			err = PTR_ERR(path);
			path = NULL;
			break;
		}

		depth = ext_depth(inode);
		if (unlikely(path[depth].p_hdr == NULL)) {
			up_read(&EXT4_I(inode)->i_data_sem);
			EXT4_ERROR_INODE(inode, "path[%d].p_hdr == NULL", depth);
			err = -EFSCORRUPTED;
			break;
		}
		ex = path[depth].p_ext;
		next = ext4_ext_next_allocated_block(path);

		flags = 0;
		exists = 0;
		if (!ex) {
			/* there is no extent yet, so try to allocate
			 * all requested space */
			start = block;
			end = block + num;
		} else if (le32_to_cpu(ex->ee_block) > block) {
			/* need to allocate space before found extent */
			start = block;
			end = le32_to_cpu(ex->ee_block);
			if (block + num < end)
				end = block + num;
		} else if (block >= le32_to_cpu(ex->ee_block)
					+ ext4_ext_get_actual_len(ex)) {
			/* need to allocate space after found extent */
			start = block;
			end = block + num;
			if (end >= next)
				end = next;
		} else if (block >= le32_to_cpu(ex->ee_block)) {
			/*
			 * some part of requested space is covered
			 * by found extent
			 */
			start = block;
			end = le32_to_cpu(ex->ee_block)
				+ ext4_ext_get_actual_len(ex);
			if (block + num < end)
				end = block + num;
			exists = 1;
		} else {
			BUG();
		}
		BUG_ON(end <= start);

		if (!exists) {
			es.es_lblk = start;
			es.es_len = end - start;
			es.es_pblk = 0;
		} else {
			es.es_lblk = le32_to_cpu(ex->ee_block);
			es.es_len = ext4_ext_get_actual_len(ex);
			es.es_pblk = ext4_ext_pblock(ex);
			if (ext4_ext_is_unwritten(ex))
				flags |= FIEMAP_EXTENT_UNWRITTEN;
		}

		/*
		 * Find delayed extent and update es accordingly. We call
		 * it even in !exists case to find out whether es is the
		 * last existing extent or not.
		 */
		next_del = ext4_find_delayed_extent(inode, &es);
		if (!exists && next_del) {
			exists = 1;
			flags |= (FIEMAP_EXTENT_DELALLOC |
				  FIEMAP_EXTENT_UNKNOWN);
		}
		up_read(&EXT4_I(inode)->i_data_sem);

		if (unlikely(es.es_len == 0)) {
			EXT4_ERROR_INODE(inode, "es.es_len == 0");
			err = -EFSCORRUPTED;
			break;
		}

		/*
		 * This is possible iff next == next_del == EXT_MAX_BLOCKS.
		 * we need to check next == EXT_MAX_BLOCKS because it is
		 * possible that an extent is with unwritten and delayed
		 * status due to when an extent is delayed allocated and
		 * is allocated by fallocate status tree will track both of
		 * them in a extent.
		 *
		 * So we could return a unwritten and delayed extent, and
		 * its block is equal to 'next'.
		 */
		if (next == next_del && next == EXT_MAX_BLOCKS) {
			flags |= FIEMAP_EXTENT_LAST;
			if (unlikely(next_del != EXT_MAX_BLOCKS ||
				     next != EXT_MAX_BLOCKS)) {
				EXT4_ERROR_INODE(inode,
						 "next extent == %u, next "
						 "delalloc extent = %u",
						 next, next_del);
				err = -EFSCORRUPTED;
				break;
			}
		}

		if (exists) {
			err = fiemap_fill_next_extent(fieinfo,
				(__u64)es.es_lblk << blksize_bits,
				(__u64)es.es_pblk << blksize_bits,
				(__u64)es.es_len << blksize_bits,
				flags);
			if (err < 0)
				break;
			if (err == 1) {
				err = 0;
				break;
			}
		}

		block = es.es_lblk + es.es_len;
	}

	ext4_ext_drop_refs(path);
	kfree(path);
	return err;
}

/*
 * ext4_ext_determine_hole - determine hole around given block
 * @inode:	inode we lookup in
 * @path:	path in extent tree to @lblk
 * @lblk:	pointer to logical block around which we want to determine hole
 *
 * Determine hole length (and start if easily possible) around given logical
 * block. We don't try too hard to find the beginning of the hole but @path
 * actually points to extent before @lblk, we provide it.
 *
 * The function returns the length of a hole starting at @lblk. We update @lblk
 * to the beginning of the hole if we managed to find it.
 */
static ext4_lblk_t ext4_ext_determine_hole(struct inode *inode,
					   struct ext4_ext_path *path,
					   ext4_lblk_t *lblk)
{
	int depth = ext_depth(inode);
	struct ext4_extent *ex;
	ext4_lblk_t len;

	ex = path[depth].p_ext;
	if (ex == NULL) {
		/* there is no extent yet, so gap is [0;-] */
		*lblk = 0;
		len = EXT_MAX_BLOCKS;
	} else if (*lblk < le32_to_cpu(ex->ee_block)) {
		len = le32_to_cpu(ex->ee_block) - *lblk;
	} else if (*lblk >= le32_to_cpu(ex->ee_block)
			+ ext4_ext_get_actual_len(ex)) {
		ext4_lblk_t next;

		*lblk = le32_to_cpu(ex->ee_block) + ext4_ext_get_actual_len(ex);
		next = ext4_ext_next_allocated_block(path);
		BUG_ON(next == *lblk);
		len = next - *lblk;
	} else {
		BUG();
	}
	return len;
}

/*
 * ext4_ext_put_gap_in_cache:
 * calculate boundaries of the gap that the requested block fits into
 * and cache this gap
 */
static void
ext4_ext_put_gap_in_cache(struct inode *inode, ext4_lblk_t hole_start,
			  ext4_lblk_t hole_len)
{
	struct extent_status es;

	ext4_es_find_delayed_extent_range(inode, hole_start,
					  hole_start + hole_len - 1, &es);
	if (es.es_len) {
		/* There's delayed extent containing lblock? */
		if (es.es_lblk <= hole_start)
			return;
		hole_len = min(es.es_lblk - hole_start, hole_len);
	}
	ext_debug(" -> %u:%u\n", hole_start, hole_len);
	ext4_es_insert_extent(inode, hole_start, hole_len, ~0,
			      EXTENT_STATUS_HOLE);
}

/*
 * ext4_ext_rm_idx:
 * removes index from the index block.
 */
static int ext4_ext_rm_idx(handle_t *handle, struct inode *inode,
			struct ext4_ext_path *path, int depth)
{
	int err;
	ext4_fsblk_t leaf;

	/* free index block */
	depth--;
	path = path + depth;
	leaf = ext4_idx_pblock(path->p_idx);
	if (unlikely(path->p_hdr->eh_entries == 0)) {
		EXT4_ERROR_INODE(inode, "path->p_hdr->eh_entries == 0");
		return -EFSCORRUPTED;
	}
	err = ext4_ext_get_access(handle, inode, path);
	if (err)
		return err;

	if (path->p_idx != EXT_LAST_INDEX(path->p_hdr)) {
		int len = EXT_LAST_INDEX(path->p_hdr) - path->p_idx;
		len *= sizeof(struct ext4_extent_idx);
		memmove(path->p_idx, path->p_idx + 1, len);
	}

	le16_add_cpu(&path->p_hdr->eh_entries, -1);
	err = ext4_ext_dirty(handle, inode, path);
	if (err)
		return err;
	ext_debug("index is empty, remove it, free block %llu\n", leaf);
	trace_ext4_ext_rm_idx(inode, leaf);

	ext4_free_blocks(handle, inode, NULL, leaf, 1,
			 EXT4_FREE_BLOCKS_METADATA | EXT4_FREE_BLOCKS_FORGET);

	while (--depth >= 0) {
		if (path->p_idx != EXT_FIRST_INDEX(path->p_hdr))
			break;
		path--;
		err = ext4_ext_get_access(handle, inode, path);
		if (err)
			break;
		path->p_idx->ei_block = (path+1)->p_idx->ei_block;
		err = ext4_ext_dirty(handle, inode, path);
		if (err)
			break;
	}
	return err;
}

/*
 * ext4_ext_calc_credits_for_single_extent:
 * This routine returns max. credits that needed to insert an extent
 * to the extent tree.
 * When pass the actual path, the caller should calculate credits
 * under i_data_sem.
 */
int ext4_ext_calc_credits_for_single_extent(struct inode *inode, int nrblocks,
						struct ext4_ext_path *path)
{
	if (path) {
		int depth = ext_depth(inode);
		int ret = 0;

		/* probably there is space in leaf? */
		if (le16_to_cpu(path[depth].p_hdr->eh_entries)
				< le16_to_cpu(path[depth].p_hdr->eh_max)) {

			/*
			 *  There are some space in the leaf tree, no
			 *  need to account for leaf block credit
			 *
			 *  bitmaps and block group descriptor blocks
			 *  and other metadata blocks still need to be
			 *  accounted.
			 */
			/* 1 bitmap, 1 block group descriptor */
			ret = 2 + EXT4_META_TRANS_BLOCKS(inode->i_sb);
			return ret;
		}
	}

	return ext4_chunk_trans_blocks(inode, nrblocks);
}

/*
 * How many index/leaf blocks need to change/allocate to add @extents extents?
 *
 * If we add a single extent, then in the worse case, each tree level
 * index/leaf need to be changed in case of the tree split.
 *
 * If more extents are inserted, they could cause the whole tree split more
 * than once, but this is really rare.
 */
int ext4_ext_index_trans_blocks(struct inode *inode, int extents)
{
	int index;
	int depth;

	/* If we are converting the inline data, only one is needed here. */
	if (ext4_has_inline_data(inode))
		return 1;

	depth = ext_depth(inode);

	if (extents <= 1)
		index = depth * 2;
	else
		index = depth * 3;

	return index;
}

static inline int get_default_free_blocks_flags(struct inode *inode)
{
	if (S_ISDIR(inode->i_mode) || S_ISLNK(inode->i_mode))
		return EXT4_FREE_BLOCKS_METADATA | EXT4_FREE_BLOCKS_FORGET;
	else if (ext4_should_journal_data(inode))
		return EXT4_FREE_BLOCKS_FORGET;
	return 0;
}

static int ext4_remove_blocks(handle_t *handle, struct inode *inode,
			      struct ext4_extent *ex,
			      long long *partial_cluster,
			      ext4_lblk_t from, ext4_lblk_t to)
{
	struct ext4_sb_info *sbi = EXT4_SB(inode->i_sb);
	unsigned short ee_len = ext4_ext_get_actual_len(ex);
	ext4_fsblk_t pblk;
	int flags = get_default_free_blocks_flags(inode);

	/*
	 * For bigalloc file systems, we never free a partial cluster
	 * at the beginning of the extent.  Instead, we make a note
	 * that we tried freeing the cluster, and check to see if we
	 * need to free it on a subsequent call to ext4_remove_blocks,
	 * or at the end of ext4_ext_rm_leaf or ext4_ext_remove_space.
	 */
	flags |= EXT4_FREE_BLOCKS_NOFREE_FIRST_CLUSTER;

	trace_ext4_remove_blocks(inode, ex, from, to, *partial_cluster);
	/*
	 * If we have a partial cluster, and it's different from the
	 * cluster of the last block, we need to explicitly free the
	 * partial cluster here.
	 */
	pblk = ext4_ext_pblock(ex) + ee_len - 1;
	if (*partial_cluster > 0 &&
	    *partial_cluster != (long long) EXT4_B2C(sbi, pblk)) {
		ext4_free_blocks(handle, inode, NULL,
				 EXT4_C2B(sbi, *partial_cluster),
				 sbi->s_cluster_ratio, flags);
		*partial_cluster = 0;
	}

#ifdef EXTENTS_STATS
	{
		struct ext4_sb_info *sbi = EXT4_SB(inode->i_sb);
		spin_lock(&sbi->s_ext_stats_lock);
		sbi->s_ext_blocks += ee_len;
		sbi->s_ext_extents++;
		if (ee_len < sbi->s_ext_min)
			sbi->s_ext_min = ee_len;
		if (ee_len > sbi->s_ext_max)
			sbi->s_ext_max = ee_len;
		if (ext_depth(inode) > sbi->s_depth_max)
			sbi->s_depth_max = ext_depth(inode);
		spin_unlock(&sbi->s_ext_stats_lock);
	}
#endif
	if (from >= le32_to_cpu(ex->ee_block)
	    && to == le32_to_cpu(ex->ee_block) + ee_len - 1) {
		/* tail removal */
		ext4_lblk_t num;
		long long first_cluster;

		num = le32_to_cpu(ex->ee_block) + ee_len - from;
		pblk = ext4_ext_pblock(ex) + ee_len - num;
		/*
		 * Usually we want to free partial cluster at the end of the
		 * extent, except for the situation when the cluster is still
		 * used by any other extent (partial_cluster is negative).
		 */
		if (*partial_cluster < 0 &&
		    *partial_cluster == -(long long) EXT4_B2C(sbi, pblk+num-1))
			flags |= EXT4_FREE_BLOCKS_NOFREE_LAST_CLUSTER;

		ext_debug("free last %u blocks starting %llu partial %lld\n",
			  num, pblk, *partial_cluster);
		ext4_free_blocks(handle, inode, NULL, pblk, num, flags);
		/*
		 * If the block range to be freed didn't start at the
		 * beginning of a cluster, and we removed the entire
		 * extent and the cluster is not used by any other extent,
		 * save the partial cluster here, since we might need to
		 * delete if we determine that the truncate or punch hole
		 * operation has removed all of the blocks in the cluster.
		 * If that cluster is used by another extent, preserve its
		 * negative value so it isn't freed later on.
		 *
		 * If the whole extent wasn't freed, we've reached the
		 * start of the truncated/punched region and have finished
		 * removing blocks.  If there's a partial cluster here it's
		 * shared with the remainder of the extent and is no longer
		 * a candidate for removal.
		 */
		if (EXT4_PBLK_COFF(sbi, pblk) && ee_len == num) {
			first_cluster = (long long) EXT4_B2C(sbi, pblk);
			if (first_cluster != -*partial_cluster)
				*partial_cluster = first_cluster;
		} else {
			*partial_cluster = 0;
		}
	} else
		ext4_error(sbi->s_sb, "strange request: removal(2) "
			   "%u-%u from %u:%u\n",
			   from, to, le32_to_cpu(ex->ee_block), ee_len);
	return 0;
}


/*
 * ext4_ext_rm_leaf() Removes the extents associated with the
 * blocks appearing between "start" and "end".  Both "start"
 * and "end" must appear in the same extent or EIO is returned.
 *
 * @handle: The journal handle
 * @inode:  The files inode
 * @path:   The path to the leaf
 * @partial_cluster: The cluster which we'll have to free if all extents
 *                   has been released from it.  However, if this value is
 *                   negative, it's a cluster just to the right of the
 *                   punched region and it must not be freed.
 * @start:  The first block to remove
 * @end:   The last block to remove
 */
static int
ext4_ext_rm_leaf(handle_t *handle, struct inode *inode,
		 struct ext4_ext_path *path,
		 long long *partial_cluster,
		 ext4_lblk_t start, ext4_lblk_t end)
{
	struct ext4_sb_info *sbi = EXT4_SB(inode->i_sb);
	int err = 0, correct_index = 0;
	int depth = ext_depth(inode), credits;
	struct ext4_extent_header *eh;
	ext4_lblk_t a, b;
	unsigned num;
	ext4_lblk_t ex_ee_block;
	unsigned short ex_ee_len;
	unsigned unwritten = 0;
	struct ext4_extent *ex;
	ext4_fsblk_t pblk;

	/* the header must be checked already in ext4_ext_remove_space() */
	ext_debug("truncate since %u in leaf to %u\n", start, end);
	if (!path[depth].p_hdr)
		path[depth].p_hdr = ext_block_hdr(path[depth].p_bh);
	eh = path[depth].p_hdr;
	if (unlikely(path[depth].p_hdr == NULL)) {
		EXT4_ERROR_INODE(inode, "path[%d].p_hdr == NULL", depth);
		return -EFSCORRUPTED;
	}
	/* find where to start removing */
	ex = path[depth].p_ext;
	if (!ex)
		ex = EXT_LAST_EXTENT(eh);

	ex_ee_block = le32_to_cpu(ex->ee_block);
	ex_ee_len = ext4_ext_get_actual_len(ex);

	trace_ext4_ext_rm_leaf(inode, start, ex, *partial_cluster);

	while (ex >= EXT_FIRST_EXTENT(eh) &&
			ex_ee_block + ex_ee_len > start) {

		if (ext4_ext_is_unwritten(ex))
			unwritten = 1;
		else
			unwritten = 0;

		ext_debug("remove ext %u:[%d]%d\n", ex_ee_block,
			  unwritten, ex_ee_len);
		path[depth].p_ext = ex;

		a = ex_ee_block > start ? ex_ee_block : start;
		b = ex_ee_block+ex_ee_len - 1 < end ?
			ex_ee_block+ex_ee_len - 1 : end;

		ext_debug("  border %u:%u\n", a, b);

		/* If this extent is beyond the end of the hole, skip it */
		if (end < ex_ee_block) {
			/*
			 * We're going to skip this extent and move to another,
			 * so note that its first cluster is in use to avoid
			 * freeing it when removing blocks.  Eventually, the
			 * right edge of the truncated/punched region will
			 * be just to the left.
			 */
			if (sbi->s_cluster_ratio > 1) {
				pblk = ext4_ext_pblock(ex);
				*partial_cluster =
					-(long long) EXT4_B2C(sbi, pblk);
			}
			ex--;
			ex_ee_block = le32_to_cpu(ex->ee_block);
			ex_ee_len = ext4_ext_get_actual_len(ex);
			continue;
		} else if (b != ex_ee_block + ex_ee_len - 1) {
			EXT4_ERROR_INODE(inode,
					 "can not handle truncate %u:%u "
					 "on extent %u:%u",
					 start, end, ex_ee_block,
					 ex_ee_block + ex_ee_len - 1);
			err = -EFSCORRUPTED;
			goto out;
		} else if (a != ex_ee_block) {
			/* remove tail of the extent */
			num = a - ex_ee_block;
		} else {
			/* remove whole extent: excellent! */
			num = 0;
		}
		/*
		 * 3 for leaf, sb, and inode plus 2 (bmap and group
		 * descriptor) for each block group; assume two block
		 * groups plus ex_ee_len/blocks_per_block_group for
		 * the worst case
		 */
		credits = 7 + 2*(ex_ee_len/EXT4_BLOCKS_PER_GROUP(inode->i_sb));
		if (ex == EXT_FIRST_EXTENT(eh)) {
			correct_index = 1;
			credits += (ext_depth(inode)) + 1;
		}
		credits += EXT4_MAXQUOTAS_TRANS_BLOCKS(inode->i_sb);

		err = ext4_ext_truncate_extend_restart(handle, inode, credits);
		if (err)
			goto out;

		err = ext4_ext_get_access(handle, inode, path + depth);
		if (err)
			goto out;

		err = ext4_remove_blocks(handle, inode, ex, partial_cluster,
					 a, b);
		if (err)
			goto out;

		if (num == 0)
			/* this extent is removed; mark slot entirely unused */
			ext4_ext_store_pblock(ex, 0);

		ex->ee_len = cpu_to_le16(num);
		/*
		 * Do not mark unwritten if all the blocks in the
		 * extent have been removed.
		 */
		if (unwritten && num)
			ext4_ext_mark_unwritten(ex);
		/*
		 * If the extent was completely released,
		 * we need to remove it from the leaf
		 */
		if (num == 0) {
			if (end != EXT_MAX_BLOCKS - 1) {
				/*
				 * For hole punching, we need to scoot all the
				 * extents up when an extent is removed so that
				 * we dont have blank extents in the middle
				 */
				memmove(ex, ex+1, (EXT_LAST_EXTENT(eh) - ex) *
					sizeof(struct ext4_extent));

				/* Now get rid of the one at the end */
				memset(EXT_LAST_EXTENT(eh), 0,
					sizeof(struct ext4_extent));
			}
			le16_add_cpu(&eh->eh_entries, -1);
		}

		err = ext4_ext_dirty(handle, inode, path + depth);
		if (err)
			goto out;

		ext_debug("new extent: %u:%u:%llu\n", ex_ee_block, num,
				ext4_ext_pblock(ex));
		ex--;
		ex_ee_block = le32_to_cpu(ex->ee_block);
		ex_ee_len = ext4_ext_get_actual_len(ex);
	}

	if (correct_index && eh->eh_entries)
		err = ext4_ext_correct_indexes(handle, inode, path);

	/*
	 * If there's a partial cluster and at least one extent remains in
	 * the leaf, free the partial cluster if it isn't shared with the
	 * current extent.  If it is shared with the current extent
	 * we zero partial_cluster because we've reached the start of the
	 * truncated/punched region and we're done removing blocks.
	 */
	if (*partial_cluster > 0 && ex >= EXT_FIRST_EXTENT(eh)) {
		pblk = ext4_ext_pblock(ex) + ex_ee_len - 1;
		if (*partial_cluster != (long long) EXT4_B2C(sbi, pblk)) {
			ext4_free_blocks(handle, inode, NULL,
					 EXT4_C2B(sbi, *partial_cluster),
					 sbi->s_cluster_ratio,
					 get_default_free_blocks_flags(inode));
		}
		*partial_cluster = 0;
	}

	/* if this leaf is free, then we should
	 * remove it from index block above */
	if (err == 0 && eh->eh_entries == 0 && path[depth].p_bh != NULL)
		err = ext4_ext_rm_idx(handle, inode, path, depth);

out:
	return err;
}

/*
 * ext4_ext_more_to_rm:
 * returns 1 if current index has to be freed (even partial)
 */
static int
ext4_ext_more_to_rm(struct ext4_ext_path *path)
{
	BUG_ON(path->p_idx == NULL);

	if (path->p_idx < EXT_FIRST_INDEX(path->p_hdr))
		return 0;

	/*
	 * if truncate on deeper level happened, it wasn't partial,
	 * so we have to consider current index for truncation
	 */
	if (le16_to_cpu(path->p_hdr->eh_entries) == path->p_block)
		return 0;
	return 1;
}

int ext4_ext_remove_space(struct inode *inode, ext4_lblk_t start,
			  ext4_lblk_t end)
{
	struct ext4_sb_info *sbi = EXT4_SB(inode->i_sb);
	int depth = ext_depth(inode);
	struct ext4_ext_path *path = NULL;
	long long partial_cluster = 0;
	handle_t *handle;
	int i = 0, err = 0;

	ext_debug("truncate since %u to %u\n", start, end);

	/* probably first extent we're gonna free will be last in block */
	handle = ext4_journal_start(inode, EXT4_HT_TRUNCATE, depth + 1);
	if (IS_ERR(handle))
		return PTR_ERR(handle);

again:
	trace_ext4_ext_remove_space(inode, start, end, depth);

	/*
	 * Check if we are removing extents inside the extent tree. If that
	 * is the case, we are going to punch a hole inside the extent tree
	 * so we have to check whether we need to split the extent covering
	 * the last block to remove so we can easily remove the part of it
	 * in ext4_ext_rm_leaf().
	 */
	if (end < EXT_MAX_BLOCKS - 1) {
		struct ext4_extent *ex;
		ext4_lblk_t ee_block, ex_end, lblk;
		ext4_fsblk_t pblk;

		/* find extent for or closest extent to this block */
		path = ext4_find_extent(inode, end, NULL,
					EXT4_EX_NOCACHE | EXT4_EX_NOFAIL);
		if (IS_ERR(path)) {
			ext4_journal_stop(handle);
			return PTR_ERR(path);
		}
		depth = ext_depth(inode);
		/* Leaf not may not exist only if inode has no blocks at all */
		ex = path[depth].p_ext;
		if (!ex) {
			if (depth) {
				EXT4_ERROR_INODE(inode,
						 "path[%d].p_hdr == NULL",
						 depth);
				err = -EFSCORRUPTED;
			}
			goto out;
		}

		ee_block = le32_to_cpu(ex->ee_block);
		ex_end = ee_block + ext4_ext_get_actual_len(ex) - 1;

		/*
		 * See if the last block is inside the extent, if so split
		 * the extent at 'end' block so we can easily remove the
		 * tail of the first part of the split extent in
		 * ext4_ext_rm_leaf().
		 */
		if (end >= ee_block && end < ex_end) {

			/*
			 * If we're going to split the extent, note that
			 * the cluster containing the block after 'end' is
			 * in use to avoid freeing it when removing blocks.
			 */
			if (sbi->s_cluster_ratio > 1) {
				pblk = ext4_ext_pblock(ex) + end - ee_block + 1;
				partial_cluster =
					-(long long) EXT4_B2C(sbi, pblk);
			}

			/*
			 * Split the extent in two so that 'end' is the last
			 * block in the first new extent. Also we should not
			 * fail removing space due to ENOSPC so try to use
			 * reserved block if that happens.
			 */
			err = ext4_force_split_extent_at(handle, inode, &path,
							 end + 1, 1);
			if (err < 0)
				goto out;

		} else if (sbi->s_cluster_ratio > 1 && end >= ex_end) {
			/*
			 * If there's an extent to the right its first cluster
			 * contains the immediate right boundary of the
			 * truncated/punched region.  Set partial_cluster to
			 * its negative value so it won't be freed if shared
			 * with the current extent.  The end < ee_block case
			 * is handled in ext4_ext_rm_leaf().
			 */
			lblk = ex_end + 1;
			err = ext4_ext_search_right(inode, path, &lblk, &pblk,
						    &ex);
			if (err)
				goto out;
			if (pblk)
				partial_cluster =
					-(long long) EXT4_B2C(sbi, pblk);
		}
	}
	/*
	 * We start scanning from right side, freeing all the blocks
	 * after i_size and walking into the tree depth-wise.
	 */
	depth = ext_depth(inode);
	if (path) {
		int k = i = depth;
		while (--k > 0)
			path[k].p_block =
				le16_to_cpu(path[k].p_hdr->eh_entries)+1;
	} else {
		path = kzalloc(sizeof(struct ext4_ext_path) * (depth + 1),
			       GFP_NOFS | __GFP_NOFAIL);
		if (path == NULL) {
			ext4_journal_stop(handle);
			return -ENOMEM;
		}
		path[0].p_maxdepth = path[0].p_depth = depth;
		path[0].p_hdr = ext_inode_hdr(inode);
		i = 0;

		if (ext4_ext_check(inode, path[0].p_hdr, depth, 0)) {
			err = -EFSCORRUPTED;
			goto out;
		}
	}
	err = 0;

	while (i >= 0 && err == 0) {
		if (i == depth) {
			/* this is leaf block */
			err = ext4_ext_rm_leaf(handle, inode, path,
					       &partial_cluster, start,
					       end);
			/* root level has p_bh == NULL, brelse() eats this */
			brelse(path[i].p_bh);
			path[i].p_bh = NULL;
			i--;
			continue;
		}

		/* this is index block */
		if (!path[i].p_hdr) {
			ext_debug("initialize header\n");
			path[i].p_hdr = ext_block_hdr(path[i].p_bh);
		}

		if (!path[i].p_idx) {
			/* this level hasn't been touched yet */
			path[i].p_idx = EXT_LAST_INDEX(path[i].p_hdr);
			path[i].p_block = le16_to_cpu(path[i].p_hdr->eh_entries)+1;
			ext_debug("init index ptr: hdr 0x%p, num %d\n",
				  path[i].p_hdr,
				  le16_to_cpu(path[i].p_hdr->eh_entries));
		} else {
			/* we were already here, see at next index */
			path[i].p_idx--;
		}

		ext_debug("level %d - index, first 0x%p, cur 0x%p\n",
				i, EXT_FIRST_INDEX(path[i].p_hdr),
				path[i].p_idx);
		if (ext4_ext_more_to_rm(path + i)) {
			struct buffer_head *bh;
			/* go to the next level */
			ext_debug("move to level %d (block %llu)\n",
				  i + 1, ext4_idx_pblock(path[i].p_idx));
			memset(path + i + 1, 0, sizeof(*path));
			bh = read_extent_tree_block(inode,
				ext4_idx_pblock(path[i].p_idx), depth - i - 1,
				EXT4_EX_NOCACHE);
			if (IS_ERR(bh)) {
				/* should we reset i_size? */
				err = PTR_ERR(bh);
				break;
			}
			/* Yield here to deal with large extent trees.
			 * Should be a no-op if we did IO above. */
			cond_resched();
			if (WARN_ON(i + 1 > depth)) {
				err = -EFSCORRUPTED;
				break;
			}
			path[i + 1].p_bh = bh;

			/* save actual number of indexes since this
			 * number is changed at the next iteration */
			path[i].p_block = le16_to_cpu(path[i].p_hdr->eh_entries);
			i++;
		} else {
			/* we finished processing this index, go up */
			if (path[i].p_hdr->eh_entries == 0 && i > 0) {
				/* index is empty, remove it;
				 * handle must be already prepared by the
				 * truncatei_leaf() */
				err = ext4_ext_rm_idx(handle, inode, path, i);
			}
			/* root level has p_bh == NULL, brelse() eats this */
			brelse(path[i].p_bh);
			path[i].p_bh = NULL;
			i--;
			ext_debug("return to level %d\n", i);
		}
	}

	trace_ext4_ext_remove_space_done(inode, start, end, depth,
			partial_cluster, path->p_hdr->eh_entries);

	/*
	 * If we still have something in the partial cluster and we have removed
	 * even the first extent, then we should free the blocks in the partial
	 * cluster as well.  (This code will only run when there are no leaves
	 * to the immediate left of the truncated/punched region.)
	 */
	if (partial_cluster > 0 && err == 0) {
		/* don't zero partial_cluster since it's not used afterwards */
		ext4_free_blocks(handle, inode, NULL,
				 EXT4_C2B(sbi, partial_cluster),
				 sbi->s_cluster_ratio,
				 get_default_free_blocks_flags(inode));
	}

	/* TODO: flexible tree reduction should be here */
	if (path->p_hdr->eh_entries == 0) {
		/*
		 * truncate to zero freed all the tree,
		 * so we need to correct eh_depth
		 */
		err = ext4_ext_get_access(handle, inode, path);
		if (err == 0) {
			ext_inode_hdr(inode)->eh_depth = 0;
			ext_inode_hdr(inode)->eh_max =
				cpu_to_le16(ext4_ext_space_root(inode, 0));
			err = ext4_ext_dirty(handle, inode, path);
		}
	}
out:
	ext4_ext_drop_refs(path);
	kfree(path);
	path = NULL;
	if (err == -EAGAIN)
		goto again;
	ext4_journal_stop(handle);

	return err;
}

/*
 * called at mount time
 */
void ext4_ext_init(struct super_block *sb)
{
	/*
	 * possible initialization would be here
	 */

	if (ext4_has_feature_extents(sb)) {
#if defined(AGGRESSIVE_TEST) || defined(CHECK_BINSEARCH) || defined(EXTENTS_STATS)
		printk(KERN_INFO "EXT4-fs: file extents enabled"
#ifdef AGGRESSIVE_TEST
		       ", aggressive tests"
#endif
#ifdef CHECK_BINSEARCH
		       ", check binsearch"
#endif
#ifdef EXTENTS_STATS
		       ", stats"
#endif
		       "\n");
#endif
#ifdef EXTENTS_STATS
		spin_lock_init(&EXT4_SB(sb)->s_ext_stats_lock);
		EXT4_SB(sb)->s_ext_min = 1 << 30;
		EXT4_SB(sb)->s_ext_max = 0;
#endif
	}
}

/*
 * called at umount time
 */
void ext4_ext_release(struct super_block *sb)
{
	if (!ext4_has_feature_extents(sb))
		return;

#ifdef EXTENTS_STATS
	if (EXT4_SB(sb)->s_ext_blocks && EXT4_SB(sb)->s_ext_extents) {
		struct ext4_sb_info *sbi = EXT4_SB(sb);
		printk(KERN_ERR "EXT4-fs: %lu blocks in %lu extents (%lu ave)\n",
			sbi->s_ext_blocks, sbi->s_ext_extents,
			sbi->s_ext_blocks / sbi->s_ext_extents);
		printk(KERN_ERR "EXT4-fs: extents: %lu min, %lu max, max depth %lu\n",
			sbi->s_ext_min, sbi->s_ext_max, sbi->s_depth_max);
	}
#endif
}

static int ext4_zeroout_es(struct inode *inode, struct ext4_extent *ex)
{
	ext4_lblk_t  ee_block;
	ext4_fsblk_t ee_pblock;
	unsigned int ee_len;

	ee_block  = le32_to_cpu(ex->ee_block);
	ee_len    = ext4_ext_get_actual_len(ex);
	ee_pblock = ext4_ext_pblock(ex);

	if (ee_len == 0)
		return 0;

	return ext4_es_insert_extent(inode, ee_block, ee_len, ee_pblock,
				     EXTENT_STATUS_WRITTEN);
}

/* FIXME!! we need to try to merge to left or right after zero-out  */
static int ext4_ext_zeroout(struct inode *inode, struct ext4_extent *ex)
{
	ext4_fsblk_t ee_pblock;
	unsigned int ee_len;

	ee_len    = ext4_ext_get_actual_len(ex);
	ee_pblock = ext4_ext_pblock(ex);
	return ext4_issue_zeroout(inode, le32_to_cpu(ex->ee_block), ee_pblock,
				  ee_len);
}

/*
 * ext4_split_extent_at() splits an extent at given block.
 *
 * @handle: the journal handle
 * @inode: the file inode
 * @path: the path to the extent
 * @split: the logical block where the extent is splitted.
 * @split_flags: indicates if the extent could be zeroout if split fails, and
 *		 the states(init or unwritten) of new extents.
 * @flags: flags used to insert new extent to extent tree.
 *
 *
 * Splits extent [a, b] into two extents [a, @split) and [@split, b], states
 * of which are deterimined by split_flag.
 *
 * There are two cases:
 *  a> the extent are splitted into two extent.
 *  b> split is not needed, and just mark the extent.
 *
 * return 0 on success.
 */
static int ext4_split_extent_at(handle_t *handle,
			     struct inode *inode,
			     struct ext4_ext_path **ppath,
			     ext4_lblk_t split,
			     int split_flag,
			     int flags)
{
	struct ext4_ext_path *path = *ppath;
	ext4_fsblk_t newblock;
	ext4_lblk_t ee_block;
	struct ext4_extent *ex, newex, orig_ex, zero_ex;
	struct ext4_extent *ex2 = NULL;
	unsigned int ee_len, depth;
	int err = 0;

	BUG_ON((split_flag & (EXT4_EXT_DATA_VALID1 | EXT4_EXT_DATA_VALID2)) ==
	       (EXT4_EXT_DATA_VALID1 | EXT4_EXT_DATA_VALID2));

	ext_debug("ext4_split_extents_at: inode %lu, logical"
		"block %llu\n", inode->i_ino, (unsigned long long)split);

	ext4_ext_show_leaf(inode, path);

	depth = ext_depth(inode);
	ex = path[depth].p_ext;
	ee_block = le32_to_cpu(ex->ee_block);
	ee_len = ext4_ext_get_actual_len(ex);
	newblock = split - ee_block + ext4_ext_pblock(ex);

	BUG_ON(split < ee_block || split >= (ee_block + ee_len));
	BUG_ON(!ext4_ext_is_unwritten(ex) &&
	       split_flag & (EXT4_EXT_MAY_ZEROOUT |
			     EXT4_EXT_MARK_UNWRIT1 |
			     EXT4_EXT_MARK_UNWRIT2));

	err = ext4_ext_get_access(handle, inode, path + depth);
	if (err)
		goto out;

	if (split == ee_block) {
		/*
		 * case b: block @split is the block that the extent begins with
		 * then we just change the state of the extent, and splitting
		 * is not needed.
		 */
		if (split_flag & EXT4_EXT_MARK_UNWRIT2)
			ext4_ext_mark_unwritten(ex);
		else
			ext4_ext_mark_initialized(ex);

		if (!(flags & EXT4_GET_BLOCKS_PRE_IO))
			ext4_ext_try_to_merge(handle, inode, path, ex);

		err = ext4_ext_dirty(handle, inode, path + path->p_depth);
		goto out;
	}

	/* case a */
	memcpy(&orig_ex, ex, sizeof(orig_ex));
	ex->ee_len = cpu_to_le16(split - ee_block);
	if (split_flag & EXT4_EXT_MARK_UNWRIT1)
		ext4_ext_mark_unwritten(ex);

	/*
	 * path may lead to new leaf, not to original leaf any more
	 * after ext4_ext_insert_extent() returns,
	 */
	err = ext4_ext_dirty(handle, inode, path + depth);
	if (err)
		goto fix_extent_len;

	ex2 = &newex;
	ex2->ee_block = cpu_to_le32(split);
	ex2->ee_len   = cpu_to_le16(ee_len - (split - ee_block));
	ext4_ext_store_pblock(ex2, newblock);
	if (split_flag & EXT4_EXT_MARK_UNWRIT2)
		ext4_ext_mark_unwritten(ex2);

	err = ext4_ext_insert_extent(handle, inode, ppath, &newex, flags);
	if (err != -ENOSPC && err != -EDQUOT && err != -ENOMEM)
		goto out;

	/*
	 * Update path is required because previous ext4_ext_insert_extent()
	 * may have freed or reallocated the path. Using EXT4_EX_NOFAIL
	 * guarantees that ext4_find_extent() will not return -ENOMEM,
	 * otherwise -ENOMEM will cause a retry in do_writepages(), and a
	 * WARN_ON may be triggered in ext4_da_update_reserve_space() due to
	 * an incorrect ee_len causing the i_reserved_data_blocks exception.
	 */
	path = ext4_find_extent(inode, ee_block, ppath,
				flags | EXT4_EX_NOFAIL);
	if (IS_ERR(path)) {
		EXT4_ERROR_INODE(inode, "Failed split extent on %u, err %ld",
				 split, PTR_ERR(path));
		return PTR_ERR(path);
	}
	depth = ext_depth(inode);
	ex = path[depth].p_ext;

	if (EXT4_EXT_MAY_ZEROOUT & split_flag) {
		if (split_flag & (EXT4_EXT_DATA_VALID1|EXT4_EXT_DATA_VALID2)) {
			if (split_flag & EXT4_EXT_DATA_VALID1) {
				err = ext4_ext_zeroout(inode, ex2);
				zero_ex.ee_block = ex2->ee_block;
				zero_ex.ee_len = cpu_to_le16(
						ext4_ext_get_actual_len(ex2));
				ext4_ext_store_pblock(&zero_ex,
						      ext4_ext_pblock(ex2));
			} else {
				err = ext4_ext_zeroout(inode, ex);
				zero_ex.ee_block = ex->ee_block;
				zero_ex.ee_len = cpu_to_le16(
						ext4_ext_get_actual_len(ex));
				ext4_ext_store_pblock(&zero_ex,
						      ext4_ext_pblock(ex));
			}
		} else {
			err = ext4_ext_zeroout(inode, &orig_ex);
			zero_ex.ee_block = orig_ex.ee_block;
			zero_ex.ee_len = cpu_to_le16(
						ext4_ext_get_actual_len(&orig_ex));
			ext4_ext_store_pblock(&zero_ex,
					      ext4_ext_pblock(&orig_ex));
		}

		if (!err) {
			/* update the extent length and mark as initialized */
			ex->ee_len = cpu_to_le16(ee_len);
			ext4_ext_try_to_merge(handle, inode, path, ex);
			err = ext4_ext_dirty(handle, inode, path + path->p_depth);
			if (!err)
				/* update extent status tree */
				err = ext4_zeroout_es(inode, &zero_ex);
			/* If we failed at this point, we don't know in which
			 * state the extent tree exactly is so don't try to fix
			 * length of the original extent as it may do even more
			 * damage.
			 */
			goto out;
		}
	}

fix_extent_len:
	ex->ee_len = orig_ex.ee_len;
	ext4_ext_dirty(handle, inode, path + path->p_depth);
	return err;
out:
	ext4_ext_show_leaf(inode, *ppath);
	return err;
}

/*
 * ext4_split_extents() splits an extent and mark extent which is covered
 * by @map as split_flags indicates
 *
 * It may result in splitting the extent into multiple extents (up to three)
 * There are three possibilities:
 *   a> There is no split required
 *   b> Splits in two extents: Split is happening at either end of the extent
 *   c> Splits in three extents: Somone is splitting in middle of the extent
 *
 */
static int ext4_split_extent(handle_t *handle,
			      struct inode *inode,
			      struct ext4_ext_path **ppath,
			      struct ext4_map_blocks *map,
			      int split_flag,
			      int flags)
{
	struct ext4_ext_path *path = *ppath;
	ext4_lblk_t ee_block;
	struct ext4_extent *ex;
	unsigned int ee_len, depth;
	int err = 0;
	int unwritten;
	int split_flag1, flags1;
	int allocated = map->m_len;

	depth = ext_depth(inode);
	ex = path[depth].p_ext;
	ee_block = le32_to_cpu(ex->ee_block);
	ee_len = ext4_ext_get_actual_len(ex);
	unwritten = ext4_ext_is_unwritten(ex);

	if (map->m_lblk + map->m_len < ee_block + ee_len) {
		split_flag1 = split_flag & EXT4_EXT_MAY_ZEROOUT;
		flags1 = flags | EXT4_GET_BLOCKS_PRE_IO;
		if (unwritten)
			split_flag1 |= EXT4_EXT_MARK_UNWRIT1 |
				       EXT4_EXT_MARK_UNWRIT2;
		if (split_flag & EXT4_EXT_DATA_VALID2)
			split_flag1 |= EXT4_EXT_DATA_VALID1;
		err = ext4_split_extent_at(handle, inode, ppath,
				map->m_lblk + map->m_len, split_flag1, flags1);
		if (err)
			goto out;
	} else {
		allocated = ee_len - (map->m_lblk - ee_block);
	}
	/*
	 * Update path is required because previous ext4_split_extent_at() may
	 * result in split of original leaf or extent zeroout.
	 */
	path = ext4_find_extent(inode, map->m_lblk, ppath, flags);
	if (IS_ERR(path))
		return PTR_ERR(path);
	depth = ext_depth(inode);
	ex = path[depth].p_ext;
	if (!ex) {
		EXT4_ERROR_INODE(inode, "unexpected hole at %lu",
				 (unsigned long) map->m_lblk);
		return -EFSCORRUPTED;
	}
	unwritten = ext4_ext_is_unwritten(ex);
	split_flag1 = 0;

	if (map->m_lblk >= ee_block) {
		split_flag1 = split_flag & EXT4_EXT_DATA_VALID2;
		if (unwritten) {
			split_flag1 |= EXT4_EXT_MARK_UNWRIT1;
			split_flag1 |= split_flag & (EXT4_EXT_MAY_ZEROOUT |
						     EXT4_EXT_MARK_UNWRIT2);
		}
		err = ext4_split_extent_at(handle, inode, ppath,
				map->m_lblk, split_flag1, flags);
		if (err)
			goto out;
	}

	ext4_ext_show_leaf(inode, path);
out:
	return err ? err : allocated;
}

/*
 * This function is called by ext4_ext_map_blocks() if someone tries to write
 * to an unwritten extent. It may result in splitting the unwritten
 * extent into multiple extents (up to three - one initialized and two
 * unwritten).
 * There are three possibilities:
 *   a> There is no split required: Entire extent should be initialized
 *   b> Splits in two extents: Write is happening at either end of the extent
 *   c> Splits in three extents: Somone is writing in middle of the extent
 *
 * Pre-conditions:
 *  - The extent pointed to by 'path' is unwritten.
 *  - The extent pointed to by 'path' contains a superset
 *    of the logical span [map->m_lblk, map->m_lblk + map->m_len).
 *
 * Post-conditions on success:
 *  - the returned value is the number of blocks beyond map->l_lblk
 *    that are allocated and initialized.
 *    It is guaranteed to be >= map->m_len.
 */
static int ext4_ext_convert_to_initialized(handle_t *handle,
					   struct inode *inode,
					   struct ext4_map_blocks *map,
					   struct ext4_ext_path **ppath,
					   int flags)
{
	struct ext4_ext_path *path = *ppath;
	struct ext4_sb_info *sbi;
	struct ext4_extent_header *eh;
	struct ext4_map_blocks split_map;
	struct ext4_extent zero_ex1, zero_ex2;
	struct ext4_extent *ex, *abut_ex;
	ext4_lblk_t ee_block, eof_block;
	unsigned int ee_len, depth, map_len = map->m_len;
	int allocated = 0, max_zeroout = 0;
	int err = 0;
	int split_flag = EXT4_EXT_DATA_VALID2;

	ext_debug("ext4_ext_convert_to_initialized: inode %lu, logical"
		"block %llu, max_blocks %u\n", inode->i_ino,
		(unsigned long long)map->m_lblk, map_len);

	sbi = EXT4_SB(inode->i_sb);
	eof_block = (EXT4_I(inode)->i_disksize + inode->i_sb->s_blocksize - 1)
			>> inode->i_sb->s_blocksize_bits;
	if (eof_block < map->m_lblk + map_len)
		eof_block = map->m_lblk + map_len;

	depth = ext_depth(inode);
	eh = path[depth].p_hdr;
	ex = path[depth].p_ext;
	ee_block = le32_to_cpu(ex->ee_block);
	ee_len = ext4_ext_get_actual_len(ex);
	zero_ex1.ee_len = 0;
	zero_ex2.ee_len = 0;

	trace_ext4_ext_convert_to_initialized_enter(inode, map, ex);

	/* Pre-conditions */
	BUG_ON(!ext4_ext_is_unwritten(ex));
	BUG_ON(!in_range(map->m_lblk, ee_block, ee_len));

	/*
	 * Attempt to transfer newly initialized blocks from the currently
	 * unwritten extent to its neighbor. This is much cheaper
	 * than an insertion followed by a merge as those involve costly
	 * memmove() calls. Transferring to the left is the common case in
	 * steady state for workloads doing fallocate(FALLOC_FL_KEEP_SIZE)
	 * followed by append writes.
	 *
	 * Limitations of the current logic:
	 *  - L1: we do not deal with writes covering the whole extent.
	 *    This would require removing the extent if the transfer
	 *    is possible.
	 *  - L2: we only attempt to merge with an extent stored in the
	 *    same extent tree node.
	 */
	if ((map->m_lblk == ee_block) &&
		/* See if we can merge left */
		(map_len < ee_len) &&		/*L1*/
		(ex > EXT_FIRST_EXTENT(eh))) {	/*L2*/
		ext4_lblk_t prev_lblk;
		ext4_fsblk_t prev_pblk, ee_pblk;
		unsigned int prev_len;

		abut_ex = ex - 1;
		prev_lblk = le32_to_cpu(abut_ex->ee_block);
		prev_len = ext4_ext_get_actual_len(abut_ex);
		prev_pblk = ext4_ext_pblock(abut_ex);
		ee_pblk = ext4_ext_pblock(ex);

		/*
		 * A transfer of blocks from 'ex' to 'abut_ex' is allowed
		 * upon those conditions:
		 * - C1: abut_ex is initialized,
		 * - C2: abut_ex is logically abutting ex,
		 * - C3: abut_ex is physically abutting ex,
		 * - C4: abut_ex can receive the additional blocks without
		 *   overflowing the (initialized) length limit.
		 */
		if ((!ext4_ext_is_unwritten(abut_ex)) &&		/*C1*/
			((prev_lblk + prev_len) == ee_block) &&		/*C2*/
			((prev_pblk + prev_len) == ee_pblk) &&		/*C3*/
			(prev_len < (EXT_INIT_MAX_LEN - map_len))) {	/*C4*/
			err = ext4_ext_get_access(handle, inode, path + depth);
			if (err)
				goto out;

			trace_ext4_ext_convert_to_initialized_fastpath(inode,
				map, ex, abut_ex);

			/* Shift the start of ex by 'map_len' blocks */
			ex->ee_block = cpu_to_le32(ee_block + map_len);
			ext4_ext_store_pblock(ex, ee_pblk + map_len);
			ex->ee_len = cpu_to_le16(ee_len - map_len);
			ext4_ext_mark_unwritten(ex); /* Restore the flag */

			/* Extend abut_ex by 'map_len' blocks */
			abut_ex->ee_len = cpu_to_le16(prev_len + map_len);

			/* Result: number of initialized blocks past m_lblk */
			allocated = map_len;
		}
	} else if (((map->m_lblk + map_len) == (ee_block + ee_len)) &&
		   (map_len < ee_len) &&	/*L1*/
		   ex < EXT_LAST_EXTENT(eh)) {	/*L2*/
		/* See if we can merge right */
		ext4_lblk_t next_lblk;
		ext4_fsblk_t next_pblk, ee_pblk;
		unsigned int next_len;

		abut_ex = ex + 1;
		next_lblk = le32_to_cpu(abut_ex->ee_block);
		next_len = ext4_ext_get_actual_len(abut_ex);
		next_pblk = ext4_ext_pblock(abut_ex);
		ee_pblk = ext4_ext_pblock(ex);

		/*
		 * A transfer of blocks from 'ex' to 'abut_ex' is allowed
		 * upon those conditions:
		 * - C1: abut_ex is initialized,
		 * - C2: abut_ex is logically abutting ex,
		 * - C3: abut_ex is physically abutting ex,
		 * - C4: abut_ex can receive the additional blocks without
		 *   overflowing the (initialized) length limit.
		 */
		if ((!ext4_ext_is_unwritten(abut_ex)) &&		/*C1*/
		    ((map->m_lblk + map_len) == next_lblk) &&		/*C2*/
		    ((ee_pblk + ee_len) == next_pblk) &&		/*C3*/
		    (next_len < (EXT_INIT_MAX_LEN - map_len))) {	/*C4*/
			err = ext4_ext_get_access(handle, inode, path + depth);
			if (err)
				goto out;

			trace_ext4_ext_convert_to_initialized_fastpath(inode,
				map, ex, abut_ex);

			/* Shift the start of abut_ex by 'map_len' blocks */
			abut_ex->ee_block = cpu_to_le32(next_lblk - map_len);
			ext4_ext_store_pblock(abut_ex, next_pblk - map_len);
			ex->ee_len = cpu_to_le16(ee_len - map_len);
			ext4_ext_mark_unwritten(ex); /* Restore the flag */

			/* Extend abut_ex by 'map_len' blocks */
			abut_ex->ee_len = cpu_to_le16(next_len + map_len);

			/* Result: number of initialized blocks past m_lblk */
			allocated = map_len;
		}
	}
	if (allocated) {
		/* Mark the block containing both extents as dirty */
		ext4_ext_dirty(handle, inode, path + depth);

		/* Update path to point to the right extent */
		path[depth].p_ext = abut_ex;
		goto out;
	} else
		allocated = ee_len - (map->m_lblk - ee_block);

	WARN_ON(map->m_lblk < ee_block);
	/*
	 * It is safe to convert extent to initialized via explicit
	 * zeroout only if extent is fully inside i_size or new_size.
	 */
	split_flag |= ee_block + ee_len <= eof_block ? EXT4_EXT_MAY_ZEROOUT : 0;

	if (EXT4_EXT_MAY_ZEROOUT & split_flag)
		max_zeroout = sbi->s_extent_max_zeroout_kb >>
			(inode->i_sb->s_blocksize_bits - 10);

	if (IS_ENCRYPTED(inode))
		max_zeroout = 0;

	/*
	 * five cases:
	 * 1. split the extent into three extents.
	 * 2. split the extent into two extents, zeroout the head of the first
	 *    extent.
	 * 3. split the extent into two extents, zeroout the tail of the second
	 *    extent.
	 * 4. split the extent into two extents with out zeroout.
	 * 5. no splitting needed, just possibly zeroout the head and / or the
	 *    tail of the extent.
	 */
	split_map.m_lblk = map->m_lblk;
	split_map.m_len = map->m_len;

	if (max_zeroout && (allocated > split_map.m_len)) {
		if (allocated <= max_zeroout) {
			/* case 3 or 5 */
			zero_ex1.ee_block =
				 cpu_to_le32(split_map.m_lblk +
					     split_map.m_len);
			zero_ex1.ee_len =
				cpu_to_le16(allocated - split_map.m_len);
			ext4_ext_store_pblock(&zero_ex1,
				ext4_ext_pblock(ex) + split_map.m_lblk +
				split_map.m_len - ee_block);
			err = ext4_ext_zeroout(inode, &zero_ex1);
			if (err)
				goto out;
			split_map.m_len = allocated;
		}
		if (split_map.m_lblk - ee_block + split_map.m_len <
								max_zeroout) {
			/* case 2 or 5 */
			if (split_map.m_lblk != ee_block) {
				zero_ex2.ee_block = ex->ee_block;
				zero_ex2.ee_len = cpu_to_le16(split_map.m_lblk -
							ee_block);
				ext4_ext_store_pblock(&zero_ex2,
						      ext4_ext_pblock(ex));
				err = ext4_ext_zeroout(inode, &zero_ex2);
				if (err)
					goto out;
			}

			split_map.m_len += split_map.m_lblk - ee_block;
			split_map.m_lblk = ee_block;
			allocated = map->m_len;
		}
	}

	err = ext4_split_extent(handle, inode, ppath, &split_map, split_flag,
				flags);
	if (err > 0)
		err = 0;
out:
	/* If we have gotten a failure, don't zero out status tree */
	if (!err) {
		err = ext4_zeroout_es(inode, &zero_ex1);
		if (!err)
			err = ext4_zeroout_es(inode, &zero_ex2);
	}
	return err ? err : allocated;
}

/*
 * This function is called by ext4_ext_map_blocks() from
 * ext4_get_blocks_dio_write() when DIO to write
 * to an unwritten extent.
 *
 * Writing to an unwritten extent may result in splitting the unwritten
 * extent into multiple initialized/unwritten extents (up to three)
 * There are three possibilities:
 *   a> There is no split required: Entire extent should be unwritten
 *   b> Splits in two extents: Write is happening at either end of the extent
 *   c> Splits in three extents: Somone is writing in middle of the extent
 *
 * This works the same way in the case of initialized -> unwritten conversion.
 *
 * One of more index blocks maybe needed if the extent tree grow after
 * the unwritten extent split. To prevent ENOSPC occur at the IO
 * complete, we need to split the unwritten extent before DIO submit
 * the IO. The unwritten extent called at this time will be split
 * into three unwritten extent(at most). After IO complete, the part
 * being filled will be convert to initialized by the end_io callback function
 * via ext4_convert_unwritten_extents().
 *
 * Returns the size of unwritten extent to be written on success.
 */
static int ext4_split_convert_extents(handle_t *handle,
					struct inode *inode,
					struct ext4_map_blocks *map,
					struct ext4_ext_path **ppath,
					int flags)
{
	struct ext4_ext_path *path = *ppath;
	ext4_lblk_t eof_block;
	ext4_lblk_t ee_block;
	struct ext4_extent *ex;
	unsigned int ee_len;
	int split_flag = 0, depth;

	ext_debug("%s: inode %lu, logical block %llu, max_blocks %u\n",
		  __func__, inode->i_ino,
		  (unsigned long long)map->m_lblk, map->m_len);

	eof_block = (EXT4_I(inode)->i_disksize + inode->i_sb->s_blocksize - 1)
			>> inode->i_sb->s_blocksize_bits;
	if (eof_block < map->m_lblk + map->m_len)
		eof_block = map->m_lblk + map->m_len;
	/*
	 * It is safe to convert extent to initialized via explicit
	 * zeroout only if extent is fully insde i_size or new_size.
	 */
	depth = ext_depth(inode);
	ex = path[depth].p_ext;
	ee_block = le32_to_cpu(ex->ee_block);
	ee_len = ext4_ext_get_actual_len(ex);

	/* Convert to unwritten */
	if (flags & EXT4_GET_BLOCKS_CONVERT_UNWRITTEN) {
		split_flag |= EXT4_EXT_DATA_VALID1;
	/* Convert to initialized */
	} else if (flags & EXT4_GET_BLOCKS_CONVERT) {
		split_flag |= ee_block + ee_len <= eof_block ?
			      EXT4_EXT_MAY_ZEROOUT : 0;
		split_flag |= (EXT4_EXT_MARK_UNWRIT2 | EXT4_EXT_DATA_VALID2);
	}
	flags |= EXT4_GET_BLOCKS_PRE_IO;
	return ext4_split_extent(handle, inode, ppath, map, split_flag, flags);
}

static int ext4_convert_unwritten_extents_endio(handle_t *handle,
						struct inode *inode,
						struct ext4_map_blocks *map,
						struct ext4_ext_path **ppath)
{
	struct ext4_ext_path *path = *ppath;
	struct ext4_extent *ex;
	ext4_lblk_t ee_block;
	unsigned int ee_len;
	int depth;
	int err = 0;

	depth = ext_depth(inode);
	ex = path[depth].p_ext;
	ee_block = le32_to_cpu(ex->ee_block);
	ee_len = ext4_ext_get_actual_len(ex);

	ext_debug("ext4_convert_unwritten_extents_endio: inode %lu, logical"
		"block %llu, max_blocks %u\n", inode->i_ino,
		  (unsigned long long)ee_block, ee_len);

	/* If extent is larger than requested it is a clear sign that we still
	 * have some extent state machine issues left. So extent_split is still
	 * required.
	 * TODO: Once all related issues will be fixed this situation should be
	 * illegal.
	 */
	if (ee_block != map->m_lblk || ee_len > map->m_len) {
#ifdef EXT4_DEBUG
		ext4_warning("Inode (%ld) finished: extent logical block %llu,"
			     " len %u; IO logical block %llu, len %u\n",
			     inode->i_ino, (unsigned long long)ee_block, ee_len,
			     (unsigned long long)map->m_lblk, map->m_len);
#endif
		err = ext4_split_convert_extents(handle, inode, map, ppath,
						 EXT4_GET_BLOCKS_CONVERT);
		if (err < 0)
			return err;
		path = ext4_find_extent(inode, map->m_lblk, ppath, 0);
		if (IS_ERR(path))
			return PTR_ERR(path);
		depth = ext_depth(inode);
		ex = path[depth].p_ext;
	}

	err = ext4_ext_get_access(handle, inode, path + depth);
	if (err)
		goto out;
	/* first mark the extent as initialized */
	ext4_ext_mark_initialized(ex);

	/* note: ext4_ext_correct_indexes() isn't needed here because
	 * borders are not changed
	 */
	ext4_ext_try_to_merge(handle, inode, path, ex);

	/* Mark modified extent as dirty */
	err = ext4_ext_dirty(handle, inode, path + path->p_depth);
out:
	ext4_ext_show_leaf(inode, path);
	return err;
}

static void unmap_underlying_metadata_blocks(struct block_device *bdev,
			sector_t block, int count)
{
	int i;
	for (i = 0; i < count; i++)
                unmap_underlying_metadata(bdev, block + i);
}

/*
 * Handle EOFBLOCKS_FL flag, clearing it if necessary
 */
static int check_eofblocks_fl(handle_t *handle, struct inode *inode,
			      ext4_lblk_t lblk,
			      struct ext4_ext_path *path,
			      unsigned int len)
{
	int i, depth;
	struct ext4_extent_header *eh;
	struct ext4_extent *last_ex;

	if (!ext4_test_inode_flag(inode, EXT4_INODE_EOFBLOCKS))
		return 0;

	depth = ext_depth(inode);
	eh = path[depth].p_hdr;

	/*
	 * We're going to remove EOFBLOCKS_FL entirely in future so we
	 * do not care for this case anymore. Simply remove the flag
	 * if there are no extents.
	 */
	if (unlikely(!eh->eh_entries))
		goto out;
	last_ex = EXT_LAST_EXTENT(eh);
	/*
	 * We should clear the EOFBLOCKS_FL flag if we are writing the
	 * last block in the last extent in the file.  We test this by
	 * first checking to see if the caller to
	 * ext4_ext_get_blocks() was interested in the last block (or
	 * a block beyond the last block) in the current extent.  If
	 * this turns out to be false, we can bail out from this
	 * function immediately.
	 */
	if (lblk + len < le32_to_cpu(last_ex->ee_block) +
	    ext4_ext_get_actual_len(last_ex))
		return 0;
	/*
	 * If the caller does appear to be planning to write at or
	 * beyond the end of the current extent, we then test to see
	 * if the current extent is the last extent in the file, by
	 * checking to make sure it was reached via the rightmost node
	 * at each level of the tree.
	 */
	for (i = depth-1; i >= 0; i--)
		if (path[i].p_idx != EXT_LAST_INDEX(path[i].p_hdr))
			return 0;
out:
	ext4_clear_inode_flag(inode, EXT4_INODE_EOFBLOCKS);
	return ext4_mark_inode_dirty(handle, inode);
}

/**
 * ext4_find_delalloc_range: find delayed allocated block in the given range.
 *
 * Return 1 if there is a delalloc block in the range, otherwise 0.
 */
int ext4_find_delalloc_range(struct inode *inode,
			     ext4_lblk_t lblk_start,
			     ext4_lblk_t lblk_end)
{
	struct extent_status es;

	ext4_es_find_delayed_extent_range(inode, lblk_start, lblk_end, &es);
	if (es.es_len == 0)
		return 0; /* there is no delay extent in this tree */
	else if (es.es_lblk <= lblk_start &&
		 lblk_start < es.es_lblk + es.es_len)
		return 1;
	else if (lblk_start <= es.es_lblk && es.es_lblk <= lblk_end)
		return 1;
	else
		return 0;
}

int ext4_find_delalloc_cluster(struct inode *inode, ext4_lblk_t lblk)
{
	struct ext4_sb_info *sbi = EXT4_SB(inode->i_sb);
	ext4_lblk_t lblk_start, lblk_end;
	lblk_start = EXT4_LBLK_CMASK(sbi, lblk);
	lblk_end = lblk_start + sbi->s_cluster_ratio - 1;

	return ext4_find_delalloc_range(inode, lblk_start, lblk_end);
}

/**
 * Determines how many complete clusters (out of those specified by the 'map')
 * are under delalloc and were reserved quota for.
 * This function is called when we are writing out the blocks that were
 * originally written with their allocation delayed, but then the space was
 * allocated using fallocate() before the delayed allocation could be resolved.
 * The cases to look for are:
 * ('=' indicated delayed allocated blocks
 *  '-' indicates non-delayed allocated blocks)
 * (a) partial clusters towards beginning and/or end outside of allocated range
 *     are not delalloc'ed.
 *	Ex:
 *	|----c---=|====c====|====c====|===-c----|
 *	         |++++++ allocated ++++++|
 *	==> 4 complete clusters in above example
 *
 * (b) partial cluster (outside of allocated range) towards either end is
 *     marked for delayed allocation. In this case, we will exclude that
 *     cluster.
 *	Ex:
 *	|----====c========|========c========|
 *	     |++++++ allocated ++++++|
 *	==> 1 complete clusters in above example
 *
 *	Ex:
 *	|================c================|
 *            |++++++ allocated ++++++|
 *	==> 0 complete clusters in above example
 *
 * The ext4_da_update_reserve_space will be called only if we
 * determine here that there were some "entire" clusters that span
 * this 'allocated' range.
 * In the non-bigalloc case, this function will just end up returning num_blks
 * without ever calling ext4_find_delalloc_range.
 */
static unsigned int
get_reserved_cluster_alloc(struct inode *inode, ext4_lblk_t lblk_start,
			   unsigned int num_blks)
{
	struct ext4_sb_info *sbi = EXT4_SB(inode->i_sb);
	ext4_lblk_t alloc_cluster_start, alloc_cluster_end;
	ext4_lblk_t lblk_from, lblk_to, c_offset;
	unsigned int allocated_clusters = 0;

	alloc_cluster_start = EXT4_B2C(sbi, lblk_start);
	alloc_cluster_end = EXT4_B2C(sbi, lblk_start + num_blks - 1);

	/* max possible clusters for this allocation */
	allocated_clusters = alloc_cluster_end - alloc_cluster_start + 1;

	trace_ext4_get_reserved_cluster_alloc(inode, lblk_start, num_blks);

	/* Check towards left side */
	c_offset = EXT4_LBLK_COFF(sbi, lblk_start);
	if (c_offset) {
		lblk_from = EXT4_LBLK_CMASK(sbi, lblk_start);
		lblk_to = lblk_from + c_offset - 1;

		if (ext4_find_delalloc_range(inode, lblk_from, lblk_to))
			allocated_clusters--;
	}

	/* Now check towards right. */
	c_offset = EXT4_LBLK_COFF(sbi, lblk_start + num_blks);
	if (allocated_clusters && c_offset) {
		lblk_from = lblk_start + num_blks;
		lblk_to = lblk_from + (sbi->s_cluster_ratio - c_offset) - 1;

		if (ext4_find_delalloc_range(inode, lblk_from, lblk_to))
			allocated_clusters--;
	}

	return allocated_clusters;
}

static int
convert_initialized_extent(handle_t *handle, struct inode *inode,
			   struct ext4_map_blocks *map,
			   struct ext4_ext_path **ppath, int flags,
			   unsigned int allocated, ext4_fsblk_t newblock)
{
	struct ext4_ext_path *path = *ppath;
	struct ext4_extent *ex;
	ext4_lblk_t ee_block;
	unsigned int ee_len;
	int depth;
	int err = 0;

	/*
	 * Make sure that the extent is no bigger than we support with
	 * unwritten extent
	 */
	if (map->m_len > EXT_UNWRITTEN_MAX_LEN)
		map->m_len = EXT_UNWRITTEN_MAX_LEN / 2;

	depth = ext_depth(inode);
	ex = path[depth].p_ext;
	ee_block = le32_to_cpu(ex->ee_block);
	ee_len = ext4_ext_get_actual_len(ex);

	ext_debug("%s: inode %lu, logical"
		"block %llu, max_blocks %u\n", __func__, inode->i_ino,
		  (unsigned long long)ee_block, ee_len);

	if (ee_block != map->m_lblk || ee_len > map->m_len) {
		err = ext4_split_convert_extents(handle, inode, map, ppath,
				EXT4_GET_BLOCKS_CONVERT_UNWRITTEN);
		if (err < 0)
			return err;
		path = ext4_find_extent(inode, map->m_lblk, ppath, 0);
		if (IS_ERR(path))
			return PTR_ERR(path);
		depth = ext_depth(inode);
		ex = path[depth].p_ext;
		if (!ex) {
			EXT4_ERROR_INODE(inode, "unexpected hole at %lu",
					 (unsigned long) map->m_lblk);
			return -EFSCORRUPTED;
		}
	}

	err = ext4_ext_get_access(handle, inode, path + depth);
	if (err)
		return err;
	/* first mark the extent as unwritten */
	ext4_ext_mark_unwritten(ex);

	/* note: ext4_ext_correct_indexes() isn't needed here because
	 * borders are not changed
	 */
	ext4_ext_try_to_merge(handle, inode, path, ex);

	/* Mark modified extent as dirty */
	err = ext4_ext_dirty(handle, inode, path + path->p_depth);
	if (err)
		return err;
	ext4_ext_show_leaf(inode, path);

	ext4_update_inode_fsync_trans(handle, inode, 1);
	err = check_eofblocks_fl(handle, inode, map->m_lblk, path, map->m_len);
	if (err)
		return err;
	map->m_flags |= EXT4_MAP_UNWRITTEN;
	if (allocated > map->m_len)
		allocated = map->m_len;
	map->m_len = allocated;
	return allocated;
}

static int
ext4_ext_handle_unwritten_extents(handle_t *handle, struct inode *inode,
			struct ext4_map_blocks *map,
			struct ext4_ext_path **ppath, int flags,
			unsigned int allocated, ext4_fsblk_t newblock)
{
	struct ext4_ext_path *path = *ppath;
	int ret = 0;
	int err = 0;
	ext4_io_end_t *io = ext4_inode_aio(inode);

	ext_debug("ext4_ext_handle_unwritten_extents: inode %lu, logical "
		  "block %llu, max_blocks %u, flags %x, allocated %u\n",
		  inode->i_ino, (unsigned long long)map->m_lblk, map->m_len,
		  flags, allocated);
	ext4_ext_show_leaf(inode, path);

	/*
	 * When writing into unwritten space, we should not fail to
	 * allocate metadata blocks for the new extent block if needed.
	 */
	flags |= EXT4_GET_BLOCKS_METADATA_NOFAIL;

	trace_ext4_ext_handle_unwritten_extents(inode, map, flags,
						    allocated, newblock);

	/* get_block() before submit the IO, split the extent */
	if (flags & EXT4_GET_BLOCKS_PRE_IO) {
		ret = ext4_split_convert_extents(handle, inode, map, ppath,
					 flags | EXT4_GET_BLOCKS_CONVERT);
		if (ret <= 0)
			goto out;
		/*
		 * Flag the inode(non aio case) or end_io struct (aio case)
		 * that this IO needs to conversion to written when IO is
		 * completed
		 */
		if (io)
			ext4_set_io_unwritten_flag(inode, io);
		else
			ext4_set_inode_state(inode, EXT4_STATE_DIO_UNWRITTEN);
		map->m_flags |= EXT4_MAP_UNWRITTEN;
		goto out;
	}
	/* IO end_io complete, convert the filled extent to written */
	if (flags & EXT4_GET_BLOCKS_CONVERT) {
		if (flags & EXT4_GET_BLOCKS_ZERO) {
			if (allocated > map->m_len)
				allocated = map->m_len;
			err = ext4_issue_zeroout(inode, map->m_lblk, newblock,
						 allocated);
			if (err < 0)
				goto out2;
		}
		ret = ext4_convert_unwritten_extents_endio(handle, inode, map,
							   ppath);
		if (ret >= 0) {
			ext4_update_inode_fsync_trans(handle, inode, 1);
			err = check_eofblocks_fl(handle, inode, map->m_lblk,
						 path, map->m_len);
		} else
			err = ret;
		map->m_flags |= EXT4_MAP_MAPPED;
		map->m_pblk = newblock;
		if (allocated > map->m_len)
			allocated = map->m_len;
		map->m_len = allocated;
		goto out2;
	}
	/* buffered IO case */
	/*
	 * repeat fallocate creation request
	 * we already have an unwritten extent
	 */
	if (flags & EXT4_GET_BLOCKS_UNWRIT_EXT) {
		map->m_flags |= EXT4_MAP_UNWRITTEN;
		goto map_out;
	}

	/* buffered READ or buffered write_begin() lookup */
	if ((flags & EXT4_GET_BLOCKS_CREATE) == 0) {
		/*
		 * We have blocks reserved already.  We
		 * return allocated blocks so that delalloc
		 * won't do block reservation for us.  But
		 * the buffer head will be unmapped so that
		 * a read from the block returns 0s.
		 */
		map->m_flags |= EXT4_MAP_UNWRITTEN;
		goto out1;
	}

	/* buffered write, writepage time, convert*/
	ret = ext4_ext_convert_to_initialized(handle, inode, map, ppath, flags);
	if (ret >= 0)
		ext4_update_inode_fsync_trans(handle, inode, 1);
out:
	if (ret <= 0) {
		err = ret;
		goto out2;
	} else
		allocated = ret;
	map->m_flags |= EXT4_MAP_NEW;
	/*
	 * if we allocated more blocks than requested
	 * we need to make sure we unmap the extra block
	 * allocated. The actual needed block will get
	 * unmapped later when we find the buffer_head marked
	 * new.
	 */
	if (allocated > map->m_len) {
		unmap_underlying_metadata_blocks(inode->i_sb->s_bdev,
					newblock + map->m_len,
					allocated - map->m_len);
		allocated = map->m_len;
	}
	map->m_len = allocated;

	/*
	 * If we have done fallocate with the offset that is already
	 * delayed allocated, we would have block reservation
	 * and quota reservation done in the delayed write path.
	 * But fallocate would have already updated quota and block
	 * count for this offset. So cancel these reservation
	 */
	if (flags & EXT4_GET_BLOCKS_DELALLOC_RESERVE) {
		unsigned int reserved_clusters;
		reserved_clusters = get_reserved_cluster_alloc(inode,
				map->m_lblk, map->m_len);
		if (reserved_clusters)
			ext4_da_update_reserve_space(inode,
						     reserved_clusters,
						     0);
	}

map_out:
	map->m_flags |= EXT4_MAP_MAPPED;
	if ((flags & EXT4_GET_BLOCKS_KEEP_SIZE) == 0) {
		err = check_eofblocks_fl(handle, inode, map->m_lblk, path,
					 map->m_len);
		if (err < 0)
			goto out2;
	}
out1:
	if (allocated > map->m_len)
		allocated = map->m_len;
	ext4_ext_show_leaf(inode, path);
	map->m_pblk = newblock;
	map->m_len = allocated;
out2:
	return err ? err : allocated;
}

/*
 * get_implied_cluster_alloc - check to see if the requested
 * allocation (in the map structure) overlaps with a cluster already
 * allocated in an extent.
 *	@sb	The filesystem superblock structure
 *	@map	The requested lblk->pblk mapping
 *	@ex	The extent structure which might contain an implied
 *			cluster allocation
 *
 * This function is called by ext4_ext_map_blocks() after we failed to
 * find blocks that were already in the inode's extent tree.  Hence,
 * we know that the beginning of the requested region cannot overlap
 * the extent from the inode's extent tree.  There are three cases we
 * want to catch.  The first is this case:
 *
 *		 |--- cluster # N--|
 *    |--- extent ---|	|---- requested region ---|
 *			|==========|
 *
 * The second case that we need to test for is this one:
 *
 *   |--------- cluster # N ----------------|
 *	   |--- requested region --|   |------- extent ----|
 *	   |=======================|
 *
 * The third case is when the requested region lies between two extents
 * within the same cluster:
 *          |------------- cluster # N-------------|
 * |----- ex -----|                  |---- ex_right ----|
 *                  |------ requested region ------|
 *                  |================|
 *
 * In each of the above cases, we need to set the map->m_pblk and
 * map->m_len so it corresponds to the return the extent labelled as
 * "|====|" from cluster #N, since it is already in use for data in
 * cluster EXT4_B2C(sbi, map->m_lblk).	We will then return 1 to
 * signal to ext4_ext_map_blocks() that map->m_pblk should be treated
 * as a new "allocated" block region.  Otherwise, we will return 0 and
 * ext4_ext_map_blocks() will then allocate one or more new clusters
 * by calling ext4_mb_new_blocks().
 */
static int get_implied_cluster_alloc(struct super_block *sb,
				     struct ext4_map_blocks *map,
				     struct ext4_extent *ex,
				     struct ext4_ext_path *path)
{
	struct ext4_sb_info *sbi = EXT4_SB(sb);
	ext4_lblk_t c_offset = EXT4_LBLK_COFF(sbi, map->m_lblk);
	ext4_lblk_t ex_cluster_start, ex_cluster_end;
	ext4_lblk_t rr_cluster_start;
	ext4_lblk_t ee_block = le32_to_cpu(ex->ee_block);
	ext4_fsblk_t ee_start = ext4_ext_pblock(ex);
	unsigned short ee_len = ext4_ext_get_actual_len(ex);

	/* The extent passed in that we are trying to match */
	ex_cluster_start = EXT4_B2C(sbi, ee_block);
	ex_cluster_end = EXT4_B2C(sbi, ee_block + ee_len - 1);

	/* The requested region passed into ext4_map_blocks() */
	rr_cluster_start = EXT4_B2C(sbi, map->m_lblk);

	if ((rr_cluster_start == ex_cluster_end) ||
	    (rr_cluster_start == ex_cluster_start)) {
		if (rr_cluster_start == ex_cluster_end)
			ee_start += ee_len - 1;
		map->m_pblk = EXT4_PBLK_CMASK(sbi, ee_start) + c_offset;
		map->m_len = min(map->m_len,
				 (unsigned) sbi->s_cluster_ratio - c_offset);
		/*
		 * Check for and handle this case:
		 *
		 *   |--------- cluster # N-------------|
		 *		       |------- extent ----|
		 *	   |--- requested region ---|
		 *	   |===========|
		 */

		if (map->m_lblk < ee_block)
			map->m_len = min(map->m_len, ee_block - map->m_lblk);

		/*
		 * Check for the case where there is already another allocated
		 * block to the right of 'ex' but before the end of the cluster.
		 *
		 *          |------------- cluster # N-------------|
		 * |----- ex -----|                  |---- ex_right ----|
		 *                  |------ requested region ------|
		 *                  |================|
		 */
		if (map->m_lblk > ee_block) {
			ext4_lblk_t next = ext4_ext_next_allocated_block(path);
			map->m_len = min(map->m_len, next - map->m_lblk);
		}

		trace_ext4_get_implied_cluster_alloc_exit(sb, map, 1);
		return 1;
	}

	trace_ext4_get_implied_cluster_alloc_exit(sb, map, 0);
	return 0;
}


/*
 * Block allocation/map/preallocation routine for extents based files
 *
 *
 * Need to be called with
 * down_read(&EXT4_I(inode)->i_data_sem) if not allocating file system block
 * (ie, create is zero). Otherwise down_write(&EXT4_I(inode)->i_data_sem)
 *
 * return > 0, number of of blocks already mapped/allocated
 *          if create == 0 and these are pre-allocated blocks
 *          	buffer head is unmapped
 *          otherwise blocks are mapped
 *
 * return = 0, if plain look up failed (blocks have not been allocated)
 *          buffer head is unmapped
 *
 * return < 0, error case.
 */
int ext4_ext_map_blocks(handle_t *handle, struct inode *inode,
			struct ext4_map_blocks *map, int flags)
{
	struct ext4_ext_path *path = NULL;
	struct ext4_extent newex, *ex, *ex2;
	struct ext4_sb_info *sbi = EXT4_SB(inode->i_sb);
	ext4_fsblk_t newblock = 0;
	int free_on_err = 0, err = 0, depth, ret;
	unsigned int allocated = 0, offset = 0;
	unsigned int allocated_clusters = 0;
	struct ext4_allocation_request ar;
	ext4_io_end_t *io = ext4_inode_aio(inode);
	ext4_lblk_t cluster_offset;
	int set_unwritten = 0;
	bool map_from_cluster = false;

	ext_debug("blocks %u/%u requested for inode %lu\n",
		  map->m_lblk, map->m_len, inode->i_ino);
	trace_ext4_ext_map_blocks_enter(inode, map->m_lblk, map->m_len, flags);

	/* find extent for this block */
	path = ext4_find_extent(inode, map->m_lblk, NULL, 0);
	if (IS_ERR(path)) {
		err = PTR_ERR(path);
		path = NULL;
		goto out2;
	}

	depth = ext_depth(inode);

	/*
	 * consistent leaf must not be empty;
	 * this situation is possible, though, _during_ tree modification;
	 * this is why assert can't be put in ext4_find_extent()
	 */
	if (unlikely(path[depth].p_ext == NULL && depth != 0)) {
		EXT4_ERROR_INODE(inode, "bad extent address "
				 "lblock: %lu, depth: %d pblock %lld",
				 (unsigned long) map->m_lblk, depth,
				 path[depth].p_block);
		err = -EFSCORRUPTED;
		goto out2;
	}

	ex = path[depth].p_ext;
	if (ex) {
		ext4_lblk_t ee_block = le32_to_cpu(ex->ee_block);
		ext4_fsblk_t ee_start = ext4_ext_pblock(ex);
		unsigned short ee_len;


		/*
		 * unwritten extents are treated as holes, except that
		 * we split out initialized portions during a write.
		 */
		ee_len = ext4_ext_get_actual_len(ex);

		trace_ext4_ext_show_extent(inode, ee_block, ee_start, ee_len);

		/* if found extent covers block, simply return it */
		if (in_range(map->m_lblk, ee_block, ee_len)) {
			newblock = map->m_lblk - ee_block + ee_start;
			/* number of remaining blocks in the extent */
			allocated = ee_len - (map->m_lblk - ee_block);
			ext_debug("%u fit into %u:%d -> %llu\n", map->m_lblk,
				  ee_block, ee_len, newblock);

			/*
			 * If the extent is initialized check whether the
			 * caller wants to convert it to unwritten.
			 */
			if ((!ext4_ext_is_unwritten(ex)) &&
			    (flags & EXT4_GET_BLOCKS_CONVERT_UNWRITTEN)) {
				allocated = convert_initialized_extent(
						handle, inode, map, &path,
						flags, allocated, newblock);
				goto out2;
			} else if (!ext4_ext_is_unwritten(ex))
				goto out;

			ret = ext4_ext_handle_unwritten_extents(
				handle, inode, map, &path, flags,
				allocated, newblock);
			if (ret < 0)
				err = ret;
			else
				allocated = ret;
			goto out2;
		}
	}

	/*
	 * requested block isn't allocated yet;
	 * we couldn't try to create block if create flag is zero
	 */
	if ((flags & EXT4_GET_BLOCKS_CREATE) == 0) {
		ext4_lblk_t hole_start, hole_len;

		hole_start = map->m_lblk;
		hole_len = ext4_ext_determine_hole(inode, path, &hole_start);
		/*
		 * put just found gap into cache to speed up
		 * subsequent requests
		 */
		ext4_ext_put_gap_in_cache(inode, hole_start, hole_len);

		/* Update hole_len to reflect hole size after map->m_lblk */
		if (hole_start != map->m_lblk)
			hole_len -= map->m_lblk - hole_start;
		map->m_pblk = 0;
		map->m_len = min_t(unsigned int, map->m_len, hole_len);

		goto out2;
	}

	/*
	 * Okay, we need to do block allocation.
	 */
	newex.ee_block = cpu_to_le32(map->m_lblk);
	cluster_offset = EXT4_LBLK_COFF(sbi, map->m_lblk);

	/*
	 * If we are doing bigalloc, check to see if the extent returned
	 * by ext4_find_extent() implies a cluster we can use.
	 */
	if (cluster_offset && ex &&
	    get_implied_cluster_alloc(inode->i_sb, map, ex, path)) {
		ar.len = allocated = map->m_len;
		newblock = map->m_pblk;
		map_from_cluster = true;
		goto got_allocated_blocks;
	}

	/* find neighbour allocated blocks */
	ar.lleft = map->m_lblk;
	err = ext4_ext_search_left(inode, path, &ar.lleft, &ar.pleft);
	if (err)
		goto out2;
	ar.lright = map->m_lblk;
	ex2 = NULL;
	err = ext4_ext_search_right(inode, path, &ar.lright, &ar.pright, &ex2);
	if (err)
		goto out2;

	/* Check if the extent after searching to the right implies a
	 * cluster we can use. */
	if ((sbi->s_cluster_ratio > 1) && ex2 &&
	    get_implied_cluster_alloc(inode->i_sb, map, ex2, path)) {
		ar.len = allocated = map->m_len;
		newblock = map->m_pblk;
		map_from_cluster = true;
		goto got_allocated_blocks;
	}

	/*
	 * See if request is beyond maximum number of blocks we can have in
	 * a single extent. For an initialized extent this limit is
	 * EXT_INIT_MAX_LEN and for an unwritten extent this limit is
	 * EXT_UNWRITTEN_MAX_LEN.
	 */
	if (map->m_len > EXT_INIT_MAX_LEN &&
	    !(flags & EXT4_GET_BLOCKS_UNWRIT_EXT))
		map->m_len = EXT_INIT_MAX_LEN;
	else if (map->m_len > EXT_UNWRITTEN_MAX_LEN &&
		 (flags & EXT4_GET_BLOCKS_UNWRIT_EXT))
		map->m_len = EXT_UNWRITTEN_MAX_LEN;

	/* Check if we can really insert (m_lblk)::(m_lblk + m_len) extent */
	newex.ee_len = cpu_to_le16(map->m_len);
	err = ext4_ext_check_overlap(sbi, inode, &newex, path);
	if (err)
		allocated = ext4_ext_get_actual_len(&newex);
	else
		allocated = map->m_len;

	/* allocate new block */
	ar.inode = inode;
	ar.goal = ext4_ext_find_goal(inode, path, map->m_lblk);
	ar.logical = map->m_lblk;
	/*
	 * We calculate the offset from the beginning of the cluster
	 * for the logical block number, since when we allocate a
	 * physical cluster, the physical block should start at the
	 * same offset from the beginning of the cluster.  This is
	 * needed so that future calls to get_implied_cluster_alloc()
	 * work correctly.
	 */
	offset = EXT4_LBLK_COFF(sbi, map->m_lblk);
	ar.len = EXT4_NUM_B2C(sbi, offset+allocated);
	ar.goal -= offset;
	ar.logical -= offset;
	if (S_ISREG(inode->i_mode))
		ar.flags = EXT4_MB_HINT_DATA;
	else
		/* disable in-core preallocation for non-regular files */
		ar.flags = 0;
	if (flags & EXT4_GET_BLOCKS_NO_NORMALIZE)
		ar.flags |= EXT4_MB_HINT_NOPREALLOC;
	if (flags & EXT4_GET_BLOCKS_DELALLOC_RESERVE)
		ar.flags |= EXT4_MB_DELALLOC_RESERVED;
	if (flags & EXT4_GET_BLOCKS_METADATA_NOFAIL)
		ar.flags |= EXT4_MB_USE_RESERVED;
	newblock = ext4_mb_new_blocks(handle, &ar, &err);
	if (!newblock)
		goto out2;
	ext_debug("allocate new block: goal %llu, found %llu/%u\n",
		  ar.goal, newblock, allocated);
	free_on_err = 1;
	allocated_clusters = ar.len;
	ar.len = EXT4_C2B(sbi, ar.len) - offset;
	if (ar.len > allocated)
		ar.len = allocated;

got_allocated_blocks:
	/* try to insert new extent into found leaf and return */
	ext4_ext_store_pblock(&newex, newblock + offset);
	newex.ee_len = cpu_to_le16(ar.len);
	/* Mark unwritten */
	if (flags & EXT4_GET_BLOCKS_UNWRIT_EXT){
		ext4_ext_mark_unwritten(&newex);
		map->m_flags |= EXT4_MAP_UNWRITTEN;
		/*
		 * io_end structure was created for every IO write to an
		 * unwritten extent. To avoid unnecessary conversion,
		 * here we flag the IO that really needs the conversion.
		 * For non asycn direct IO case, flag the inode state
		 * that we need to perform conversion when IO is done.
		 */
		if (flags & EXT4_GET_BLOCKS_PRE_IO)
			set_unwritten = 1;
	}

	err = 0;
	if ((flags & EXT4_GET_BLOCKS_KEEP_SIZE) == 0)
		err = check_eofblocks_fl(handle, inode, map->m_lblk,
					 path, ar.len);
	if (!err)
		err = ext4_ext_insert_extent(handle, inode, &path,
					     &newex, flags);

	if (!err && set_unwritten) {
		if (io)
			ext4_set_io_unwritten_flag(inode, io);
		else
			ext4_set_inode_state(inode,
					     EXT4_STATE_DIO_UNWRITTEN);
	}

	if (err && free_on_err) {
		int fb_flags = flags & EXT4_GET_BLOCKS_DELALLOC_RESERVE ?
			EXT4_FREE_BLOCKS_NO_QUOT_UPDATE : 0;
		/* free data blocks we just allocated */
		/* not a good idea to call discard here directly,
		 * but otherwise we'd need to call it every free() */
		ext4_discard_preallocations(inode);
		ext4_free_blocks(handle, inode, NULL, newblock,
				 EXT4_C2B(sbi, allocated_clusters), fb_flags);
		goto out2;
	}

	/* previous routine could use block we allocated */
	newblock = ext4_ext_pblock(&newex);
	allocated = ext4_ext_get_actual_len(&newex);
	if (allocated > map->m_len)
		allocated = map->m_len;
	map->m_flags |= EXT4_MAP_NEW;

	/*
	 * Update reserved blocks/metadata blocks after successful
	 * block allocation which had been deferred till now.
	 */
	if (flags & EXT4_GET_BLOCKS_DELALLOC_RESERVE) {
		unsigned int reserved_clusters;
		/*
		 * Check how many clusters we had reserved this allocated range
		 */
		reserved_clusters = get_reserved_cluster_alloc(inode,
						map->m_lblk, allocated);
		if (!map_from_cluster) {
			BUG_ON(allocated_clusters < reserved_clusters);
			if (reserved_clusters < allocated_clusters) {
				struct ext4_inode_info *ei = EXT4_I(inode);
				int reservation = allocated_clusters -
						  reserved_clusters;
				/*
				 * It seems we claimed few clusters outside of
				 * the range of this allocation. We should give
				 * it back to the reservation pool. This can
				 * happen in the following case:
				 *
				 * * Suppose s_cluster_ratio is 4 (i.e., each
				 *   cluster has 4 blocks. Thus, the clusters
				 *   are [0-3],[4-7],[8-11]...
				 * * First comes delayed allocation write for
				 *   logical blocks 10 & 11. Since there were no
				 *   previous delayed allocated blocks in the
				 *   range [8-11], we would reserve 1 cluster
				 *   for this write.
				 * * Next comes write for logical blocks 3 to 8.
				 *   In this case, we will reserve 2 clusters
				 *   (for [0-3] and [4-7]; and not for [8-11] as
				 *   that range has a delayed allocated blocks.
				 *   Thus total reserved clusters now becomes 3.
				 * * Now, during the delayed allocation writeout
				 *   time, we will first write blocks [3-8] and
				 *   allocate 3 clusters for writing these
				 *   blocks. Also, we would claim all these
				 *   three clusters above.
				 * * Now when we come here to writeout the
				 *   blocks [10-11], we would expect to claim
				 *   the reservation of 1 cluster we had made
				 *   (and we would claim it since there are no
				 *   more delayed allocated blocks in the range
				 *   [8-11]. But our reserved cluster count had
				 *   already gone to 0.
				 *
				 *   Thus, at the step 4 above when we determine
				 *   that there are still some unwritten delayed
				 *   allocated blocks outside of our current
				 *   block range, we should increment the
				 *   reserved clusters count so that when the
				 *   remaining blocks finally gets written, we
				 *   could claim them.
				 */
				dquot_reserve_block(inode,
						EXT4_C2B(sbi, reservation));
				spin_lock(&ei->i_block_reservation_lock);
				ei->i_reserved_data_blocks += reservation;
				spin_unlock(&ei->i_block_reservation_lock);
			}
			/*
			 * We will claim quota for all newly allocated blocks.
			 * We're updating the reserved space *after* the
			 * correction above so we do not accidentally free
			 * all the metadata reservation because we might
			 * actually need it later on.
			 */
			ext4_da_update_reserve_space(inode, allocated_clusters,
							1);
		}
	}

	/*
	 * Cache the extent and update transaction to commit on fdatasync only
	 * when it is _not_ an unwritten extent.
	 */
	if ((flags & EXT4_GET_BLOCKS_UNWRIT_EXT) == 0)
		ext4_update_inode_fsync_trans(handle, inode, 1);
	else
		ext4_update_inode_fsync_trans(handle, inode, 0);
out:
	if (allocated > map->m_len)
		allocated = map->m_len;
	ext4_ext_show_leaf(inode, path);
	map->m_flags |= EXT4_MAP_MAPPED;
	map->m_pblk = newblock;
	map->m_len = allocated;
out2:
	ext4_ext_drop_refs(path);
	kfree(path);

	trace_ext4_ext_map_blocks_exit(inode, flags, map,
				       err ? err : allocated);
	return err ? err : allocated;
}

int ext4_ext_truncate(handle_t *handle, struct inode *inode)
{
	struct super_block *sb = inode->i_sb;
	ext4_lblk_t last_block;
	int err = 0;

	/*
	 * TODO: optimization is possible here.
	 * Probably we need not scan at all,
	 * because page truncation is enough.
	 */

	/* we have to know where to truncate from in crash case */
	EXT4_I(inode)->i_disksize = inode->i_size;
	err = ext4_mark_inode_dirty(handle, inode);
	if (err)
		return err;

	last_block = (inode->i_size + sb->s_blocksize - 1)
			>> EXT4_BLOCK_SIZE_BITS(sb);
retry:
	err = ext4_es_remove_extent(inode, last_block,
				    EXT_MAX_BLOCKS - last_block);
	if (err == -ENOMEM) {
		cond_resched();
		congestion_wait(BLK_RW_ASYNC, HZ/50);
		goto retry;
	}
<<<<<<< HEAD
	if (err)
		return err;
	return ext4_ext_remove_space(inode, last_block, EXT_MAX_BLOCKS - 1);
=======
	if (err) {
		ext4_std_error(inode->i_sb, err);
		return;
	}
retry_remove_space:
	err = ext4_ext_remove_space(inode, last_block, EXT_MAX_BLOCKS - 1);
	if (err == -ENOMEM) {
		cond_resched();
		congestion_wait(BLK_RW_ASYNC, HZ/50);
		goto retry_remove_space;
	}
	ext4_std_error(inode->i_sb, err);
>>>>>>> aff4b862
}

static int ext4_alloc_file_blocks(struct file *file, ext4_lblk_t offset,
				  ext4_lblk_t len, loff_t new_size,
				  int flags, int mode)
{
	struct inode *inode = file_inode(file);
	handle_t *handle;
	int ret = 0;
	int ret2 = 0;
	int retries = 0;
	int depth = 0;
	struct ext4_map_blocks map;
	unsigned int credits;
	loff_t epos;

	map.m_lblk = offset;
	map.m_len = len;
	/*
	 * Don't normalize the request if it can fit in one extent so
	 * that it doesn't get unnecessarily split into multiple
	 * extents.
	 */
	if (len <= EXT_UNWRITTEN_MAX_LEN)
		flags |= EXT4_GET_BLOCKS_NO_NORMALIZE;

	/*
	 * credits to insert 1 extent into extent tree
	 */
	credits = ext4_chunk_trans_blocks(inode, len);
	/*
	 * We can only call ext_depth() on extent based inodes
	 */
	if (ext4_test_inode_flag(inode, EXT4_INODE_EXTENTS))
		depth = ext_depth(inode);
	else
		depth = -1;

retry:
	while (ret >= 0 && len) {
		/*
		 * Recalculate credits when extent tree depth changes.
		 */
		if (depth >= 0 && depth != ext_depth(inode)) {
			credits = ext4_chunk_trans_blocks(inode, len);
			depth = ext_depth(inode);
		}

		handle = ext4_journal_start(inode, EXT4_HT_MAP_BLOCKS,
					    credits);
		if (IS_ERR(handle)) {
			ret = PTR_ERR(handle);
			break;
		}
		ret = ext4_map_blocks(handle, inode, &map, flags);
		if (ret <= 0) {
			ext4_debug("inode #%lu: block %u: len %u: "
				   "ext4_ext_map_blocks returned %d",
				   inode->i_ino, map.m_lblk,
				   map.m_len, ret);
			ext4_mark_inode_dirty(handle, inode);
			ret2 = ext4_journal_stop(handle);
			break;
		}
		map.m_lblk += ret;
		map.m_len = len = len - ret;
		epos = (loff_t)map.m_lblk << inode->i_blkbits;
		inode->i_ctime = current_time(inode);
		if (new_size) {
			if (epos > new_size)
				epos = new_size;
			if (ext4_update_inode_size(inode, epos) & 0x1)
				inode->i_mtime = inode->i_ctime;
		} else {
			if (epos > inode->i_size)
				ext4_set_inode_flag(inode,
						    EXT4_INODE_EOFBLOCKS);
		}
		ext4_mark_inode_dirty(handle, inode);
		ext4_update_inode_fsync_trans(handle, inode, 1);
		ret2 = ext4_journal_stop(handle);
		if (ret2)
			break;
	}
	if (ret == -ENOSPC &&
			ext4_should_retry_alloc(inode->i_sb, &retries)) {
		ret = 0;
		goto retry;
	}

	return ret > 0 ? ret2 : ret;
}

static long ext4_zero_range(struct file *file, loff_t offset,
			    loff_t len, int mode)
{
	struct inode *inode = file_inode(file);
	handle_t *handle = NULL;
	unsigned int max_blocks;
	loff_t new_size = 0;
	int ret = 0;
	int flags;
	int credits;
	int partial_begin, partial_end;
	loff_t start, end;
	ext4_lblk_t lblk;
	unsigned int blkbits = inode->i_blkbits;

	trace_ext4_zero_range(inode, offset, len, mode);

	if (!S_ISREG(inode->i_mode))
		return -EINVAL;

	/* Call ext4_force_commit to flush all data in case of data=journal. */
	if (ext4_should_journal_data(inode)) {
		ret = ext4_force_commit(inode->i_sb);
		if (ret)
			return ret;
	}

	/*
	 * Round up offset. This is not fallocate, we neet to zero out
	 * blocks, so convert interior block aligned part of the range to
	 * unwritten and possibly manually zero out unaligned parts of the
	 * range.
	 */
	start = round_up(offset, 1 << blkbits);
	end = round_down((offset + len), 1 << blkbits);

	if (start < offset || end > offset + len)
		return -EINVAL;
	partial_begin = offset & ((1 << blkbits) - 1);
	partial_end = (offset + len) & ((1 << blkbits) - 1);

	lblk = start >> blkbits;
	max_blocks = (end >> blkbits);
	if (max_blocks < lblk)
		max_blocks = 0;
	else
		max_blocks -= lblk;

	inode_lock(inode);

	/*
	 * Indirect files do not support unwritten extnets
	 */
	if (!(ext4_test_inode_flag(inode, EXT4_INODE_EXTENTS))) {
		ret = -EOPNOTSUPP;
		goto out_mutex;
	}

	if (!(mode & FALLOC_FL_KEEP_SIZE) &&
	    (offset + len > i_size_read(inode) ||
	     offset + len > EXT4_I(inode)->i_disksize)) {
		new_size = offset + len;
		ret = inode_newsize_ok(inode, new_size);
		if (ret)
			goto out_mutex;
	}

	flags = EXT4_GET_BLOCKS_CREATE_UNWRIT_EXT;
	if (mode & FALLOC_FL_KEEP_SIZE)
		flags |= EXT4_GET_BLOCKS_KEEP_SIZE;

	/* Wait all existing dio workers, newcomers will block on i_mutex */
	ext4_inode_block_unlocked_dio(inode);
	inode_dio_wait(inode);

	/* Preallocate the range including the unaligned edges */
	if (partial_begin || partial_end) {
		ret = ext4_alloc_file_blocks(file,
				round_down(offset, 1 << blkbits) >> blkbits,
				(round_up((offset + len), 1 << blkbits) -
				 round_down(offset, 1 << blkbits)) >> blkbits,
				new_size, flags, mode);
		if (ret)
			goto out_dio;

	}

	/* Zero range excluding the unaligned edges */
	if (max_blocks > 0) {
		flags |= (EXT4_GET_BLOCKS_CONVERT_UNWRITTEN |
			  EXT4_EX_NOCACHE);

		/*
		 * Prevent page faults from reinstantiating pages we have
		 * released from page cache.
		 */
		down_write(&EXT4_I(inode)->i_mmap_sem);
		ret = ext4_update_disksize_before_punch(inode, offset, len);
		if (ret) {
			up_write(&EXT4_I(inode)->i_mmap_sem);
			goto out_dio;
		}
		/* Now release the pages and zero block aligned part of pages */
		truncate_pagecache_range(inode, start, end - 1);
		inode->i_mtime = inode->i_ctime = current_time(inode);

		ret = ext4_alloc_file_blocks(file, lblk, max_blocks, new_size,
					     flags, mode);
		up_write(&EXT4_I(inode)->i_mmap_sem);
		if (ret)
			goto out_dio;
	}
	if (!partial_begin && !partial_end)
		goto out_dio;

	/*
	 * In worst case we have to writeout two nonadjacent unwritten
	 * blocks and update the inode
	 */
	credits = (2 * ext4_ext_index_trans_blocks(inode, 2)) + 1;
	if (ext4_should_journal_data(inode))
		credits += 2;
	handle = ext4_journal_start(inode, EXT4_HT_MISC, credits);
	if (IS_ERR(handle)) {
		ret = PTR_ERR(handle);
		ext4_std_error(inode->i_sb, ret);
		goto out_dio;
	}

	inode->i_mtime = inode->i_ctime = current_time(inode);
	if (new_size) {
		ext4_update_inode_size(inode, new_size);
	} else {
		/*
		* Mark that we allocate beyond EOF so the subsequent truncate
		* can proceed even if the new size is the same as i_size.
		*/
		if ((offset + len) > i_size_read(inode))
			ext4_set_inode_flag(inode, EXT4_INODE_EOFBLOCKS);
	}
	ext4_mark_inode_dirty(handle, inode);

	/* Zero out partial block at the edges of the range */
	ret = ext4_zero_partial_blocks(handle, inode, offset, len);
	if (ret >= 0)
		ext4_update_inode_fsync_trans(handle, inode, 1);

	if (file->f_flags & O_SYNC)
		ext4_handle_sync(handle);

	ext4_journal_stop(handle);
out_dio:
	ext4_inode_resume_unlocked_dio(inode);
out_mutex:
	inode_unlock(inode);
	return ret;
}

/*
 * preallocate space for a file. This implements ext4's fallocate file
 * operation, which gets called from sys_fallocate system call.
 * For block-mapped files, posix_fallocate should fall back to the method
 * of writing zeroes to the required new blocks (the same behavior which is
 * expected for file systems which do not support fallocate() system call).
 */
long ext4_fallocate(struct file *file, int mode, loff_t offset, loff_t len)
{
	struct inode *inode = file_inode(file);
	loff_t new_size = 0;
	unsigned int max_blocks;
	int ret = 0;
	int flags;
	ext4_lblk_t lblk;
	unsigned int blkbits = inode->i_blkbits;

	/*
	 * Encrypted inodes can't handle collapse range or insert
	 * range since we would need to re-encrypt blocks with a
	 * different IV or XTS tweak (which are based on the logical
	 * block number).
	 *
	 * XXX It's not clear why zero range isn't working, but we'll
	 * leave it disabled for encrypted inodes for now.  This is a
	 * bug we should fix....
	 */
	if (IS_ENCRYPTED(inode) &&
	    (mode & (FALLOC_FL_COLLAPSE_RANGE | FALLOC_FL_INSERT_RANGE |
		     FALLOC_FL_ZERO_RANGE)))
		return -EOPNOTSUPP;

	/* Return error if mode is not supported */
	if (mode & ~(FALLOC_FL_KEEP_SIZE | FALLOC_FL_PUNCH_HOLE |
		     FALLOC_FL_COLLAPSE_RANGE | FALLOC_FL_ZERO_RANGE |
		     FALLOC_FL_INSERT_RANGE))
		return -EOPNOTSUPP;

	if (mode & FALLOC_FL_PUNCH_HOLE)
		return ext4_punch_hole(inode, offset, len);

	ret = ext4_convert_inline_data(inode);
	if (ret)
		return ret;

	if (mode & FALLOC_FL_COLLAPSE_RANGE)
		return ext4_collapse_range(inode, offset, len);

	if (mode & FALLOC_FL_INSERT_RANGE)
		return ext4_insert_range(inode, offset, len);

	if (mode & FALLOC_FL_ZERO_RANGE)
		return ext4_zero_range(file, offset, len, mode);

	trace_ext4_fallocate_enter(inode, offset, len, mode);
	lblk = offset >> blkbits;
	/*
	 * We can't just convert len to max_blocks because
	 * If blocksize = 4096 offset = 3072 and len = 2048
	 */
	max_blocks = (EXT4_BLOCK_ALIGN(len + offset, blkbits) >> blkbits)
		- lblk;

	flags = EXT4_GET_BLOCKS_CREATE_UNWRIT_EXT;
	if (mode & FALLOC_FL_KEEP_SIZE)
		flags |= EXT4_GET_BLOCKS_KEEP_SIZE;

	inode_lock(inode);

	/*
	 * We only support preallocation for extent-based files only
	 */
	if (!(ext4_test_inode_flag(inode, EXT4_INODE_EXTENTS))) {
		ret = -EOPNOTSUPP;
		goto out;
	}

	if (!(mode & FALLOC_FL_KEEP_SIZE) &&
	    (offset + len > i_size_read(inode) ||
	     offset + len > EXT4_I(inode)->i_disksize)) {
		new_size = offset + len;
		ret = inode_newsize_ok(inode, new_size);
		if (ret)
			goto out;
	}

	/* Wait all existing dio workers, newcomers will block on i_mutex */
	ext4_inode_block_unlocked_dio(inode);
	inode_dio_wait(inode);

	ret = ext4_alloc_file_blocks(file, lblk, max_blocks, new_size,
				     flags, mode);
	ext4_inode_resume_unlocked_dio(inode);
	if (ret)
		goto out;

	if (file->f_flags & O_SYNC && EXT4_SB(inode->i_sb)->s_journal) {
		ret = jbd2_complete_transaction(EXT4_SB(inode->i_sb)->s_journal,
						EXT4_I(inode)->i_sync_tid);
	}
out:
	inode_unlock(inode);
	trace_ext4_fallocate_exit(inode, offset, max_blocks, ret);
	return ret;
}

/*
 * This function convert a range of blocks to written extents
 * The caller of this function will pass the start offset and the size.
 * all unwritten extents within this range will be converted to
 * written extents.
 *
 * This function is called from the direct IO end io call back
 * function, to convert the fallocated extents after IO is completed.
 * Returns 0 on success.
 */
int ext4_convert_unwritten_extents(handle_t *handle, struct inode *inode,
				   loff_t offset, ssize_t len)
{
	unsigned int max_blocks;
	int ret = 0;
	int ret2 = 0;
	struct ext4_map_blocks map;
	unsigned int credits, blkbits = inode->i_blkbits;

	map.m_lblk = offset >> blkbits;
	/*
	 * We can't just convert len to max_blocks because
	 * If blocksize = 4096 offset = 3072 and len = 2048
	 */
	max_blocks = ((EXT4_BLOCK_ALIGN(len + offset, blkbits) >> blkbits) -
		      map.m_lblk);
	/*
	 * This is somewhat ugly but the idea is clear: When transaction is
	 * reserved, everything goes into it. Otherwise we rather start several
	 * smaller transactions for conversion of each extent separately.
	 */
	if (handle) {
		handle = ext4_journal_start_reserved(handle,
						     EXT4_HT_EXT_CONVERT);
		if (IS_ERR(handle))
			return PTR_ERR(handle);
		credits = 0;
	} else {
		/*
		 * credits to insert 1 extent into extent tree
		 */
		credits = ext4_chunk_trans_blocks(inode, max_blocks);
	}
	while (ret >= 0 && ret < max_blocks) {
		map.m_lblk += ret;
		map.m_len = (max_blocks -= ret);
		if (credits) {
			handle = ext4_journal_start(inode, EXT4_HT_MAP_BLOCKS,
						    credits);
			if (IS_ERR(handle)) {
				ret = PTR_ERR(handle);
				break;
			}
		}
		ret = ext4_map_blocks(handle, inode, &map,
				      EXT4_GET_BLOCKS_IO_CONVERT_EXT);
		if (ret <= 0)
			ext4_warning(inode->i_sb,
				     "inode #%lu: block %u: len %u: "
				     "ext4_ext_map_blocks returned %d",
				     inode->i_ino, map.m_lblk,
				     map.m_len, ret);
		ext4_mark_inode_dirty(handle, inode);
		if (credits)
			ret2 = ext4_journal_stop(handle);
		if (ret <= 0 || ret2)
			break;
	}
	if (!credits)
		ret2 = ext4_journal_stop(handle);
	return ret > 0 ? ret2 : ret;
}

/*
 * If newes is not existing extent (newes->ec_pblk equals zero) find
 * delayed extent at start of newes and update newes accordingly and
 * return start of the next delayed extent.
 *
 * If newes is existing extent (newes->ec_pblk is not equal zero)
 * return start of next delayed extent or EXT_MAX_BLOCKS if no delayed
 * extent found. Leave newes unmodified.
 */
static int ext4_find_delayed_extent(struct inode *inode,
				    struct extent_status *newes)
{
	struct extent_status es;
	ext4_lblk_t block, next_del;

	if (newes->es_pblk == 0) {
		ext4_es_find_delayed_extent_range(inode, newes->es_lblk,
				newes->es_lblk + newes->es_len - 1, &es);

		/*
		 * No extent in extent-tree contains block @newes->es_pblk,
		 * then the block may stay in 1)a hole or 2)delayed-extent.
		 */
		if (es.es_len == 0)
			/* A hole found. */
			return 0;

		if (es.es_lblk > newes->es_lblk) {
			/* A hole found. */
			newes->es_len = min(es.es_lblk - newes->es_lblk,
					    newes->es_len);
			return 0;
		}

		newes->es_len = es.es_lblk + es.es_len - newes->es_lblk;
	}

	block = newes->es_lblk + newes->es_len;
	ext4_es_find_delayed_extent_range(inode, block, EXT_MAX_BLOCKS, &es);
	if (es.es_len == 0)
		next_del = EXT_MAX_BLOCKS;
	else
		next_del = es.es_lblk;

	return next_del;
}
/* fiemap flags we can handle specified here */
#define EXT4_FIEMAP_FLAGS	(FIEMAP_FLAG_SYNC|FIEMAP_FLAG_XATTR)

static int ext4_xattr_fiemap(struct inode *inode,
				struct fiemap_extent_info *fieinfo)
{
	__u64 physical = 0;
	__u64 length;
	__u32 flags = FIEMAP_EXTENT_LAST;
	int blockbits = inode->i_sb->s_blocksize_bits;
	int error = 0;

	/* in-inode? */
	if (ext4_test_inode_state(inode, EXT4_STATE_XATTR)) {
		struct ext4_iloc iloc;
		int offset;	/* offset of xattr in inode */

		error = ext4_get_inode_loc(inode, &iloc);
		if (error)
			return error;
		physical = (__u64)iloc.bh->b_blocknr << blockbits;
		offset = EXT4_GOOD_OLD_INODE_SIZE +
				EXT4_I(inode)->i_extra_isize;
		physical += offset;
		length = EXT4_SB(inode->i_sb)->s_inode_size - offset;
		flags |= FIEMAP_EXTENT_DATA_INLINE;
		brelse(iloc.bh);
	} else { /* external block */
		physical = (__u64)EXT4_I(inode)->i_file_acl << blockbits;
		length = inode->i_sb->s_blocksize;
	}

	if (physical)
		error = fiemap_fill_next_extent(fieinfo, 0, physical,
						length, flags);
	return (error < 0 ? error : 0);
}

int ext4_fiemap(struct inode *inode, struct fiemap_extent_info *fieinfo,
		__u64 start, __u64 len)
{
	ext4_lblk_t start_blk;
	int error = 0;

	if (ext4_has_inline_data(inode)) {
		int has_inline = 1;

		error = ext4_inline_data_fiemap(inode, fieinfo, &has_inline,
						start, len);

		if (has_inline)
			return error;
	}

	if (fieinfo->fi_flags & FIEMAP_FLAG_CACHE) {
		error = ext4_ext_precache(inode);
		if (error)
			return error;
	}

	/* fallback to generic here if not in extents fmt */
	if (!(ext4_test_inode_flag(inode, EXT4_INODE_EXTENTS)))
		return generic_block_fiemap(inode, fieinfo, start, len,
			ext4_get_block);

	if (fiemap_check_flags(fieinfo, EXT4_FIEMAP_FLAGS))
		return -EBADR;

	if (fieinfo->fi_flags & FIEMAP_FLAG_XATTR) {
		error = ext4_xattr_fiemap(inode, fieinfo);
	} else {
		ext4_lblk_t len_blks;
		__u64 last_blk;

		start_blk = start >> inode->i_sb->s_blocksize_bits;
		last_blk = (start + len - 1) >> inode->i_sb->s_blocksize_bits;
		if (last_blk >= EXT_MAX_BLOCKS)
			last_blk = EXT_MAX_BLOCKS-1;
		len_blks = ((ext4_lblk_t) last_blk) - start_blk + 1;

		/*
		 * Walk the extent tree gathering extent information
		 * and pushing extents back to the user.
		 */
		error = ext4_fill_fiemap_extents(inode, start_blk,
						 len_blks, fieinfo);
	}
	return error;
}

/*
 * ext4_access_path:
 * Function to access the path buffer for marking it dirty.
 * It also checks if there are sufficient credits left in the journal handle
 * to update path.
 */
static int
ext4_access_path(handle_t *handle, struct inode *inode,
		struct ext4_ext_path *path)
{
	int credits, err;

	if (!ext4_handle_valid(handle))
		return 0;

	/*
	 * Check if need to extend journal credits
	 * 3 for leaf, sb, and inode plus 2 (bmap and group
	 * descriptor) for each block group; assume two block
	 * groups
	 */
	if (handle->h_buffer_credits < 7) {
		credits = ext4_writepage_trans_blocks(inode);
		err = ext4_ext_truncate_extend_restart(handle, inode, credits);
		/* EAGAIN is success */
		if (err && err != -EAGAIN)
			return err;
	}

	err = ext4_ext_get_access(handle, inode, path);
	return err;
}

/*
 * ext4_ext_shift_path_extents:
 * Shift the extents of a path structure lying between path[depth].p_ext
 * and EXT_LAST_EXTENT(path[depth].p_hdr), by @shift blocks. @SHIFT tells
 * if it is right shift or left shift operation.
 */
static int
ext4_ext_shift_path_extents(struct ext4_ext_path *path, ext4_lblk_t shift,
			    struct inode *inode, handle_t *handle,
			    enum SHIFT_DIRECTION SHIFT)
{
	int depth, err = 0;
	struct ext4_extent *ex_start, *ex_last;
	bool update = 0;
	depth = path->p_depth;

	while (depth >= 0) {
		if (depth == path->p_depth) {
			ex_start = path[depth].p_ext;
			if (!ex_start)
				return -EFSCORRUPTED;

			ex_last = EXT_LAST_EXTENT(path[depth].p_hdr);

			err = ext4_access_path(handle, inode, path + depth);
			if (err)
				goto out;

			if (ex_start == EXT_FIRST_EXTENT(path[depth].p_hdr))
				update = 1;

			while (ex_start <= ex_last) {
				if (SHIFT == SHIFT_LEFT) {
					le32_add_cpu(&ex_start->ee_block,
						-shift);
					/* Try to merge to the left. */
					if ((ex_start >
					    EXT_FIRST_EXTENT(path[depth].p_hdr))
					    &&
					    ext4_ext_try_to_merge_right(inode,
					    path, ex_start - 1))
						ex_last--;
					else
						ex_start++;
				} else {
					le32_add_cpu(&ex_last->ee_block, shift);
					ext4_ext_try_to_merge_right(inode, path,
						ex_last);
					ex_last--;
				}
			}
			err = ext4_ext_dirty(handle, inode, path + depth);
			if (err)
				goto out;

			if (--depth < 0 || !update)
				break;
		}

		/* Update index too */
		err = ext4_access_path(handle, inode, path + depth);
		if (err)
			goto out;

		if (SHIFT == SHIFT_LEFT)
			le32_add_cpu(&path[depth].p_idx->ei_block, -shift);
		else
			le32_add_cpu(&path[depth].p_idx->ei_block, shift);
		err = ext4_ext_dirty(handle, inode, path + depth);
		if (err)
			goto out;

		/* we are done if current index is not a starting index */
		if (path[depth].p_idx != EXT_FIRST_INDEX(path[depth].p_hdr))
			break;

		depth--;
	}

out:
	return err;
}

/*
 * ext4_ext_shift_extents:
 * All the extents which lies in the range from @start to the last allocated
 * block for the @inode are shifted either towards left or right (depending
 * upon @SHIFT) by @shift blocks.
 * On success, 0 is returned, error otherwise.
 */
static int
ext4_ext_shift_extents(struct inode *inode, handle_t *handle,
		       ext4_lblk_t start, ext4_lblk_t shift,
		       enum SHIFT_DIRECTION SHIFT)
{
	struct ext4_ext_path *path;
	int ret = 0, depth;
	struct ext4_extent *extent;
	ext4_lblk_t stop, *iterator, ex_start, ex_end;

	/* Let path point to the last extent */
	path = ext4_find_extent(inode, EXT_MAX_BLOCKS - 1, NULL,
				EXT4_EX_NOCACHE);
	if (IS_ERR(path))
		return PTR_ERR(path);

	depth = path->p_depth;
	extent = path[depth].p_ext;
	if (!extent)
		goto out;

	stop = le32_to_cpu(extent->ee_block);

       /*
	* For left shifts, make sure the hole on the left is big enough to
	* accommodate the shift.  For right shifts, make sure the last extent
	* won't be shifted beyond EXT_MAX_BLOCKS.
	*/
	if (SHIFT == SHIFT_LEFT) {
		path = ext4_find_extent(inode, start - 1, &path,
					EXT4_EX_NOCACHE);
		if (IS_ERR(path))
			return PTR_ERR(path);
		depth = path->p_depth;
		extent =  path[depth].p_ext;
		if (extent) {
			ex_start = le32_to_cpu(extent->ee_block);
			ex_end = le32_to_cpu(extent->ee_block) +
				ext4_ext_get_actual_len(extent);
		} else {
			ex_start = 0;
			ex_end = 0;
		}

		if ((start == ex_start && shift > ex_start) ||
		    (shift > start - ex_end)) {
			ret = -EINVAL;
			goto out;
		}
	} else {
		if (shift > EXT_MAX_BLOCKS -
		    (stop + ext4_ext_get_actual_len(extent))) {
			ret = -EINVAL;
			goto out;
		}
	}

	/*
	 * In case of left shift, iterator points to start and it is increased
	 * till we reach stop. In case of right shift, iterator points to stop
	 * and it is decreased till we reach start.
	 */
	if (SHIFT == SHIFT_LEFT)
		iterator = &start;
	else
		iterator = &stop;

	/*
	 * Its safe to start updating extents.  Start and stop are unsigned, so
	 * in case of right shift if extent with 0 block is reached, iterator
	 * becomes NULL to indicate the end of the loop.
	 */
	while (iterator && start <= stop) {
		path = ext4_find_extent(inode, *iterator, &path,
					EXT4_EX_NOCACHE);
		if (IS_ERR(path))
			return PTR_ERR(path);
		depth = path->p_depth;
		extent = path[depth].p_ext;
		if (!extent) {
			EXT4_ERROR_INODE(inode, "unexpected hole at %lu",
					 (unsigned long) *iterator);
			return -EFSCORRUPTED;
		}
		if (SHIFT == SHIFT_LEFT && *iterator >
		    le32_to_cpu(extent->ee_block)) {
			/* Hole, move to the next extent */
			if (extent < EXT_LAST_EXTENT(path[depth].p_hdr)) {
				path[depth].p_ext++;
			} else {
				*iterator = ext4_ext_next_allocated_block(path);
				continue;
			}
		}

		if (SHIFT == SHIFT_LEFT) {
			extent = EXT_LAST_EXTENT(path[depth].p_hdr);
			*iterator = le32_to_cpu(extent->ee_block) +
					ext4_ext_get_actual_len(extent);
		} else {
			extent = EXT_FIRST_EXTENT(path[depth].p_hdr);
			if (le32_to_cpu(extent->ee_block) > 0)
				*iterator = le32_to_cpu(extent->ee_block) - 1;
			else
				/* Beginning is reached, end of the loop */
				iterator = NULL;
			/* Update path extent in case we need to stop */
			while (le32_to_cpu(extent->ee_block) < start)
				extent++;
			path[depth].p_ext = extent;
		}
		ret = ext4_ext_shift_path_extents(path, shift, inode,
				handle, SHIFT);
		if (ret)
			break;
	}
out:
	ext4_ext_drop_refs(path);
	kfree(path);
	return ret;
}

/*
 * ext4_collapse_range:
 * This implements the fallocate's collapse range functionality for ext4
 * Returns: 0 and non-zero on error.
 */
int ext4_collapse_range(struct inode *inode, loff_t offset, loff_t len)
{
	struct super_block *sb = inode->i_sb;
	ext4_lblk_t punch_start, punch_stop;
	handle_t *handle;
	unsigned int credits;
	loff_t new_size, ioffset;
	int ret;

	/*
	 * We need to test this early because xfstests assumes that a
	 * collapse range of (0, 1) will return EOPNOTSUPP if the file
	 * system does not support collapse range.
	 */
	if (!ext4_test_inode_flag(inode, EXT4_INODE_EXTENTS))
		return -EOPNOTSUPP;

	/* Collapse range works only on fs block size aligned offsets. */
	if (offset & (EXT4_CLUSTER_SIZE(sb) - 1) ||
	    len & (EXT4_CLUSTER_SIZE(sb) - 1))
		return -EINVAL;

	if (!S_ISREG(inode->i_mode))
		return -EINVAL;

	trace_ext4_collapse_range(inode, offset, len);

	punch_start = offset >> EXT4_BLOCK_SIZE_BITS(sb);
	punch_stop = (offset + len) >> EXT4_BLOCK_SIZE_BITS(sb);

	/* Call ext4_force_commit to flush all data in case of data=journal. */
	if (ext4_should_journal_data(inode)) {
		ret = ext4_force_commit(inode->i_sb);
		if (ret)
			return ret;
	}

	inode_lock(inode);
	/*
	 * There is no need to overlap collapse range with EOF, in which case
	 * it is effectively a truncate operation
	 */
	if (offset + len >= i_size_read(inode)) {
		ret = -EINVAL;
		goto out_mutex;
	}

	/* Currently just for extent based files */
	if (!ext4_test_inode_flag(inode, EXT4_INODE_EXTENTS)) {
		ret = -EOPNOTSUPP;
		goto out_mutex;
	}

	/* Wait for existing dio to complete */
	ext4_inode_block_unlocked_dio(inode);
	inode_dio_wait(inode);

	/*
	 * Prevent page faults from reinstantiating pages we have released from
	 * page cache.
	 */
	down_write(&EXT4_I(inode)->i_mmap_sem);
	/*
	 * Need to round down offset to be aligned with page size boundary
	 * for page size > block size.
	 */
	ioffset = round_down(offset, PAGE_SIZE);
	/*
	 * Write tail of the last page before removed range since it will get
	 * removed from the page cache below.
	 */
	ret = filemap_write_and_wait_range(inode->i_mapping, ioffset, offset);
	if (ret)
		goto out_mmap;
	/*
	 * Write data that will be shifted to preserve them when discarding
	 * page cache below. We are also protected from pages becoming dirty
	 * by i_mmap_sem.
	 */
	ret = filemap_write_and_wait_range(inode->i_mapping, offset + len,
					   LLONG_MAX);
	if (ret)
		goto out_mmap;
	truncate_pagecache(inode, ioffset);

	credits = ext4_writepage_trans_blocks(inode);
	handle = ext4_journal_start(inode, EXT4_HT_TRUNCATE, credits);
	if (IS_ERR(handle)) {
		ret = PTR_ERR(handle);
		goto out_mmap;
	}

	down_write(&EXT4_I(inode)->i_data_sem);
	ext4_discard_preallocations(inode);

	ret = ext4_es_remove_extent(inode, punch_start,
				    EXT_MAX_BLOCKS - punch_start);
	if (ret) {
		up_write(&EXT4_I(inode)->i_data_sem);
		goto out_stop;
	}

	ret = ext4_ext_remove_space(inode, punch_start, punch_stop - 1);
	if (ret) {
		up_write(&EXT4_I(inode)->i_data_sem);
		goto out_stop;
	}
	ext4_discard_preallocations(inode);

	ret = ext4_ext_shift_extents(inode, handle, punch_stop,
				     punch_stop - punch_start, SHIFT_LEFT);
	if (ret) {
		up_write(&EXT4_I(inode)->i_data_sem);
		goto out_stop;
	}

	new_size = i_size_read(inode) - len;
	i_size_write(inode, new_size);
	EXT4_I(inode)->i_disksize = new_size;

	up_write(&EXT4_I(inode)->i_data_sem);
	if (IS_SYNC(inode))
		ext4_handle_sync(handle);
	inode->i_mtime = inode->i_ctime = current_time(inode);
	ext4_mark_inode_dirty(handle, inode);
	ext4_update_inode_fsync_trans(handle, inode, 1);

out_stop:
	ext4_journal_stop(handle);
out_mmap:
	up_write(&EXT4_I(inode)->i_mmap_sem);
	ext4_inode_resume_unlocked_dio(inode);
out_mutex:
	inode_unlock(inode);
	return ret;
}

/*
 * ext4_insert_range:
 * This function implements the FALLOC_FL_INSERT_RANGE flag of fallocate.
 * The data blocks starting from @offset to the EOF are shifted by @len
 * towards right to create a hole in the @inode. Inode size is increased
 * by len bytes.
 * Returns 0 on success, error otherwise.
 */
int ext4_insert_range(struct inode *inode, loff_t offset, loff_t len)
{
	struct super_block *sb = inode->i_sb;
	handle_t *handle;
	struct ext4_ext_path *path;
	struct ext4_extent *extent;
	ext4_lblk_t offset_lblk, len_lblk, ee_start_lblk = 0;
	unsigned int credits, ee_len;
	int ret = 0, depth, split_flag = 0;
	loff_t ioffset;

	/*
	 * We need to test this early because xfstests assumes that an
	 * insert range of (0, 1) will return EOPNOTSUPP if the file
	 * system does not support insert range.
	 */
	if (!ext4_test_inode_flag(inode, EXT4_INODE_EXTENTS))
		return -EOPNOTSUPP;

	/* Insert range works only on fs block size aligned offsets. */
	if (offset & (EXT4_CLUSTER_SIZE(sb) - 1) ||
			len & (EXT4_CLUSTER_SIZE(sb) - 1))
		return -EINVAL;

	if (!S_ISREG(inode->i_mode))
		return -EOPNOTSUPP;

	trace_ext4_insert_range(inode, offset, len);

	offset_lblk = offset >> EXT4_BLOCK_SIZE_BITS(sb);
	len_lblk = len >> EXT4_BLOCK_SIZE_BITS(sb);

	/* Call ext4_force_commit to flush all data in case of data=journal */
	if (ext4_should_journal_data(inode)) {
		ret = ext4_force_commit(inode->i_sb);
		if (ret)
			return ret;
	}

	inode_lock(inode);
	/* Currently just for extent based files */
	if (!ext4_test_inode_flag(inode, EXT4_INODE_EXTENTS)) {
		ret = -EOPNOTSUPP;
		goto out_mutex;
	}

	/* Check for wrap through zero */
	if (inode->i_size + len > inode->i_sb->s_maxbytes) {
		ret = -EFBIG;
		goto out_mutex;
	}

	/* Offset should be less than i_size */
	if (offset >= i_size_read(inode)) {
		ret = -EINVAL;
		goto out_mutex;
	}

	/* Wait for existing dio to complete */
	ext4_inode_block_unlocked_dio(inode);
	inode_dio_wait(inode);

	/*
	 * Prevent page faults from reinstantiating pages we have released from
	 * page cache.
	 */
	down_write(&EXT4_I(inode)->i_mmap_sem);
	/*
	 * Need to round down to align start offset to page size boundary
	 * for page size > block size.
	 */
	ioffset = round_down(offset, PAGE_SIZE);
	/* Write out all dirty pages */
	ret = filemap_write_and_wait_range(inode->i_mapping, ioffset,
			LLONG_MAX);
	if (ret)
		goto out_mmap;
	truncate_pagecache(inode, ioffset);

	credits = ext4_writepage_trans_blocks(inode);
	handle = ext4_journal_start(inode, EXT4_HT_TRUNCATE, credits);
	if (IS_ERR(handle)) {
		ret = PTR_ERR(handle);
		goto out_mmap;
	}

	/* Expand file to avoid data loss if there is error while shifting */
	inode->i_size += len;
	EXT4_I(inode)->i_disksize += len;
	inode->i_mtime = inode->i_ctime = current_time(inode);
	ret = ext4_mark_inode_dirty(handle, inode);
	if (ret)
		goto out_stop;

	down_write(&EXT4_I(inode)->i_data_sem);
	ext4_discard_preallocations(inode);

	path = ext4_find_extent(inode, offset_lblk, NULL, 0);
	if (IS_ERR(path)) {
		up_write(&EXT4_I(inode)->i_data_sem);
		ret = PTR_ERR(path);
		goto out_stop;
	}

	depth = ext_depth(inode);
	extent = path[depth].p_ext;
	if (extent) {
		ee_start_lblk = le32_to_cpu(extent->ee_block);
		ee_len = ext4_ext_get_actual_len(extent);

		/*
		 * If offset_lblk is not the starting block of extent, split
		 * the extent @offset_lblk
		 */
		if ((offset_lblk > ee_start_lblk) &&
				(offset_lblk < (ee_start_lblk + ee_len))) {
			if (ext4_ext_is_unwritten(extent))
				split_flag = EXT4_EXT_MARK_UNWRIT1 |
					EXT4_EXT_MARK_UNWRIT2;
			ret = ext4_split_extent_at(handle, inode, &path,
					offset_lblk, split_flag,
					EXT4_EX_NOCACHE |
					EXT4_GET_BLOCKS_PRE_IO |
					EXT4_GET_BLOCKS_METADATA_NOFAIL);
		}

		ext4_ext_drop_refs(path);
		kfree(path);
		if (ret < 0) {
			up_write(&EXT4_I(inode)->i_data_sem);
			goto out_stop;
		}
	} else {
		ext4_ext_drop_refs(path);
		kfree(path);
	}

	ret = ext4_es_remove_extent(inode, offset_lblk,
			EXT_MAX_BLOCKS - offset_lblk);
	if (ret) {
		up_write(&EXT4_I(inode)->i_data_sem);
		goto out_stop;
	}

	/*
	 * if offset_lblk lies in a hole which is at start of file, use
	 * ee_start_lblk to shift extents
	 */
	ret = ext4_ext_shift_extents(inode, handle,
		ee_start_lblk > offset_lblk ? ee_start_lblk : offset_lblk,
		len_lblk, SHIFT_RIGHT);

	up_write(&EXT4_I(inode)->i_data_sem);
	if (IS_SYNC(inode))
		ext4_handle_sync(handle);
	if (ret >= 0)
		ext4_update_inode_fsync_trans(handle, inode, 1);

out_stop:
	ext4_journal_stop(handle);
out_mmap:
	up_write(&EXT4_I(inode)->i_mmap_sem);
	ext4_inode_resume_unlocked_dio(inode);
out_mutex:
	inode_unlock(inode);
	return ret;
}

/**
 * ext4_swap_extents - Swap extents between two inodes
 *
 * @inode1:	First inode
 * @inode2:	Second inode
 * @lblk1:	Start block for first inode
 * @lblk2:	Start block for second inode
 * @count:	Number of blocks to swap
 * @mark_unwritten: Mark second inode's extents as unwritten after swap
 * @erp:	Pointer to save error value
 *
 * This helper routine does exactly what is promise "swap extents". All other
 * stuff such as page-cache locking consistency, bh mapping consistency or
 * extent's data copying must be performed by caller.
 * Locking:
 * 		i_mutex is held for both inodes
 * 		i_data_sem is locked for write for both inodes
 * Assumptions:
 *		All pages from requested range are locked for both inodes
 */
int
ext4_swap_extents(handle_t *handle, struct inode *inode1,
		     struct inode *inode2, ext4_lblk_t lblk1, ext4_lblk_t lblk2,
		  ext4_lblk_t count, int unwritten, int *erp)
{
	struct ext4_ext_path *path1 = NULL;
	struct ext4_ext_path *path2 = NULL;
	int replaced_count = 0;

	BUG_ON(!rwsem_is_locked(&EXT4_I(inode1)->i_data_sem));
	BUG_ON(!rwsem_is_locked(&EXT4_I(inode2)->i_data_sem));
	BUG_ON(!inode_is_locked(inode1));
	BUG_ON(!inode_is_locked(inode2));

	*erp = ext4_es_remove_extent(inode1, lblk1, count);
	if (unlikely(*erp))
		return 0;
	*erp = ext4_es_remove_extent(inode2, lblk2, count);
	if (unlikely(*erp))
		return 0;

	while (count) {
		struct ext4_extent *ex1, *ex2, tmp_ex;
		ext4_lblk_t e1_blk, e2_blk;
		int e1_len, e2_len, len;
		int split = 0;

		path1 = ext4_find_extent(inode1, lblk1, NULL, EXT4_EX_NOCACHE);
		if (IS_ERR(path1)) {
			*erp = PTR_ERR(path1);
			path1 = NULL;
		finish:
			count = 0;
			goto repeat;
		}
		path2 = ext4_find_extent(inode2, lblk2, NULL, EXT4_EX_NOCACHE);
		if (IS_ERR(path2)) {
			*erp = PTR_ERR(path2);
			path2 = NULL;
			goto finish;
		}
		ex1 = path1[path1->p_depth].p_ext;
		ex2 = path2[path2->p_depth].p_ext;
		/* Do we have somthing to swap ? */
		if (unlikely(!ex2 || !ex1))
			goto finish;

		e1_blk = le32_to_cpu(ex1->ee_block);
		e2_blk = le32_to_cpu(ex2->ee_block);
		e1_len = ext4_ext_get_actual_len(ex1);
		e2_len = ext4_ext_get_actual_len(ex2);

		/* Hole handling */
		if (!in_range(lblk1, e1_blk, e1_len) ||
		    !in_range(lblk2, e2_blk, e2_len)) {
			ext4_lblk_t next1, next2;

			/* if hole after extent, then go to next extent */
			next1 = ext4_ext_next_allocated_block(path1);
			next2 = ext4_ext_next_allocated_block(path2);
			/* If hole before extent, then shift to that extent */
			if (e1_blk > lblk1)
				next1 = e1_blk;
			if (e2_blk > lblk2)
				next2 = e1_blk;
			/* Do we have something to swap */
			if (next1 == EXT_MAX_BLOCKS || next2 == EXT_MAX_BLOCKS)
				goto finish;
			/* Move to the rightest boundary */
			len = next1 - lblk1;
			if (len < next2 - lblk2)
				len = next2 - lblk2;
			if (len > count)
				len = count;
			lblk1 += len;
			lblk2 += len;
			count -= len;
			goto repeat;
		}

		/* Prepare left boundary */
		if (e1_blk < lblk1) {
			split = 1;
			*erp = ext4_force_split_extent_at(handle, inode1,
						&path1, lblk1, 0);
			if (unlikely(*erp))
				goto finish;
		}
		if (e2_blk < lblk2) {
			split = 1;
			*erp = ext4_force_split_extent_at(handle, inode2,
						&path2,  lblk2, 0);
			if (unlikely(*erp))
				goto finish;
		}
		/* ext4_split_extent_at() may result in leaf extent split,
		 * path must to be revalidated. */
		if (split)
			goto repeat;

		/* Prepare right boundary */
		len = count;
		if (len > e1_blk + e1_len - lblk1)
			len = e1_blk + e1_len - lblk1;
		if (len > e2_blk + e2_len - lblk2)
			len = e2_blk + e2_len - lblk2;

		if (len != e1_len) {
			split = 1;
			*erp = ext4_force_split_extent_at(handle, inode1,
						&path1, lblk1 + len, 0);
			if (unlikely(*erp))
				goto finish;
		}
		if (len != e2_len) {
			split = 1;
			*erp = ext4_force_split_extent_at(handle, inode2,
						&path2, lblk2 + len, 0);
			if (*erp)
				goto finish;
		}
		/* ext4_split_extent_at() may result in leaf extent split,
		 * path must to be revalidated. */
		if (split)
			goto repeat;

		BUG_ON(e2_len != e1_len);
		*erp = ext4_ext_get_access(handle, inode1, path1 + path1->p_depth);
		if (unlikely(*erp))
			goto finish;
		*erp = ext4_ext_get_access(handle, inode2, path2 + path2->p_depth);
		if (unlikely(*erp))
			goto finish;

		/* Both extents are fully inside boundaries. Swap it now */
		tmp_ex = *ex1;
		ext4_ext_store_pblock(ex1, ext4_ext_pblock(ex2));
		ext4_ext_store_pblock(ex2, ext4_ext_pblock(&tmp_ex));
		ex1->ee_len = cpu_to_le16(e2_len);
		ex2->ee_len = cpu_to_le16(e1_len);
		if (unwritten)
			ext4_ext_mark_unwritten(ex2);
		if (ext4_ext_is_unwritten(&tmp_ex))
			ext4_ext_mark_unwritten(ex1);

		ext4_ext_try_to_merge(handle, inode2, path2, ex2);
		ext4_ext_try_to_merge(handle, inode1, path1, ex1);
		*erp = ext4_ext_dirty(handle, inode2, path2 +
				      path2->p_depth);
		if (unlikely(*erp))
			goto finish;
		*erp = ext4_ext_dirty(handle, inode1, path1 +
				      path1->p_depth);
		/*
		 * Looks scarry ah..? second inode already points to new blocks,
		 * and it was successfully dirtied. But luckily error may happen
		 * only due to journal error, so full transaction will be
		 * aborted anyway.
		 */
		if (unlikely(*erp))
			goto finish;
		lblk1 += len;
		lblk2 += len;
		replaced_count += len;
		count -= len;

	repeat:
		ext4_ext_drop_refs(path1);
		kfree(path1);
		ext4_ext_drop_refs(path2);
		kfree(path2);
		path1 = path2 = NULL;
	}
	return replaced_count;
}<|MERGE_RESOLUTION|>--- conflicted
+++ resolved
@@ -4753,15 +4753,8 @@
 		congestion_wait(BLK_RW_ASYNC, HZ/50);
 		goto retry;
 	}
-<<<<<<< HEAD
 	if (err)
 		return err;
-	return ext4_ext_remove_space(inode, last_block, EXT_MAX_BLOCKS - 1);
-=======
-	if (err) {
-		ext4_std_error(inode->i_sb, err);
-		return;
-	}
 retry_remove_space:
 	err = ext4_ext_remove_space(inode, last_block, EXT_MAX_BLOCKS - 1);
 	if (err == -ENOMEM) {
@@ -4769,8 +4762,7 @@
 		congestion_wait(BLK_RW_ASYNC, HZ/50);
 		goto retry_remove_space;
 	}
-	ext4_std_error(inode->i_sb, err);
->>>>>>> aff4b862
+	return err;
 }
 
 static int ext4_alloc_file_blocks(struct file *file, ext4_lblk_t offset,
