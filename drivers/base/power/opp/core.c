--- conflicted
+++ resolved
@@ -352,17 +352,10 @@
 
 	rcu_read_lock();
 
-<<<<<<< HEAD
 	opp_table = _find_opp_table(dev);
 	if (IS_ERR(opp_table)) {
 		count = PTR_ERR(opp_table);
 		dev_err(dev, "%s: OPP table not found (%d)\n",
-=======
-	dev_opp = _find_device_opp(dev);
-	if (IS_ERR(dev_opp)) {
-		count = PTR_ERR(dev_opp);
-		dev_dbg(dev, "%s: device OPP not found (%d)\n",
->>>>>>> 0671b46d
 			__func__, count);
 		goto out_unlock;
 	}
@@ -569,7 +562,6 @@
 			    unsigned long u_volt, unsigned long u_volt_min,
 			    unsigned long u_volt_max)
 {
-<<<<<<< HEAD
 	int ret;
 
 	/* Regulator not available for device */
@@ -589,12 +581,6 @@
 			__func__, u_volt_min, u_volt, u_volt_max, ret);
 
 	return ret;
-=======
-	opp_debug_unregister(list_dev, dev_opp);
-	list_del(&list_dev->node);
-	call_srcu(&dev_opp->srcu_head.srcu, &list_dev->rcu_head,
-		  _kfree_list_dev_rcu);
->>>>>>> 0671b46d
 }
 
 /**
@@ -609,7 +595,6 @@
  */
 int dev_pm_opp_set_rate(struct device *dev, unsigned long target_freq)
 {
-<<<<<<< HEAD
 	struct opp_table *opp_table;
 	struct dev_pm_opp *old_opp, *opp;
 	struct regulator *reg;
@@ -669,10 +654,6 @@
 		rcu_read_unlock();
 		return ret;
 	}
-=======
-	struct device_list_opp *list_dev;
-	int ret;
->>>>>>> 0671b46d
 
 	u_volt = opp->u_volt;
 	u_volt_min = opp->u_volt_min;
@@ -763,17 +744,7 @@
 		dev_err(dev, "%s: Failed to register opp debugfs (%d)\n",
 			__func__, ret);
 
-<<<<<<< HEAD
 	return opp_dev;
-=======
-	/* Create debugfs entries for the dev_opp */
-	ret = opp_debug_register(list_dev, dev_opp);
-	if (ret)
-		dev_err(dev, "%s: Failed to register opp debugfs (%d)\n",
-			__func__, ret);
-
-	return list_dev;
->>>>>>> 0671b46d
 }
 
 /**
@@ -787,16 +758,10 @@
  */
 static struct opp_table *_add_opp_table(struct device *dev)
 {
-<<<<<<< HEAD
 	struct opp_table *opp_table;
 	struct opp_device *opp_dev;
 	struct device_node *np;
 	int ret;
-=======
-	struct device_opp *dev_opp;
-	struct device_list_opp *list_dev;
-	struct device_node *np;
->>>>>>> 0671b46d
 
 	/* Check for existing table for 'dev' first */
 	opp_table = _find_opp_table(dev);
@@ -828,7 +793,6 @@
 		u32 val;
 
 		if (!of_property_read_u32(np, "clock-latency", &val))
-<<<<<<< HEAD
 			opp_table->clock_latency_ns_max = val;
 		of_property_read_u32(np, "voltage-tolerance",
 				     &opp_table->voltage_tolerance_v1);
@@ -846,16 +810,6 @@
 			dev_dbg(dev, "%s: Couldn't find clock: %d\n", __func__,
 				ret);
 	}
-=======
-			dev_opp->clock_latency_ns_max = val;
-		of_property_read_u32(np, "voltage-tolerance",
-				     &dev_opp->voltage_tolerance_v1);
-		of_node_put(np);
-	}
-
-	srcu_init_notifier_head(&dev_opp->srcu_head);
-	INIT_LIST_HEAD(&dev_opp->opp_list);
->>>>>>> 0671b46d
 
 	srcu_init_notifier_head(&opp_table->srcu_head);
 	INIT_LIST_HEAD(&opp_table->opp_list);
@@ -896,7 +850,6 @@
 	if (opp_table->prop_name)
 		return;
 
-<<<<<<< HEAD
 	if (!IS_ERR(opp_table->regulator))
 		return;
 
@@ -906,16 +859,6 @@
 
 	opp_dev = list_first_entry(&opp_table->dev_list, struct opp_device,
 				   node);
-=======
-	if (dev_opp->supported_hw)
-		return;
-
-	if (dev_opp->prop_name)
-		return;
-
-	list_dev = list_first_entry(&dev_opp->dev_list, struct device_list_opp,
-				    node);
->>>>>>> 0671b46d
 
 	_remove_opp_dev(opp_dev, opp_table);
 
@@ -958,12 +901,8 @@
 	 * frequency/voltage list.
 	 */
 	if (notify)
-<<<<<<< HEAD
 		srcu_notifier_call_chain(&opp_table->srcu_head,
 					 OPP_EVENT_REMOVE, opp);
-=======
-		srcu_notifier_call_chain(&dev_opp->srcu_head, OPP_EVENT_REMOVE, opp);
->>>>>>> 0671b46d
 	opp_debug_remove_one(opp);
 	list_del_rcu(&opp->node);
 	call_srcu(&opp_table->srcu_head.srcu, &opp->rcu_head, _kfree_opp_rcu);
@@ -1057,11 +996,7 @@
 		    struct opp_table *opp_table)
 {
 	struct dev_pm_opp *opp;
-<<<<<<< HEAD
 	struct list_head *head = &opp_table->opp_list;
-=======
-	struct list_head *head = &dev_opp->opp_list;
->>>>>>> 0671b46d
 	int ret;
 
 	/*
@@ -1093,24 +1028,17 @@
 	new_opp->opp_table = opp_table;
 	list_add_rcu(&new_opp->node, head);
 
-<<<<<<< HEAD
 	ret = opp_debug_create_one(new_opp, opp_table);
-=======
-	ret = opp_debug_create_one(new_opp, dev_opp);
->>>>>>> 0671b46d
 	if (ret)
 		dev_err(dev, "%s: Failed to register opp to debugfs (%d)\n",
 			__func__, ret);
 
-<<<<<<< HEAD
 	if (!_opp_supported_by_regulators(new_opp, opp_table)) {
 		new_opp->available = false;
 		dev_warn(dev, "%s: OPP not supported by regulators (%lu)\n",
 			 __func__, new_opp->rate);
 	}
 
-=======
->>>>>>> 0671b46d
 	return 0;
 }
 
@@ -1160,11 +1088,7 @@
 
 	/* populate the opp table */
 	new_opp->rate = freq;
-<<<<<<< HEAD
 	tol = u_volt * opp_table->voltage_tolerance_v1 / 100;
-=======
-	tol = u_volt * dev_opp->voltage_tolerance_v1 / 100;
->>>>>>> 0671b46d
 	new_opp->u_volt = u_volt;
 	new_opp->u_volt_min = u_volt - tol;
 	new_opp->u_volt_max = u_volt + tol;
@@ -1193,11 +1117,7 @@
 
 /* TODO: Support multiple regulators */
 static int opp_parse_supplies(struct dev_pm_opp *opp, struct device *dev,
-<<<<<<< HEAD
 			      struct opp_table *opp_table)
-=======
-			      struct device_opp *dev_opp)
->>>>>>> 0671b46d
 {
 	u32 microvolt[3] = {0};
 	u32 val;
@@ -1206,15 +1126,9 @@
 	char name[NAME_MAX];
 
 	/* Search for "opp-microvolt-<name>" */
-<<<<<<< HEAD
 	if (opp_table->prop_name) {
 		snprintf(name, sizeof(name), "opp-microvolt-%s",
 			 opp_table->prop_name);
-=======
-	if (dev_opp->prop_name) {
-		snprintf(name, sizeof(name), "opp-microvolt-%s",
-			 dev_opp->prop_name);
->>>>>>> 0671b46d
 		prop = of_find_property(opp->np, name, NULL);
 	}
 
@@ -1260,15 +1174,9 @@
 
 	/* Search for "opp-microamp-<name>" */
 	prop = NULL;
-<<<<<<< HEAD
 	if (opp_table->prop_name) {
 		snprintf(name, sizeof(name), "opp-microamp-%s",
 			 opp_table->prop_name);
-=======
-	if (dev_opp->prop_name) {
-		snprintf(name, sizeof(name), "opp-microamp-%s",
-			 dev_opp->prop_name);
->>>>>>> 0671b46d
 		prop = of_find_property(opp->np, name, NULL);
 	}
 
@@ -1295,11 +1203,7 @@
  * OPPs, which are available for those versions, based on its 'opp-supported-hw'
  * property.
  *
-<<<<<<< HEAD
  * Locking: The internal opp_table and opp structures are RCU protected.
-=======
- * Locking: The internal device_opp and opp structures are RCU protected.
->>>>>>> 0671b46d
  * Hence this function internally uses RCU updater strategy with mutex locks
  * to keep the integrity of the internal data structures. Callers should ensure
  * that this function is *NOT* called under RCU protection or in contexts where
@@ -1308,7 +1212,6 @@
 int dev_pm_opp_set_supported_hw(struct device *dev, const u32 *versions,
 				unsigned int count)
 {
-<<<<<<< HEAD
 	struct opp_table *opp_table;
 	int ret = 0;
 
@@ -1317,53 +1220,28 @@
 
 	opp_table = _add_opp_table(dev);
 	if (!opp_table) {
-=======
-	struct device_opp *dev_opp;
-	int ret = 0;
-
-	/* Hold our list modification lock here */
-	mutex_lock(&dev_opp_list_lock);
-
-	dev_opp = _add_device_opp(dev);
-	if (!dev_opp) {
->>>>>>> 0671b46d
 		ret = -ENOMEM;
 		goto unlock;
 	}
 
-<<<<<<< HEAD
 	/* Make sure there are no concurrent readers while updating opp_table */
 	WARN_ON(!list_empty(&opp_table->opp_list));
 
 	/* Do we already have a version hierarchy associated with opp_table? */
 	if (opp_table->supported_hw) {
-=======
-	/* Make sure there are no concurrent readers while updating dev_opp */
-	WARN_ON(!list_empty(&dev_opp->opp_list));
-
-	/* Do we already have a version hierarchy associated with dev_opp? */
-	if (dev_opp->supported_hw) {
->>>>>>> 0671b46d
 		dev_err(dev, "%s: Already have supported hardware list\n",
 			__func__);
 		ret = -EBUSY;
 		goto err;
 	}
 
-<<<<<<< HEAD
 	opp_table->supported_hw = kmemdup(versions, count * sizeof(*versions),
 					GFP_KERNEL);
 	if (!opp_table->supported_hw) {
-=======
-	dev_opp->supported_hw = kmemdup(versions, count * sizeof(*versions),
-					GFP_KERNEL);
-	if (!dev_opp->supported_hw) {
->>>>>>> 0671b46d
 		ret = -ENOMEM;
 		goto err;
 	}
 
-<<<<<<< HEAD
 	opp_table->supported_hw_count = count;
 	mutex_unlock(&opp_table_lock);
 	return 0;
@@ -1372,16 +1250,6 @@
 	_remove_opp_table(opp_table);
 unlock:
 	mutex_unlock(&opp_table_lock);
-=======
-	dev_opp->supported_hw_count = count;
-	mutex_unlock(&dev_opp_list_lock);
-	return 0;
-
-err:
-	_remove_device_opp(dev_opp);
-unlock:
-	mutex_unlock(&dev_opp_list_lock);
->>>>>>> 0671b46d
 
 	return ret;
 }
@@ -1389,7 +1257,6 @@
 
 /**
  * dev_pm_opp_put_supported_hw() - Releases resources blocked for supported hw
-<<<<<<< HEAD
  * @dev: Device for which supported-hw has to be put.
  *
  * This is required only for the V2 bindings, and is called for a matching
@@ -1397,15 +1264,6 @@
  * will not be freed.
  *
  * Locking: The internal opp_table and opp structures are RCU protected.
-=======
- * @dev: Device for which supported-hw has to be set.
- *
- * This is required only for the V2 bindings, and is called for a matching
- * dev_pm_opp_set_supported_hw(). Until this is called, the device_opp structure
- * will not be freed.
- *
- * Locking: The internal device_opp and opp structures are RCU protected.
->>>>>>> 0671b46d
  * Hence this function internally uses RCU updater strategy with mutex locks
  * to keep the integrity of the internal data structures. Callers should ensure
  * that this function is *NOT* called under RCU protection or in contexts where
@@ -1413,7 +1271,6 @@
  */
 void dev_pm_opp_put_supported_hw(struct device *dev)
 {
-<<<<<<< HEAD
 	struct opp_table *opp_table;
 
 	/* Hold our table modification lock here */
@@ -1431,30 +1288,11 @@
 	WARN_ON(!list_empty(&opp_table->opp_list));
 
 	if (!opp_table->supported_hw) {
-=======
-	struct device_opp *dev_opp;
-
-	/* Hold our list modification lock here */
-	mutex_lock(&dev_opp_list_lock);
-
-	/* Check for existing list for 'dev' first */
-	dev_opp = _find_device_opp(dev);
-	if (IS_ERR(dev_opp)) {
-		dev_err(dev, "Failed to find dev_opp: %ld\n", PTR_ERR(dev_opp));
-		goto unlock;
-	}
-
-	/* Make sure there are no concurrent readers while updating dev_opp */
-	WARN_ON(!list_empty(&dev_opp->opp_list));
-
-	if (!dev_opp->supported_hw) {
->>>>>>> 0671b46d
 		dev_err(dev, "%s: Doesn't have supported hardware list\n",
 			__func__);
 		goto unlock;
 	}
 
-<<<<<<< HEAD
 	kfree(opp_table->supported_hw);
 	opp_table->supported_hw = NULL;
 	opp_table->supported_hw_count = 0;
@@ -1464,27 +1302,12 @@
 
 unlock:
 	mutex_unlock(&opp_table_lock);
-=======
-	kfree(dev_opp->supported_hw);
-	dev_opp->supported_hw = NULL;
-	dev_opp->supported_hw_count = 0;
-
-	/* Try freeing device_opp if this was the last blocking resource */
-	_remove_device_opp(dev_opp);
-
-unlock:
-	mutex_unlock(&dev_opp_list_lock);
->>>>>>> 0671b46d
 }
 EXPORT_SYMBOL_GPL(dev_pm_opp_put_supported_hw);
 
 /**
  * dev_pm_opp_set_prop_name() - Set prop-extn name
-<<<<<<< HEAD
  * @dev: Device for which the prop-name has to be set.
-=======
- * @dev: Device for which the regulator has to be set.
->>>>>>> 0671b46d
  * @name: name to postfix to properties.
  *
  * This is required only for the V2 bindings, and it enables a platform to
@@ -1492,11 +1315,7 @@
  * which the extension will apply are opp-microvolt and opp-microamp. OPP core
  * should postfix the property name with -<name> while looking for them.
  *
-<<<<<<< HEAD
  * Locking: The internal opp_table and opp structures are RCU protected.
-=======
- * Locking: The internal device_opp and opp structures are RCU protected.
->>>>>>> 0671b46d
  * Hence this function internally uses RCU updater strategy with mutex locks
  * to keep the integrity of the internal data structures. Callers should ensure
  * that this function is *NOT* called under RCU protection or in contexts where
@@ -1504,7 +1323,6 @@
  */
 int dev_pm_opp_set_prop_name(struct device *dev, const char *name)
 {
-<<<<<<< HEAD
 	struct opp_table *opp_table;
 	int ret = 0;
 
@@ -1513,21 +1331,10 @@
 
 	opp_table = _add_opp_table(dev);
 	if (!opp_table) {
-=======
-	struct device_opp *dev_opp;
-	int ret = 0;
-
-	/* Hold our list modification lock here */
-	mutex_lock(&dev_opp_list_lock);
-
-	dev_opp = _add_device_opp(dev);
-	if (!dev_opp) {
->>>>>>> 0671b46d
 		ret = -ENOMEM;
 		goto unlock;
 	}
 
-<<<<<<< HEAD
 	/* Make sure there are no concurrent readers while updating opp_table */
 	WARN_ON(!list_empty(&opp_table->opp_list));
 
@@ -1535,31 +1342,16 @@
 	if (opp_table->prop_name) {
 		dev_err(dev, "%s: Already have prop-name %s\n", __func__,
 			opp_table->prop_name);
-=======
-	/* Make sure there are no concurrent readers while updating dev_opp */
-	WARN_ON(!list_empty(&dev_opp->opp_list));
-
-	/* Do we already have a prop-name associated with dev_opp? */
-	if (dev_opp->prop_name) {
-		dev_err(dev, "%s: Already have prop-name %s\n", __func__,
-			dev_opp->prop_name);
->>>>>>> 0671b46d
 		ret = -EBUSY;
 		goto err;
 	}
 
-<<<<<<< HEAD
 	opp_table->prop_name = kstrdup(name, GFP_KERNEL);
 	if (!opp_table->prop_name) {
-=======
-	dev_opp->prop_name = kstrdup(name, GFP_KERNEL);
-	if (!dev_opp->prop_name) {
->>>>>>> 0671b46d
 		ret = -ENOMEM;
 		goto err;
 	}
 
-<<<<<<< HEAD
 	mutex_unlock(&opp_table_lock);
 	return 0;
 
@@ -1567,15 +1359,6 @@
 	_remove_opp_table(opp_table);
 unlock:
 	mutex_unlock(&opp_table_lock);
-=======
-	mutex_unlock(&dev_opp_list_lock);
-	return 0;
-
-err:
-	_remove_device_opp(dev_opp);
-unlock:
-	mutex_unlock(&dev_opp_list_lock);
->>>>>>> 0671b46d
 
 	return ret;
 }
@@ -1583,7 +1366,6 @@
 
 /**
  * dev_pm_opp_put_prop_name() - Releases resources blocked for prop-name
-<<<<<<< HEAD
  * @dev: Device for which the prop-name has to be put.
  *
  * This is required only for the V2 bindings, and is called for a matching
@@ -1591,15 +1373,6 @@
  * will not be freed.
  *
  * Locking: The internal opp_table and opp structures are RCU protected.
-=======
- * @dev: Device for which the regulator has to be set.
- *
- * This is required only for the V2 bindings, and is called for a matching
- * dev_pm_opp_set_prop_name(). Until this is called, the device_opp structure
- * will not be freed.
- *
- * Locking: The internal device_opp and opp structures are RCU protected.
->>>>>>> 0671b46d
  * Hence this function internally uses RCU updater strategy with mutex locks
  * to keep the integrity of the internal data structures. Callers should ensure
  * that this function is *NOT* called under RCU protection or in contexts where
@@ -1607,7 +1380,6 @@
  */
 void dev_pm_opp_put_prop_name(struct device *dev)
 {
-<<<<<<< HEAD
 	struct opp_table *opp_table;
 
 	/* Hold our table modification lock here */
@@ -1625,29 +1397,10 @@
 	WARN_ON(!list_empty(&opp_table->opp_list));
 
 	if (!opp_table->prop_name) {
-=======
-	struct device_opp *dev_opp;
-
-	/* Hold our list modification lock here */
-	mutex_lock(&dev_opp_list_lock);
-
-	/* Check for existing list for 'dev' first */
-	dev_opp = _find_device_opp(dev);
-	if (IS_ERR(dev_opp)) {
-		dev_err(dev, "Failed to find dev_opp: %ld\n", PTR_ERR(dev_opp));
-		goto unlock;
-	}
-
-	/* Make sure there are no concurrent readers while updating dev_opp */
-	WARN_ON(!list_empty(&dev_opp->opp_list));
-
-	if (!dev_opp->prop_name) {
->>>>>>> 0671b46d
 		dev_err(dev, "%s: Doesn't have a prop-name\n", __func__);
 		goto unlock;
 	}
 
-<<<<<<< HEAD
 	kfree(opp_table->prop_name);
 	opp_table->prop_name = NULL;
 
@@ -1775,27 +1528,6 @@
 	int ret;
 
 	if (!opp_table->supported_hw)
-=======
-	kfree(dev_opp->prop_name);
-	dev_opp->prop_name = NULL;
-
-	/* Try freeing device_opp if this was the last blocking resource */
-	_remove_device_opp(dev_opp);
-
-unlock:
-	mutex_unlock(&dev_opp_list_lock);
-}
-EXPORT_SYMBOL_GPL(dev_pm_opp_put_prop_name);
-
-static bool _opp_is_supported(struct device *dev, struct device_opp *dev_opp,
-			      struct device_node *np)
-{
-	unsigned int count = dev_opp->supported_hw_count;
-	u32 version;
-	int ret;
-
-	if (!dev_opp->supported_hw)
->>>>>>> 0671b46d
 		return true;
 
 	while (count--) {
@@ -1808,11 +1540,7 @@
 		}
 
 		/* Both of these are bitwise masks of the versions */
-<<<<<<< HEAD
 		if (!(version & opp_table->supported_hw[count]))
-=======
-		if (!(version & dev_opp->supported_hw[count]))
->>>>>>> 0671b46d
 			return false;
 	}
 
@@ -1866,11 +1594,7 @@
 	}
 
 	/* Check if the OPP supports hardware's hierarchy of versions or not */
-<<<<<<< HEAD
 	if (!_opp_is_supported(dev, opp_table, np)) {
-=======
-	if (!_opp_is_supported(dev, dev_opp, np)) {
->>>>>>> 0671b46d
 		dev_dbg(dev, "OPP not supported by hardware: %llu\n", rate);
 		goto free_opp;
 	}
@@ -1890,11 +1614,7 @@
 	if (!of_property_read_u32(np, "clock-latency-ns", &val))
 		new_opp->clock_latency_ns = val;
 
-<<<<<<< HEAD
 	ret = opp_parse_supplies(new_opp, dev, opp_table);
-=======
-	ret = opp_parse_supplies(new_opp, dev, dev_opp);
->>>>>>> 0671b46d
 	if (ret)
 		goto free_opp;
 
@@ -1904,21 +1624,13 @@
 
 	/* OPP to select on device suspend */
 	if (of_property_read_bool(np, "opp-suspend")) {
-<<<<<<< HEAD
 		if (opp_table->suspend_opp) {
-=======
-		if (dev_opp->suspend_opp) {
->>>>>>> 0671b46d
 			dev_warn(dev, "%s: Multiple suspend OPPs found (%lu %lu)\n",
 				 __func__, opp_table->suspend_opp->rate,
 				 new_opp->rate);
 		} else {
 			new_opp->suspend = true;
-<<<<<<< HEAD
 			opp_table->suspend_opp = new_opp;
-=======
-			dev_opp->suspend_opp = new_opp;
->>>>>>> 0671b46d
 		}
 	}
 
