--- conflicted
+++ resolved
@@ -917,11 +917,8 @@
 	 * CAUTION: Enabling this might reduce overall UFS throughput.
 	 */
 #define UFSHCD_CAP_INTR_AGGR (1 << 4)
-<<<<<<< HEAD
 	/* Allow standalone Hibern8 enter on idle */
 #define UFSHCD_CAP_HIBERN8_ENTER_ON_IDLE (1 << 5)
-=======
->>>>>>> 482cc74c
 	/*
 	 * This capability allows the device auto-bkops to be always enabled
 	 * except during suspend (both runtime and suspend).
@@ -929,16 +926,12 @@
 	 * to do background operation when it's active but it might degrade
 	 * the performance of ongoing read/write operations.
 	 */
-<<<<<<< HEAD
 #define UFSHCD_CAP_KEEP_AUTO_BKOPS_ENABLED_EXCEPT_SUSPEND (1 << 6)
 	/*
 	 * If host controller hardware can be power collapsed when UFS link is
 	 * in hibern8 then enable this cap.
 	 */
 #define UFSHCD_CAP_POWER_COLLAPSE_DURING_HIBERN8 (1 << 7)
-=======
-#define UFSHCD_CAP_KEEP_AUTO_BKOPS_ENABLED_EXCEPT_SUSPEND (1 << 5)
->>>>>>> 482cc74c
 
 	struct devfreq *devfreq;
 	struct ufs_clk_scaling clk_scaling;
@@ -1081,12 +1074,6 @@
 	BUG_ON(!hba);
 	return hba->priv;
 }
-static inline bool ufshcd_keep_autobkops_enabled_except_suspend(
-							struct ufs_hba *hba)
-{
-	return hba->caps & UFSHCD_CAP_KEEP_AUTO_BKOPS_ENABLED_EXCEPT_SUSPEND;
-}
-
 extern int ufshcd_runtime_suspend(struct ufs_hba *hba);
 extern int ufshcd_runtime_resume(struct ufs_hba *hba);
 extern int ufshcd_runtime_idle(struct ufs_hba *hba);
