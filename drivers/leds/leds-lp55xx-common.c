/*
 * LP5521/LP5523/LP55231/LP5562 Common Driver
 *
 * Copyright 2012 Texas Instruments
 *
 * Author: Milo(Woogyom) Kim <milo.kim@ti.com>
 *
 * This program is free software; you can redistribute it and/or modify
 * it under the terms of the GNU General Public License version 2 as
 * published by the Free Software Foundation.
 *
 * Derived from leds-lp5521.c, leds-lp5523.c
 */

#include <linux/clk.h>
#include <linux/delay.h>
#include <linux/firmware.h>
#include <linux/i2c.h>
#include <linux/leds.h>
#include <linux/module.h>
#include <linux/platform_data/leds-lp55xx.h>
#include <linux/slab.h>
#include <linux/gpio.h>
#include <linux/of_gpio.h>

#include "leds-lp55xx-common.h"

/* External clock rate */
#define LP55XX_CLK_32K			32768

static struct lp55xx_led *cdev_to_lp55xx_led(struct led_classdev *cdev)
{
	return container_of(cdev, struct lp55xx_led, cdev);
}

static struct lp55xx_led *dev_to_lp55xx_led(struct device *dev)
{
	return cdev_to_lp55xx_led(dev_get_drvdata(dev));
}

static void lp55xx_reset_device(struct lp55xx_chip *chip)
{
	struct lp55xx_device_config *cfg = chip->cfg;
	u8 addr = cfg->reset.addr;
	u8 val  = cfg->reset.val;

	/* no error checking here because no ACK from the device after reset */
	lp55xx_write(chip, addr, val);
}

static int lp55xx_detect_device(struct lp55xx_chip *chip)
{
	struct lp55xx_device_config *cfg = chip->cfg;
	u8 addr = cfg->enable.addr;
	u8 val  = cfg->enable.val;
	int ret;

	ret = lp55xx_write(chip, addr, val);
	if (ret)
		return ret;

	usleep_range(1000, 2000);

	ret = lp55xx_read(chip, addr, &val);
	if (ret)
		return ret;

	if (val != cfg->enable.val)
		return -ENODEV;

	return 0;
}

static int lp55xx_post_init_device(struct lp55xx_chip *chip)
{
	struct lp55xx_device_config *cfg = chip->cfg;

	if (!cfg->post_init_device)
		return 0;

	return cfg->post_init_device(chip);
}

static ssize_t lp55xx_show_current(struct device *dev,
			    struct device_attribute *attr,
			    char *buf)
{
	struct lp55xx_led *led = dev_to_lp55xx_led(dev);

	return scnprintf(buf, PAGE_SIZE, "%d\n", led->led_current);
}

static ssize_t lp55xx_store_current(struct device *dev,
			     struct device_attribute *attr,
			     const char *buf, size_t len)
{
	struct lp55xx_led *led = dev_to_lp55xx_led(dev);
	struct lp55xx_chip *chip = led->chip;
	unsigned long curr;

	if (kstrtoul(buf, 0, &curr))
		return -EINVAL;

	if (curr > led->max_current)
		return -EINVAL;

	if (!chip->cfg->set_led_current)
		return len;

	mutex_lock(&chip->lock);
	chip->cfg->set_led_current(led, (u8)curr);
	mutex_unlock(&chip->lock);

	return len;
}

static ssize_t lp55xx_show_max_current(struct device *dev,
			    struct device_attribute *attr,
			    char *buf)
{
	struct lp55xx_led *led = dev_to_lp55xx_led(dev);

	return scnprintf(buf, PAGE_SIZE, "%d\n", led->max_current);
}

static DEVICE_ATTR(led_current, S_IRUGO | S_IWUSR, lp55xx_show_current,
		lp55xx_store_current);
static DEVICE_ATTR(max_current, S_IRUGO , lp55xx_show_max_current, NULL);

static struct attribute *lp55xx_led_attributes[] = {
	&dev_attr_led_current.attr,
	&dev_attr_max_current.attr,
	NULL,
};

static struct attribute_group lp55xx_led_attr_group = {
	.attrs = lp55xx_led_attributes
};

static void lp55xx_set_brightness(struct led_classdev *cdev,
			     enum led_brightness brightness)
{
	struct lp55xx_led *led = cdev_to_lp55xx_led(cdev);

	led->brightness = (u8)brightness;
	schedule_work(&led->brightness_work);
}

static int lp55xx_init_led(struct lp55xx_led *led,
			struct lp55xx_chip *chip, int chan)
{
	struct lp55xx_platform_data *pdata = chip->pdata;
	struct lp55xx_device_config *cfg = chip->cfg;
	struct device *dev = &chip->cl->dev;
	char name[32];
	int ret;
	int max_channel = cfg->max_channel;

	if (chan >= max_channel) {
		dev_err(dev, "invalid channel: %d / %d\n", chan, max_channel);
		return -EINVAL;
	}

	if (pdata->led_config[chan].led_current == 0)
		return 0;

	led->led_current = pdata->led_config[chan].led_current;
	led->max_current = pdata->led_config[chan].max_current;
	led->chan_nr = pdata->led_config[chan].chan_nr;
	led->cdev.default_trigger = pdata->led_config[chan].default_trigger;

	if (led->chan_nr >= max_channel) {
		dev_err(dev, "Use channel numbers between 0 and %d\n",
			max_channel - 1);
		return -EINVAL;
	}

	led->cdev.brightness_set = lp55xx_set_brightness;

	if (pdata->led_config[chan].name) {
		led->cdev.name = pdata->led_config[chan].name;
	} else {
		snprintf(name, sizeof(name), "%s:channel%d",
			pdata->label ? : chip->cl->name, chan);
		led->cdev.name = name;
	}

	/*
	 * register led class device for each channel and
	 * add device attributes
	 */

	ret = led_classdev_register(dev, &led->cdev);
	if (ret) {
		dev_err(dev, "led register err: %d\n", ret);
		return ret;
	}

	ret = sysfs_create_group(&led->cdev.dev->kobj, &lp55xx_led_attr_group);
	if (ret) {
		dev_err(dev, "led sysfs err: %d\n", ret);
		led_classdev_unregister(&led->cdev);
		return ret;
	}

	return 0;
}

static void lp55xx_firmware_loaded(const struct firmware *fw, void *context)
{
	struct lp55xx_chip *chip = context;
	struct device *dev = &chip->cl->dev;

	if (!fw) {
		dev_err(dev, "firmware request failed\n");
		goto out;
	}

	/* handling firmware data is chip dependent */
	mutex_lock(&chip->lock);

	chip->fw = fw;
	if (chip->cfg->firmware_cb)
		chip->cfg->firmware_cb(chip);

	mutex_unlock(&chip->lock);

out:
	/* firmware should be released for other channel use */
	release_firmware(chip->fw);
}

static int lp55xx_request_firmware(struct lp55xx_chip *chip)
{
	const char *name = chip->cl->name;
	struct device *dev = &chip->cl->dev;

	return request_firmware_nowait(THIS_MODULE, true, name, dev,
				GFP_KERNEL, chip, lp55xx_firmware_loaded);
}

static ssize_t lp55xx_show_engine_select(struct device *dev,
			    struct device_attribute *attr,
			    char *buf)
{
	struct lp55xx_led *led = i2c_get_clientdata(to_i2c_client(dev));
	struct lp55xx_chip *chip = led->chip;

	return sprintf(buf, "%d\n", chip->engine_idx);
}

static ssize_t lp55xx_store_engine_select(struct device *dev,
			     struct device_attribute *attr,
			     const char *buf, size_t len)
{
	struct lp55xx_led *led = i2c_get_clientdata(to_i2c_client(dev));
	struct lp55xx_chip *chip = led->chip;
	unsigned long val;
	int ret;

	if (kstrtoul(buf, 0, &val))
		return -EINVAL;

	/* select the engine to be run */

	switch (val) {
	case LP55XX_ENGINE_1:
	case LP55XX_ENGINE_2:
	case LP55XX_ENGINE_3:
		mutex_lock(&chip->lock);
		chip->engine_idx = val;
		ret = lp55xx_request_firmware(chip);
		mutex_unlock(&chip->lock);
		break;
	default:
		dev_err(dev, "%lu: invalid engine index. (1, 2, 3)\n", val);
		return -EINVAL;
	}

	if (ret) {
		dev_err(dev, "request firmware err: %d\n", ret);
		return ret;
	}

	return len;
}

static inline void lp55xx_run_engine(struct lp55xx_chip *chip, bool start)
{
	if (chip->cfg->run_engine)
		chip->cfg->run_engine(chip, start);
}

static ssize_t lp55xx_store_engine_run(struct device *dev,
			     struct device_attribute *attr,
			     const char *buf, size_t len)
{
	struct lp55xx_led *led = i2c_get_clientdata(to_i2c_client(dev));
	struct lp55xx_chip *chip = led->chip;
	unsigned long val;

	if (kstrtoul(buf, 0, &val))
		return -EINVAL;

	/* run or stop the selected engine */

	if (val <= 0) {
		lp55xx_run_engine(chip, false);
		return len;
	}

	mutex_lock(&chip->lock);
	lp55xx_run_engine(chip, true);
	mutex_unlock(&chip->lock);

	return len;
}

static DEVICE_ATTR(select_engine, S_IRUGO | S_IWUSR,
		   lp55xx_show_engine_select, lp55xx_store_engine_select);
static DEVICE_ATTR(run_engine, S_IWUSR, NULL, lp55xx_store_engine_run);

static struct attribute *lp55xx_engine_attributes[] = {
	&dev_attr_select_engine.attr,
	&dev_attr_run_engine.attr,
	NULL,
};

static const struct attribute_group lp55xx_engine_attr_group = {
	.attrs = lp55xx_engine_attributes,
};

int lp55xx_write(struct lp55xx_chip *chip, u8 reg, u8 val)
{
	return i2c_smbus_write_byte_data(chip->cl, reg, val);
}
EXPORT_SYMBOL_GPL(lp55xx_write);

int lp55xx_read(struct lp55xx_chip *chip, u8 reg, u8 *val)
{
	s32 ret;

	ret = i2c_smbus_read_byte_data(chip->cl, reg);
	if (ret < 0)
		return ret;

	*val = ret;
	return 0;
}
EXPORT_SYMBOL_GPL(lp55xx_read);

int lp55xx_update_bits(struct lp55xx_chip *chip, u8 reg, u8 mask, u8 val)
{
	int ret;
	u8 tmp;

	ret = lp55xx_read(chip, reg, &tmp);
	if (ret)
		return ret;

	tmp &= ~mask;
	tmp |= val & mask;

	return lp55xx_write(chip, reg, tmp);
}
EXPORT_SYMBOL_GPL(lp55xx_update_bits);

bool lp55xx_is_extclk_used(struct lp55xx_chip *chip)
{
	struct clk *clk;
	int err;

	clk = devm_clk_get(&chip->cl->dev, "32k_clk");
	if (IS_ERR(clk))
		goto use_internal_clk;

	err = clk_prepare_enable(clk);
	if (err)
		goto use_internal_clk;

	if (clk_get_rate(clk) != LP55XX_CLK_32K) {
		clk_disable_unprepare(clk);
		goto use_internal_clk;
	}

	dev_info(&chip->cl->dev, "%dHz external clock used\n",	LP55XX_CLK_32K);

	chip->clk = clk;
	return true;

use_internal_clk:
	dev_info(&chip->cl->dev, "internal clock used\n");
	return false;
}
EXPORT_SYMBOL_GPL(lp55xx_is_extclk_used);

int lp55xx_init_device(struct lp55xx_chip *chip)
{
	struct lp55xx_platform_data *pdata;
	struct lp55xx_device_config *cfg;
	struct device *dev = &chip->cl->dev;
	int ret = 0;

	WARN_ON(!chip);

	pdata = chip->pdata;
	cfg = chip->cfg;

	if (!pdata || !cfg)
		return -EINVAL;

	if (gpio_is_valid(pdata->enable_gpio)) {
		ret = devm_gpio_request_one(dev, pdata->enable_gpio,
					    GPIOF_DIR_OUT, "lp5523_enable");
		if (ret < 0) {
			dev_err(dev, "could not acquire enable gpio (err=%d)\n",
				ret);
			goto err;
		}

		gpio_set_value(pdata->enable_gpio, 0);
		usleep_range(1000, 2000); /* Keep enable down at least 1ms */
		gpio_set_value(pdata->enable_gpio, 1);
		usleep_range(1000, 2000); /* 500us abs min. */
	}

	lp55xx_reset_device(chip);

	/*
	 * Exact value is not available. 10 - 20ms
	 * appears to be enough for reset.
	 */
	usleep_range(10000, 20000);

	ret = lp55xx_detect_device(chip);
	if (ret) {
		dev_err(dev, "device detection err: %d\n", ret);
		goto err;
	}

	/* chip specific initialization */
	ret = lp55xx_post_init_device(chip);
	if (ret) {
		dev_err(dev, "post init device err: %d\n", ret);
		goto err_post_init;
	}

	return 0;

err_post_init:
	lp55xx_deinit_device(chip);
err:
	return ret;
}
EXPORT_SYMBOL_GPL(lp55xx_init_device);

void lp55xx_deinit_device(struct lp55xx_chip *chip)
{
	struct lp55xx_platform_data *pdata = chip->pdata;

	if (chip->clk)
		clk_disable_unprepare(chip->clk);

	if (gpio_is_valid(pdata->enable_gpio))
		gpio_set_value(pdata->enable_gpio, 0);
}
EXPORT_SYMBOL_GPL(lp55xx_deinit_device);

int lp55xx_register_leds(struct lp55xx_led *led, struct lp55xx_chip *chip)
{
	struct lp55xx_platform_data *pdata = chip->pdata;
	struct lp55xx_device_config *cfg = chip->cfg;
	int num_channels = pdata->num_channels;
	struct lp55xx_led *each;
	u8 led_current;
	int ret;
	int i;

	if (!cfg->brightness_work_fn) {
		dev_err(&chip->cl->dev, "empty brightness configuration\n");
		return -EINVAL;
	}

	for (i = 0; i < num_channels; i++) {

		/* do not initialize channels that are not connected */
		if (pdata->led_config[i].led_current == 0)
			continue;

		led_current = pdata->led_config[i].led_current;
		each = led + i;
		ret = lp55xx_init_led(each, chip, i);
		if (ret)
			goto err_init_led;

		INIT_WORK(&each->brightness_work, cfg->brightness_work_fn);

		chip->num_leds++;
		each->chip = chip;

		/* setting led current at each channel */
		if (cfg->set_led_current)
			cfg->set_led_current(each, led_current);
	}

	return 0;

err_init_led:
	lp55xx_unregister_leds(led, chip);
	return ret;
}
EXPORT_SYMBOL_GPL(lp55xx_register_leds);

void lp55xx_unregister_leds(struct lp55xx_led *led, struct lp55xx_chip *chip)
{
	int i;
	struct lp55xx_led *each;

	for (i = 0; i < chip->num_leds; i++) {
		each = led + i;
		led_classdev_unregister(&each->cdev);
		flush_work(&each->brightness_work);
	}
}
EXPORT_SYMBOL_GPL(lp55xx_unregister_leds);

int lp55xx_register_sysfs(struct lp55xx_chip *chip)
{
	struct device *dev = &chip->cl->dev;
	struct lp55xx_device_config *cfg = chip->cfg;
	int ret;

	if (!cfg->run_engine || !cfg->firmware_cb)
		goto dev_specific_attrs;

	ret = sysfs_create_group(&dev->kobj, &lp55xx_engine_attr_group);
	if (ret)
		return ret;

dev_specific_attrs:
	return cfg->dev_attr_group ?
		sysfs_create_group(&dev->kobj, cfg->dev_attr_group) : 0;
}
EXPORT_SYMBOL_GPL(lp55xx_register_sysfs);

void lp55xx_unregister_sysfs(struct lp55xx_chip *chip)
{
	struct device *dev = &chip->cl->dev;
	struct lp55xx_device_config *cfg = chip->cfg;

	if (cfg->dev_attr_group)
		sysfs_remove_group(&dev->kobj, cfg->dev_attr_group);

	sysfs_remove_group(&dev->kobj, &lp55xx_engine_attr_group);
}
EXPORT_SYMBOL_GPL(lp55xx_unregister_sysfs);

int lp55xx_of_populate_pdata(struct device *dev, struct device_node *np)
{
	struct device_node *child;
	struct lp55xx_platform_data *pdata;
	struct lp55xx_led_config *cfg;
	int num_channels;
	int i = 0;

	pdata = devm_kzalloc(dev, sizeof(*pdata), GFP_KERNEL);
	if (!pdata)
		return -ENOMEM;

	num_channels = of_get_child_count(np);
	if (num_channels == 0) {
		dev_err(dev, "no LED channels\n");
		return -EINVAL;
	}

	cfg = devm_kzalloc(dev, sizeof(*cfg) * num_channels, GFP_KERNEL);
	if (!cfg)
		return -ENOMEM;

	pdata->led_config = &cfg[0];
	pdata->num_channels = num_channels;

	for_each_child_of_node(np, child) {
		cfg[i].chan_nr = i;

		of_property_read_string(child, "chan-name", &cfg[i].name);
		of_property_read_u8(child, "led-cur", &cfg[i].led_current);
		of_property_read_u8(child, "max-cur", &cfg[i].max_current);
		cfg[i].default_trigger =
			of_get_property(child, "linux,default-trigger", NULL);

		i++;
	}

	of_property_read_string(np, "label", &pdata->label);
	of_property_read_u8(np, "clock-mode", &pdata->clock_mode);

<<<<<<< HEAD
=======
	pdata->enable_gpio = of_get_named_gpio(np, "enable-gpio", 0);

>>>>>>> d8ec26d7
	/* LP8501 specific */
	of_property_read_u8(np, "pwr-sel", (u8 *)&pdata->pwr_sel);

	dev->platform_data = pdata;

	return 0;
}
EXPORT_SYMBOL_GPL(lp55xx_of_populate_pdata);

MODULE_AUTHOR("Milo Kim <milo.kim@ti.com>");
MODULE_DESCRIPTION("LP55xx Common Driver");
MODULE_LICENSE("GPL");<|MERGE_RESOLUTION|>--- conflicted
+++ resolved
@@ -595,11 +595,8 @@
 	of_property_read_string(np, "label", &pdata->label);
 	of_property_read_u8(np, "clock-mode", &pdata->clock_mode);
 
-<<<<<<< HEAD
-=======
 	pdata->enable_gpio = of_get_named_gpio(np, "enable-gpio", 0);
 
->>>>>>> d8ec26d7
 	/* LP8501 specific */
 	of_property_read_u8(np, "pwr-sel", (u8 *)&pdata->pwr_sel);
 
