/*
 *  linux/drivers/mmc/host/sdhci.c - Secure Digital Host Controller Interface driver
 *
 *  Copyright (C) 2005-2008 Pierre Ossman, All Rights Reserved.
 *
 * This program is free software; you can redistribute it and/or modify
 * it under the terms of the GNU General Public License as published by
 * the Free Software Foundation; either version 2 of the License, or (at
 * your option) any later version.
 *
 * Thanks to the following companies for their support:
 *
 *     - JMicron (hardware and technical support)
 */

#include <linux/delay.h>
#include <linux/highmem.h>
#include <linux/io.h>
#include <linux/module.h>
#include <linux/dma-mapping.h>
#include <linux/slab.h>
#include <linux/scatterlist.h>
#include <linux/regulator/consumer.h>
#include <linux/pm_runtime.h>

#include <linux/leds.h>

#include <linux/mmc/mmc.h>
#include <linux/mmc/host.h>
#include <linux/mmc/card.h>
#include <linux/mmc/sdio.h>
#include <linux/mmc/slot-gpio.h>
#include <linux/mmc/sdio.h>

#include <trace/events/mmc.h>

#include "sdhci.h"
#include "cmdq_hci.h"

#define DRIVER_NAME "sdhci"

#define DBG(f, x...) \
	pr_debug(DRIVER_NAME " [%s()]: " f, __func__,## x)

#if defined(CONFIG_LEDS_CLASS) || (defined(CONFIG_LEDS_CLASS_MODULE) && \
	defined(CONFIG_MMC_SDHCI_MODULE))
#define SDHCI_USE_LEDS_CLASS
#endif

#define MAX_TUNING_LOOP 40

#define SDHCI_DBG_DUMP_RS_INTERVAL (10 * HZ)
#define SDHCI_DBG_DUMP_RS_BURST 2

static unsigned int debug_quirks = 0;
static unsigned int debug_quirks2;

static void sdhci_finish_data(struct sdhci_host *);

static void sdhci_finish_command(struct sdhci_host *);
static int sdhci_execute_tuning(struct mmc_host *mmc, u32 opcode);
static int sdhci_enhanced_strobe(struct mmc_host *mmc);
static void sdhci_enable_preset_value(struct sdhci_host *host, bool enable);
static int sdhci_pre_dma_transfer(struct sdhci_host *host,
					struct mmc_data *data);
static int sdhci_do_get_cd(struct sdhci_host *host);
static bool sdhci_check_state(struct sdhci_host *);
static void sdhci_enable_sdio_irq_nolock(struct sdhci_host *host, int enable);

#ifdef CONFIG_PM
static int sdhci_runtime_pm_get(struct sdhci_host *host);
static int sdhci_runtime_pm_put(struct sdhci_host *host);
static void sdhci_runtime_pm_bus_on(struct sdhci_host *host);
static void sdhci_runtime_pm_bus_off(struct sdhci_host *host);
#else
static inline int sdhci_runtime_pm_get(struct sdhci_host *host)
{
	return 0;
}
static inline int sdhci_runtime_pm_put(struct sdhci_host *host)
{
	return 0;
}
static void sdhci_runtime_pm_bus_on(struct sdhci_host *host)
{
}
static void sdhci_runtime_pm_bus_off(struct sdhci_host *host)
{
}
#endif

static void sdhci_dump_state(struct sdhci_host *host)
{
	struct mmc_host *mmc = host->mmc;

	#ifdef CONFIG_MMC_CLKGATE
	pr_info("%s: clk: %d clk-gated: %d claimer: %s pwr: %d host->irq = %d\n",
		mmc_hostname(mmc), host->clock, mmc->clk_gated,
		mmc->claimer->comm, host->pwr,
		(host->flags & SDHCI_HOST_IRQ_STATUS));
	#else
	pr_info("%s: clk: %d claimer: %s pwr: %d\n",
		mmc_hostname(mmc), host->clock,
		mmc->claimer->comm, host->pwr);
	#endif
	pr_info("%s: rpmstatus[pltfm](runtime-suspend:usage_count:disable_depth)(%d:%d:%d)\n",
		mmc_hostname(mmc), mmc->parent->power.runtime_status,
		atomic_read(&mmc->parent->power.usage_count),
		mmc->parent->power.disable_depth);
}

static void sdhci_dumpregs(struct sdhci_host *host)
{
	MMC_TRACE(host->mmc,
		"%s: 0x04=0x%08x 0x06=0x%08x 0x0E=0x%08x 0x30=0x%08x 0x34=0x%08x 0x38=0x%08x\n",
		__func__,
		sdhci_readw(host, SDHCI_BLOCK_SIZE),
		sdhci_readw(host, SDHCI_BLOCK_COUNT),
		sdhci_readw(host, SDHCI_COMMAND),
		sdhci_readl(host, SDHCI_INT_STATUS),
		sdhci_readl(host, SDHCI_INT_ENABLE),
		sdhci_readl(host, SDHCI_SIGNAL_ENABLE));
	mmc_stop_tracing(host->mmc);

	pr_info(DRIVER_NAME ": =========== REGISTER DUMP (%s)===========\n",
		mmc_hostname(host->mmc));

	pr_info(DRIVER_NAME ": Sys addr: 0x%08x | Version:  0x%08x\n",
		sdhci_readl(host, SDHCI_DMA_ADDRESS),
		sdhci_readw(host, SDHCI_HOST_VERSION));
	pr_info(DRIVER_NAME ": Blk size: 0x%08x | Blk cnt:  0x%08x\n",
		sdhci_readw(host, SDHCI_BLOCK_SIZE),
		sdhci_readw(host, SDHCI_BLOCK_COUNT));
	pr_info(DRIVER_NAME ": Argument: 0x%08x | Trn mode: 0x%08x\n",
		sdhci_readl(host, SDHCI_ARGUMENT),
		sdhci_readw(host, SDHCI_TRANSFER_MODE));
	pr_info(DRIVER_NAME ": Present:  0x%08x | Host ctl: 0x%08x\n",
		sdhci_readl(host, SDHCI_PRESENT_STATE),
		sdhci_readb(host, SDHCI_HOST_CONTROL));
	pr_info(DRIVER_NAME ": Power:    0x%08x | Blk gap:  0x%08x\n",
		sdhci_readb(host, SDHCI_POWER_CONTROL),
		sdhci_readb(host, SDHCI_BLOCK_GAP_CONTROL));
	pr_info(DRIVER_NAME ": Wake-up:  0x%08x | Clock:    0x%08x\n",
		sdhci_readb(host, SDHCI_WAKE_UP_CONTROL),
		sdhci_readw(host, SDHCI_CLOCK_CONTROL));
	pr_info(DRIVER_NAME ": Timeout:  0x%08x | Int stat: 0x%08x\n",
		sdhci_readb(host, SDHCI_TIMEOUT_CONTROL),
		sdhci_readl(host, SDHCI_INT_STATUS));
	pr_info(DRIVER_NAME ": Int enab: 0x%08x | Sig enab: 0x%08x\n",
		sdhci_readl(host, SDHCI_INT_ENABLE),
		sdhci_readl(host, SDHCI_SIGNAL_ENABLE));
	pr_info(DRIVER_NAME ": AC12 err: 0x%08x | Slot int: 0x%08x\n",
		host->auto_cmd_err_sts,
		sdhci_readw(host, SDHCI_SLOT_INT_STATUS));
	pr_info(DRIVER_NAME ": Caps:     0x%08x | Caps_1:   0x%08x\n",
		sdhci_readl(host, SDHCI_CAPABILITIES),
		sdhci_readl(host, SDHCI_CAPABILITIES_1));
	pr_info(DRIVER_NAME ": Cmd:      0x%08x | Max curr: 0x%08x\n",
		sdhci_readw(host, SDHCI_COMMAND),
		sdhci_readl(host, SDHCI_MAX_CURRENT));
	pr_info(DRIVER_NAME ": Resp 1:   0x%08x | Resp 0:   0x%08x\n",
		sdhci_readl(host, SDHCI_RESPONSE + 0x4),
		sdhci_readl(host, SDHCI_RESPONSE));
	pr_info(DRIVER_NAME ": Resp 3:   0x%08x | Resp 2:   0x%08x\n",
		sdhci_readl(host, SDHCI_RESPONSE + 0xC),
		sdhci_readl(host, SDHCI_RESPONSE + 0x8));
	pr_info(DRIVER_NAME ": Host ctl2: 0x%08x\n",
		sdhci_readw(host, SDHCI_HOST_CONTROL2));

	if (host->flags & SDHCI_USE_ADMA) {
		if (host->flags & SDHCI_USE_64_BIT_DMA)
			pr_info(DRIVER_NAME ": ADMA Err: 0x%08x | ADMA Ptr: 0x%08x%08x\n",
				 readl(host->ioaddr + SDHCI_ADMA_ERROR),
				 readl(host->ioaddr + SDHCI_ADMA_ADDRESS_HI),
				 readl(host->ioaddr + SDHCI_ADMA_ADDRESS));
		else
			pr_info(DRIVER_NAME ": ADMA Err: 0x%08x | ADMA Ptr: 0x%08x\n",
				 readl(host->ioaddr + SDHCI_ADMA_ERROR),
				 readl(host->ioaddr + SDHCI_ADMA_ADDRESS));
	}

	host->mmc->err_occurred = true;

	if (host->ops->dump_vendor_regs)
		host->ops->dump_vendor_regs(host);
	sdhci_dump_state(host);
	pr_info(DRIVER_NAME ": ===========================================\n");
}

/*****************************************************************************\
 *                                                                           *
 * Low level functions                                                       *
 *                                                                           *
\*****************************************************************************/

static void sdhci_set_card_detection(struct sdhci_host *host, bool enable)
{
	u32 present;

	if ((host->quirks & SDHCI_QUIRK_BROKEN_CARD_DETECTION) ||
	    (host->mmc->caps & MMC_CAP_NONREMOVABLE))
		return;

	if (enable) {
		present = sdhci_readl(host, SDHCI_PRESENT_STATE) &
				      SDHCI_CARD_PRESENT;

		host->ier |= present ? SDHCI_INT_CARD_REMOVE :
				       SDHCI_INT_CARD_INSERT;
	} else {
		host->ier &= ~(SDHCI_INT_CARD_REMOVE | SDHCI_INT_CARD_INSERT);
	}

	sdhci_writel(host, host->ier, SDHCI_INT_ENABLE);
	sdhci_writel(host, host->ier, SDHCI_SIGNAL_ENABLE);
}

static void sdhci_enable_card_detection(struct sdhci_host *host)
{
	sdhci_set_card_detection(host, true);
}

static void sdhci_disable_card_detection(struct sdhci_host *host)
{
	sdhci_set_card_detection(host, false);
}

void sdhci_reset(struct sdhci_host *host, u8 mask)
{
	unsigned long timeout;

retry_reset:
	sdhci_writeb(host, mask, SDHCI_SOFTWARE_RESET);

	if (mask & SDHCI_RESET_ALL) {
		host->clock = 0;
		/* Reset-all turns off SD Bus Power */
		if (host->quirks2 & SDHCI_QUIRK2_CARD_ON_NEEDS_BUS_ON)
			sdhci_runtime_pm_bus_off(host);
	}

	/* Wait max 100 ms */
	timeout = 100000;

	if (host->ops->check_power_status && host->pwr &&
	    (mask & SDHCI_RESET_ALL))
		host->ops->check_power_status(host, REQ_BUS_OFF);

	/* clear pending normal/error interrupt status */
	sdhci_writel(host, sdhci_readl(host, SDHCI_INT_STATUS),
			SDHCI_INT_STATUS);

	/* hw clears the bit when it's done */
	while (sdhci_readb(host, SDHCI_SOFTWARE_RESET) & mask) {
		if (timeout == 0) {
			pr_err("%s: Reset 0x%x never completed.\n",
				mmc_hostname(host->mmc), (int)mask);
			MMC_TRACE(host->mmc, "%s: Reset 0x%x never completed\n",
					__func__, (int)mask);
			if ((host->quirks2 & SDHCI_QUIRK2_USE_RESET_WORKAROUND)
				&& host->ops->reset_workaround) {
				if (!host->reset_wa_applied) {
					/*
					 * apply the workaround and issue
					 * reset again.
					 */
					host->ops->reset_workaround(host, 1);
					host->reset_wa_applied = 1;
					host->reset_wa_cnt++;
					goto retry_reset;
				} else {
					pr_err("%s: Reset 0x%x failed with workaround\n",
						mmc_hostname(host->mmc),
						(int)mask);
					/* clear the workaround */
					host->ops->reset_workaround(host, 0);
					host->reset_wa_applied = 0;
				}
			}

			sdhci_dumpregs(host);
			return;
		}
		timeout--;
		udelay(1);
	}

	if ((host->quirks2 & SDHCI_QUIRK2_USE_RESET_WORKAROUND) &&
			host->ops->reset_workaround && host->reset_wa_applied) {
		pr_info("%s: Reset 0x%x successful with workaround\n",
				mmc_hostname(host->mmc), (int)mask);
		/* clear the workaround */
		host->ops->reset_workaround(host, 0);
		host->reset_wa_applied = 0;
	}

}
EXPORT_SYMBOL_GPL(sdhci_reset);

static void sdhci_do_reset(struct sdhci_host *host, u8 mask)
{
	if (host->quirks & SDHCI_QUIRK_NO_CARD_NO_RESET) {
		if (!sdhci_do_get_cd(host))
			return;
	}

	host->ops->reset(host, mask);

	if (mask & SDHCI_RESET_ALL) {
		if (host->flags & (SDHCI_USE_SDMA | SDHCI_USE_ADMA)) {
			if (host->ops->enable_dma)
				host->ops->enable_dma(host);
		}

		/* Resetting the controller clears many */
		host->preset_enabled = false;
	}
	if (host->is_crypto_en)
		host->crypto_reset_reqd = true;
}

static void sdhci_set_ios(struct mmc_host *mmc, struct mmc_ios *ios);

static void sdhci_init(struct sdhci_host *host, int soft)
{
	if (soft)
		sdhci_do_reset(host, SDHCI_RESET_CMD|SDHCI_RESET_DATA);
	else
		sdhci_do_reset(host, SDHCI_RESET_ALL);

	host->ier = SDHCI_INT_BUS_POWER | SDHCI_INT_DATA_END_BIT |
		    SDHCI_INT_DATA_CRC | SDHCI_INT_DATA_TIMEOUT |
		    SDHCI_INT_INDEX | SDHCI_INT_END_BIT | SDHCI_INT_CRC |
		    SDHCI_INT_TIMEOUT | SDHCI_INT_DATA_END |
		    SDHCI_INT_RESPONSE | SDHCI_INT_AUTO_CMD_ERR;

	sdhci_writel(host, host->ier, SDHCI_INT_ENABLE);
	sdhci_writel(host, host->ier, SDHCI_SIGNAL_ENABLE);

	if (soft) {
		/* force clock reconfiguration */
		host->clock = 0;
		host->reinit_uhs = true;
		sdhci_set_ios(host->mmc, &host->mmc->ios);
	}
}

static void sdhci_reinit(struct sdhci_host *host)
{
	sdhci_init(host, 0);
	sdhci_enable_card_detection(host);
}

static void sdhci_activate_led(struct sdhci_host *host)
{
	u8 ctrl;

	ctrl = sdhci_readb(host, SDHCI_HOST_CONTROL);
	ctrl |= SDHCI_CTRL_LED;
	sdhci_writeb(host, ctrl, SDHCI_HOST_CONTROL);
}

static void sdhci_deactivate_led(struct sdhci_host *host)
{
	u8 ctrl;

	ctrl = sdhci_readb(host, SDHCI_HOST_CONTROL);
	ctrl &= ~SDHCI_CTRL_LED;
	sdhci_writeb(host, ctrl, SDHCI_HOST_CONTROL);
}

#ifdef SDHCI_USE_LEDS_CLASS
static void sdhci_led_control(struct led_classdev *led,
	enum led_brightness brightness)
{
	struct sdhci_host *host = container_of(led, struct sdhci_host, led);
	unsigned long flags;

	if (host->quirks & SDHCI_QUIRK_BROKEN_CARD_DETECTION)
		return;

	spin_lock_irqsave(&host->lock, flags);

	if (host->runtime_suspended || sdhci_check_state(host))
		goto out;

	if (brightness == LED_OFF)
		sdhci_deactivate_led(host);
	else
		sdhci_activate_led(host);
out:
	spin_unlock_irqrestore(&host->lock, flags);
}
#endif

/*****************************************************************************\
 *                                                                           *
 * Core functions                                                            *
 *                                                                           *
\*****************************************************************************/

static void sdhci_read_block_pio(struct sdhci_host *host)
{
	unsigned long flags;
	size_t blksize, len, chunk;
	u32 uninitialized_var(scratch);
	u8 *buf;

	DBG("PIO reading\n");

	blksize = host->data->blksz;
	chunk = 0;

	local_irq_save(flags);

	while (blksize) {
		BUG_ON(!sg_miter_next(&host->sg_miter));

		len = min(host->sg_miter.length, blksize);

		blksize -= len;
		host->sg_miter.consumed = len;

		buf = host->sg_miter.addr;

		while (len) {
			if (chunk == 0) {
				scratch = sdhci_readl(host, SDHCI_BUFFER);
				chunk = 4;
			}

			*buf = scratch & 0xFF;

			buf++;
			scratch >>= 8;
			chunk--;
			len--;
		}
	}

	sg_miter_stop(&host->sg_miter);

	local_irq_restore(flags);
}

static void sdhci_write_block_pio(struct sdhci_host *host)
{
	unsigned long flags;
	size_t blksize, len, chunk;
	u32 scratch;
	u8 *buf;

	DBG("PIO writing\n");

	blksize = host->data->blksz;
	chunk = 0;
	scratch = 0;

	local_irq_save(flags);

	while (blksize) {
		BUG_ON(!sg_miter_next(&host->sg_miter));

		len = min(host->sg_miter.length, blksize);

		blksize -= len;
		host->sg_miter.consumed = len;

		buf = host->sg_miter.addr;

		while (len) {
			scratch |= (u32)*buf << (chunk * 8);

			buf++;
			chunk++;
			len--;

			if ((chunk == 4) || ((len == 0) && (blksize == 0))) {
				sdhci_writel(host, scratch, SDHCI_BUFFER);
				chunk = 0;
				scratch = 0;
			}
		}
	}

	sg_miter_stop(&host->sg_miter);

	local_irq_restore(flags);
}

static void sdhci_transfer_pio(struct sdhci_host *host)
{
	u32 mask;

	BUG_ON(!host->data);

	if (host->blocks == 0)
		return;

	if (host->data->flags & MMC_DATA_READ)
		mask = SDHCI_DATA_AVAILABLE;
	else
		mask = SDHCI_SPACE_AVAILABLE;

	/*
	 * Some controllers (JMicron JMB38x) mess up the buffer bits
	 * for transfers < 4 bytes. As long as it is just one block,
	 * we can ignore the bits.
	 */
	if ((host->quirks & SDHCI_QUIRK_BROKEN_SMALL_PIO) &&
		(host->data->blocks == 1))
		mask = ~0;

	while (sdhci_readl(host, SDHCI_PRESENT_STATE) & mask) {
		if (host->quirks & SDHCI_QUIRK_PIO_NEEDS_DELAY)
			udelay(100);

		if (host->data->flags & MMC_DATA_READ)
			sdhci_read_block_pio(host);
		else
			sdhci_write_block_pio(host);

		host->blocks--;
		if (host->blocks == 0)
			break;
	}

	DBG("PIO transfer complete.\n");
}

static char *sdhci_kmap_atomic(struct scatterlist *sg, unsigned long *flags)
{
	local_irq_save(*flags);
	return kmap_atomic(sg_page(sg)) + sg->offset;
}

static void sdhci_kunmap_atomic(void *buffer, unsigned long *flags)
{
	kunmap_atomic(buffer);
	local_irq_restore(*flags);
}

static void sdhci_adma_write_desc(struct sdhci_host *host, void *desc,
				  dma_addr_t addr, int len, unsigned cmd)
{
	struct sdhci_adma2_64_desc *dma_desc = desc;

	/* 32-bit and 64-bit descriptors have these members in same position */
	dma_desc->cmd = cpu_to_le16(cmd);
	dma_desc->len = cpu_to_le16(len);
	dma_desc->addr_lo = cpu_to_le32((u32)addr);

	if (host->flags & SDHCI_USE_64_BIT_DMA)
		dma_desc->addr_hi = cpu_to_le32((u64)addr >> 32);
}

static void sdhci_adma_mark_end(void *desc)
{
	struct sdhci_adma2_64_desc *dma_desc = desc;

	/* 32-bit and 64-bit descriptors have 'cmd' in same position */
	dma_desc->cmd |= cpu_to_le16(ADMA2_END);
}

static int sdhci_adma_table_pre(struct sdhci_host *host,
	struct mmc_data *data)
{
	int direction;

	void *desc;
	void *align;
	dma_addr_t addr;
	dma_addr_t align_addr;
	int len, offset;

	struct scatterlist *sg;
	int i;
	char *buffer;
	unsigned long flags;

	/*
	 * The spec does not specify endianness of descriptor table.
	 * We currently guess that it is LE.
	 */

	if (data->flags & MMC_DATA_READ)
		direction = DMA_FROM_DEVICE;
	else
		direction = DMA_TO_DEVICE;

	host->align_addr = dma_map_single(mmc_dev(host->mmc),
		host->align_buffer, host->align_buffer_sz, direction);
	if (dma_mapping_error(mmc_dev(host->mmc), host->align_addr))
		goto fail;
	BUG_ON(host->align_addr & SDHCI_ADMA2_MASK);

	host->sg_count = sdhci_pre_dma_transfer(host, data);
	if (host->sg_count < 0)
		goto unmap_align;

	desc = host->adma_table;
	align = host->align_buffer;

	align_addr = host->align_addr;

	for_each_sg(data->sg, sg, host->sg_count, i) {
		addr = sg_dma_address(sg);
		len = sg_dma_len(sg);

		/*
		 * The SDHCI specification states that ADMA
		 * addresses must be 32-bit aligned. If they
		 * aren't, then we use a bounce buffer for
		 * the (up to three) bytes that screw up the
		 * alignment.
		 */
		offset = (SDHCI_ADMA2_ALIGN - (addr & SDHCI_ADMA2_MASK)) &
			 SDHCI_ADMA2_MASK;
		if (offset) {
			if (data->flags & MMC_DATA_WRITE) {
				buffer = sdhci_kmap_atomic(sg, &flags);
				memcpy(align, buffer, offset);
				sdhci_kunmap_atomic(buffer, &flags);
			}

			/* tran, valid */
			sdhci_adma_write_desc(host, desc, align_addr, offset,
					      ADMA2_TRAN_VALID);

			BUG_ON(offset > 65536);

			align += SDHCI_ADMA2_ALIGN;
			align_addr += SDHCI_ADMA2_ALIGN;

			desc += host->desc_sz;

			addr += offset;
			len -= offset;
		}

		BUG_ON(len > 65536);

		if (len) {
			/* tran, valid */
			sdhci_adma_write_desc(host, desc, addr, len,
					      ADMA2_TRAN_VALID);
			desc += host->desc_sz;
		}

		/*
		 * If this triggers then we have a calculation bug
		 * somewhere. :/
		 */
		WARN_ON((desc - host->adma_table) >= host->adma_table_sz);
	}

	if (host->quirks & SDHCI_QUIRK_NO_ENDATTR_IN_NOPDESC) {
		/*
		* Mark the last descriptor as the terminating descriptor
		*/
		if (desc != host->adma_table) {
			desc -= host->desc_sz;
			sdhci_adma_mark_end(desc);
		}
	} else {
		/*
		* Add a terminating entry.
		*/

		/* nop, end, valid */
		sdhci_adma_write_desc(host, desc, 0, 0, ADMA2_NOP_END_VALID);
	}

	/*
	 * Resync align buffer as we might have changed it.
	 */
	if (data->flags & MMC_DATA_WRITE) {
		dma_sync_single_for_device(mmc_dev(host->mmc),
			host->align_addr, host->align_buffer_sz, direction);
	}

	return 0;

unmap_align:
	dma_unmap_single(mmc_dev(host->mmc), host->align_addr,
		host->align_buffer_sz, direction);
fail:
	return -EINVAL;
}

static void sdhci_adma_table_post(struct sdhci_host *host,
	struct mmc_data *data)
{
	int direction;

	struct scatterlist *sg;
	int i, size;
	void *align;
	char *buffer;
	unsigned long flags;
	bool has_unaligned = false;
	u32 command = SDHCI_GET_CMD(sdhci_readw(host, SDHCI_COMMAND));

	trace_mmc_adma_table_post(command, data->sg_len);

	if (data->flags & MMC_DATA_READ)
		direction = DMA_FROM_DEVICE;
	else
		direction = DMA_TO_DEVICE;

	dma_unmap_single(mmc_dev(host->mmc), host->align_addr,
		host->align_buffer_sz, direction);

	/* Do a quick scan of the SG list for any unaligned mappings */
	has_unaligned = false;
	for_each_sg(data->sg, sg, host->sg_count, i)
		if (sg_dma_address(sg) & SDHCI_ADMA2_MASK) {
			has_unaligned = true;
			break;
		}

	if (has_unaligned && data->flags & MMC_DATA_READ) {
		dma_sync_sg_for_cpu(mmc_dev(host->mmc), data->sg,
			data->sg_len, direction);

		align = host->align_buffer;

		for_each_sg(data->sg, sg, host->sg_count, i) {
			if (sg_dma_address(sg) & SDHCI_ADMA2_MASK) {
				size = SDHCI_ADMA2_ALIGN -
				       (sg_dma_address(sg) & SDHCI_ADMA2_MASK);

				buffer = sdhci_kmap_atomic(sg, &flags);
				memcpy(buffer, align, size);
				sdhci_kunmap_atomic(buffer, &flags);

				align += SDHCI_ADMA2_ALIGN;
			}
		}
	}

	if (data->host_cookie == COOKIE_MAPPED) {
		dma_unmap_sg(mmc_dev(host->mmc), data->sg,
			data->sg_len, direction);
		data->host_cookie = COOKIE_UNMAPPED;
	}
}

static u8 sdhci_calc_timeout(struct sdhci_host *host, struct mmc_command *cmd)
{
	u8 count;
	struct mmc_data *data = cmd->data;
	unsigned target_timeout, current_timeout;
	u32 curr_clk = 0; /* In KHz */

	/*
	 * If the host controller provides us with an incorrect timeout
	 * value, just skip the check and use 0xE.  The hardware may take
	 * longer to time out, but that's much better than having a too-short
	 * timeout value.
	 */
	if (host->quirks & SDHCI_QUIRK_BROKEN_TIMEOUT_VAL)
		return 0xE;

	/* Unspecified timeout, assume max */
	if (!data && !cmd->busy_timeout)
		return 0xE;

	/* timeout in us */
	if (!data)
		target_timeout = cmd->busy_timeout * 1000;
	else {
		target_timeout = DIV_ROUND_UP(data->timeout_ns, 1000);
		if (host->clock && data->timeout_clks) {
			unsigned long long val;

			/*
			 * data->timeout_clks is in units of clock cycles.
			 * host->clock is in Hz.  target_timeout is in us.
			 * Hence, us = 1000000 * cycles / Hz.  Round up.
			 */
			val = 1000000ULL * data->timeout_clks;
			if (do_div(val, host->clock))
				target_timeout++;
			target_timeout += val;
		}
	}

	/*
	 * Figure out needed cycles.
	 * We do this in steps in order to fit inside a 32 bit int.
	 * The first step is the minimum timeout, which will have a
	 * minimum resolution of 6 bits:
	 * (1) 2^13*1000 > 2^22,
	 * (2) host->timeout_clk < 2^16
	 *     =>
	 *     (1) / (2) > 2^6
	 */
	count = 0;
	if (host->quirks2 & SDHCI_QUIRK2_ALWAYS_USE_BASE_CLOCK) {
		curr_clk = host->clock / 1000;
		if (host->quirks2 & SDHCI_QUIRK2_DIVIDE_TOUT_BY_4)
			curr_clk /= 4;
		current_timeout = (1 << 13) * 1000 / curr_clk;
	} else {
		current_timeout = (1 << 13) * 1000 / host->timeout_clk;
	}
	while (current_timeout < target_timeout) {
		count++;
		current_timeout <<= 1;
		if (count >= 0xF)
			break;
	}

	if (!(host->quirks2 & SDHCI_QUIRK2_USE_RESERVED_MAX_TIMEOUT)) {
		if (count >= 0xF) {
			DBG("%s: Too large timeout 0x%x requested for CMD%d!\n",
			    mmc_hostname(host->mmc), count, cmd->opcode);
			count = 0xE;
		}
	}

	return count;
}

static void sdhci_set_transfer_irqs(struct sdhci_host *host)
{
	u32 pio_irqs = SDHCI_INT_DATA_AVAIL | SDHCI_INT_SPACE_AVAIL;
	u32 dma_irqs = SDHCI_INT_DMA_END | SDHCI_INT_ADMA_ERROR;

	if (host->flags & SDHCI_REQ_USE_DMA)
		host->ier = (host->ier & ~pio_irqs) | dma_irqs;
	else
		host->ier = (host->ier & ~dma_irqs) | pio_irqs;

	sdhci_writel(host, host->ier, SDHCI_INT_ENABLE);
	sdhci_writel(host, host->ier, SDHCI_SIGNAL_ENABLE);
}

static void sdhci_set_timeout(struct sdhci_host *host, struct mmc_command *cmd)
{
	u8 count;

	if (host->ops->set_timeout) {
		host->ops->set_timeout(host, cmd);
	} else {
		count = sdhci_calc_timeout(host, cmd);
		sdhci_writeb(host, count, SDHCI_TIMEOUT_CONTROL);
	}
}

static void sdhci_set_blk_size_reg(struct sdhci_host *host, unsigned int blksz,
				   unsigned int sdma_boundary)
{
	if (host->flags & SDHCI_USE_ADMA)
		sdhci_writew(host, SDHCI_MAKE_BLKSZ(0, blksz),
			     SDHCI_BLOCK_SIZE);
	else
		sdhci_writew(host, SDHCI_MAKE_BLKSZ(sdma_boundary, blksz),
			     SDHCI_BLOCK_SIZE);
}

static void sdhci_prepare_data(struct sdhci_host *host, struct mmc_command *cmd)
{
	u8 ctrl;
	struct mmc_data *data = cmd->data;
	int ret;

	WARN_ON(host->data);

	if (data || (cmd->flags & MMC_RSP_BUSY))
		sdhci_set_timeout(host, cmd);

	if (!data)
		return;

	/* Sanity checks */
	BUG_ON(data->blksz * data->blocks > host->mmc->max_req_size);
	BUG_ON(data->blksz > host->mmc->max_blk_size);
	BUG_ON(data->blocks > 65535);

	host->data = data;
	host->data_early = 0;
	host->data->bytes_xfered = 0;

	if (host->flags & (SDHCI_USE_SDMA | SDHCI_USE_ADMA))
		host->flags |= SDHCI_REQ_USE_DMA;

	if ((host->quirks2 & SDHCI_QUIRK2_USE_PIO_FOR_EMMC_TUNING) &&
		cmd->opcode == MMC_SEND_TUNING_BLOCK_HS200)
		host->flags &= ~SDHCI_REQ_USE_DMA;

	/*
	 * FIXME: This doesn't account for merging when mapping the
	 * scatterlist.
	 */
	if (host->flags & SDHCI_REQ_USE_DMA) {
		int broken, i;
		struct scatterlist *sg;

		broken = 0;
		if (host->flags & SDHCI_USE_ADMA) {
			if (host->quirks & SDHCI_QUIRK_32BIT_ADMA_SIZE)
				broken = 1;
		} else {
			if (host->quirks & SDHCI_QUIRK_32BIT_DMA_SIZE)
				broken = 1;
		}

		if (unlikely(broken)) {
			for_each_sg(data->sg, sg, data->sg_len, i) {
				if (sg->length & 0x3) {
					DBG("Reverting to PIO because of "
						"transfer size (%d)\n",
						sg->length);
					host->flags &= ~SDHCI_REQ_USE_DMA;
					break;
				}
			}
		}
	}

	/*
	 * The assumption here being that alignment is the same after
	 * translation to device address space.
	 */
	if (host->flags & SDHCI_REQ_USE_DMA) {
		int broken, i;
		struct scatterlist *sg;

		broken = 0;
		if (host->flags & SDHCI_USE_ADMA) {
			/*
			 * As we use 3 byte chunks to work around
			 * alignment problems, we need to check this
			 * quirk.
			 */
			if (host->quirks & SDHCI_QUIRK_32BIT_ADMA_SIZE)
				broken = 1;
		} else {
			if (host->quirks & SDHCI_QUIRK_32BIT_DMA_ADDR)
				broken = 1;
		}

		if (unlikely(broken)) {
			for_each_sg(data->sg, sg, data->sg_len, i) {
				if (sg->offset & 0x3) {
					DBG("Reverting to PIO because of "
						"bad alignment\n");
					host->flags &= ~SDHCI_REQ_USE_DMA;
					break;
				}
			}
		}
	}

	if (host->flags & SDHCI_REQ_USE_DMA) {
		if (host->flags & SDHCI_USE_ADMA) {
			trace_mmc_adma_table_pre(cmd->opcode, data->sg_len);
			ret = sdhci_adma_table_pre(host, data);
			if (ret) {
				/*
				 * This only happens when someone fed
				 * us an invalid request.
				 */
				WARN_ON(1);
				host->flags &= ~SDHCI_REQ_USE_DMA;
			} else {
				sdhci_writel(host, host->adma_addr,
					SDHCI_ADMA_ADDRESS);
				if (host->flags & SDHCI_USE_64_BIT_DMA)
					sdhci_writel(host,
						     (u64)host->adma_addr >> 32,
						     SDHCI_ADMA_ADDRESS_HI);
			}
		} else {
			int sg_cnt;

			sg_cnt = sdhci_pre_dma_transfer(host, data);
			if (sg_cnt <= 0) {
				/*
				 * This only happens when someone fed
				 * us an invalid request.
				 */
				WARN_ON(1);
				host->flags &= ~SDHCI_REQ_USE_DMA;
			} else {
				WARN_ON(sg_cnt != 1);
				sdhci_writel(host, sg_dma_address(data->sg),
					SDHCI_DMA_ADDRESS);
			}
		}
	}

	/*
	 * Always adjust the DMA selection as some controllers
	 * (e.g. JMicron) can't do PIO properly when the selection
	 * is ADMA.
	 */
	if (host->version >= SDHCI_SPEC_200) {
		ctrl = sdhci_readb(host, SDHCI_HOST_CONTROL);
		ctrl &= ~SDHCI_CTRL_DMA_MASK;
		if ((host->flags & SDHCI_REQ_USE_DMA) &&
			(host->flags & SDHCI_USE_ADMA)) {
			if (host->flags & SDHCI_USE_64_BIT_DMA)
				ctrl |= SDHCI_CTRL_ADMA64;
			else
				ctrl |= SDHCI_CTRL_ADMA32;
		} else {
			ctrl |= SDHCI_CTRL_SDMA;
		}
		sdhci_writeb(host, ctrl, SDHCI_HOST_CONTROL);
	}

	if (!(host->flags & SDHCI_REQ_USE_DMA)) {
		int flags;

		flags = SG_MITER_ATOMIC;
		if (host->data->flags & MMC_DATA_READ)
			flags |= SG_MITER_TO_SG;
		else
			flags |= SG_MITER_FROM_SG;
		sg_miter_start(&host->sg_miter, data->sg, data->sg_len, flags);
		host->blocks = data->blocks;
	}

	sdhci_set_transfer_irqs(host);

	/* Set the DMA boundary value and block size */
	sdhci_set_blk_size_reg(host, data->blksz, SDHCI_DEFAULT_BOUNDARY_ARG);
	sdhci_writew(host, data->blocks, SDHCI_BLOCK_COUNT);
	MMC_TRACE(host->mmc,
		"%s: 0x28=0x%08x 0x3E=0x%08x 0x06=0x%08x\n", __func__,
		sdhci_readb(host, SDHCI_HOST_CONTROL),
		sdhci_readw(host, SDHCI_HOST_CONTROL2),
		sdhci_readw(host, SDHCI_BLOCK_COUNT));
}

static void sdhci_set_transfer_mode(struct sdhci_host *host,
	struct mmc_command *cmd)
{
	u16 mode = 0;
	struct mmc_data *data = cmd->data;

	if (data == NULL) {
		if (host->quirks2 &
			SDHCI_QUIRK2_CLEAR_TRANSFERMODE_REG_BEFORE_CMD) {
			sdhci_writew(host, 0x0, SDHCI_TRANSFER_MODE);
		} else {
		/* clear Auto CMD settings for no data CMDs */
			mode = sdhci_readw(host, SDHCI_TRANSFER_MODE);
			sdhci_writew(host, mode & ~(SDHCI_TRNS_AUTO_CMD12 |
				SDHCI_TRNS_AUTO_CMD23), SDHCI_TRANSFER_MODE);
		}
		return;
	}

	WARN_ON(!host->data);

	if (!(host->quirks2 & SDHCI_QUIRK2_SUPPORT_SINGLE))
		mode = SDHCI_TRNS_BLK_CNT_EN;

	if (mmc_op_multi(cmd->opcode) || data->blocks > 1) {
		mode = SDHCI_TRNS_BLK_CNT_EN | SDHCI_TRNS_MULTI;
		/*
		 * If we are sending CMD23, CMD12 never gets sent
		 * on successful completion (so no Auto-CMD12).
		 */
		if (!host->mrq->sbc && (host->flags & SDHCI_AUTO_CMD12) &&
		    (cmd->opcode != SD_IO_RW_EXTENDED))
			mode |= SDHCI_TRNS_AUTO_CMD12;
		else if (host->mrq->sbc && (host->flags & SDHCI_AUTO_CMD23)) {
			mode |= SDHCI_TRNS_AUTO_CMD23;
			sdhci_writel(host, host->mrq->sbc->arg, SDHCI_ARGUMENT2);
		}
	}

	if (data->flags & MMC_DATA_READ) {
		mode |= SDHCI_TRNS_READ;
		if (host->ops->toggle_cdr) {
			if ((cmd->opcode == MMC_SEND_TUNING_BLOCK_HS200) ||
				(cmd->opcode == MMC_SEND_TUNING_BLOCK_HS400) ||
				(cmd->opcode == MMC_SEND_TUNING_BLOCK))
				host->ops->toggle_cdr(host, false);
			else
				host->ops->toggle_cdr(host, true);
		}
	}
	if (host->ops->toggle_cdr && (data->flags & MMC_DATA_WRITE))
		host->ops->toggle_cdr(host, false);
	if (host->flags & SDHCI_REQ_USE_DMA)
		mode |= SDHCI_TRNS_DMA;

	sdhci_writew(host, mode, SDHCI_TRANSFER_MODE);
	MMC_TRACE(host->mmc, "%s: 0x00=0x%08x 0x0C=0x%08x\n", __func__,
		sdhci_readw(host, SDHCI_ARGUMENT2),
		sdhci_readw(host, SDHCI_TRANSFER_MODE));
}

static void sdhci_finish_data(struct sdhci_host *host)
{
	struct mmc_data *data;

	BUG_ON(!host->data);

	data = host->data;
	host->data = NULL;

	MMC_TRACE(host->mmc, "%s: 0x24=0x%08x\n", __func__,
		sdhci_readl(host, SDHCI_PRESENT_STATE));
	if (host->flags & SDHCI_REQ_USE_DMA) {
		if (host->flags & SDHCI_USE_ADMA)
			sdhci_adma_table_post(host, data);
		else {
			if (data->host_cookie == COOKIE_MAPPED) {
				dma_unmap_sg(mmc_dev(host->mmc),
					data->sg, data->sg_len,
					(data->flags & MMC_DATA_READ) ?
					DMA_FROM_DEVICE : DMA_TO_DEVICE);
				data->host_cookie = COOKIE_UNMAPPED;
			}
		}
	}

	/*
	 * The specification states that the block count register must
	 * be updated, but it does not specify at what point in the
	 * data flow. That makes the register entirely useless to read
	 * back so we have to assume that nothing made it to the card
	 * in the event of an error.
	 */
	if (data->error)
		data->bytes_xfered = 0;
	else
		data->bytes_xfered = data->blksz * data->blocks;

	/*
	 * Need to send CMD12 if -
	 * a) open-ended multiblock transfer (no CMD23)
	 * b) error in multiblock transfer
	 */
	if (data->stop &&
	    (data->error ||
	     !host->mrq->sbc)) {

		/*
		 * The controller needs a reset of internal state machines
		 * upon error conditions.
		 */
		if (data->error) {
			sdhci_do_reset(host, SDHCI_RESET_CMD);
			sdhci_do_reset(host, SDHCI_RESET_DATA);
		}

		sdhci_send_command(host, data->stop);
	} else
		tasklet_schedule(&host->finish_tasklet);
}

void sdhci_send_command(struct sdhci_host *host, struct mmc_command *cmd)
{
	int flags;
	u32 mask;
	unsigned long timeout;

	WARN_ON(host->cmd);

	/* Wait max 10 ms */
	timeout = 10000;

	mask = SDHCI_CMD_INHIBIT;
	if ((cmd->data != NULL) || (cmd->flags & MMC_RSP_BUSY))
		mask |= SDHCI_DATA_INHIBIT;

	/* We shouldn't wait for data inihibit for stop commands, even
	   though they might use busy signaling */
	if (host->mrq->data && (cmd == host->mrq->data->stop))
		mask &= ~SDHCI_DATA_INHIBIT;

	while (sdhci_readl(host, SDHCI_PRESENT_STATE) & mask) {
		if (timeout == 0) {
			pr_err("%s: Controller never released "
				"inhibit bit(s).\n", mmc_hostname(host->mmc));
			MMC_TRACE(host->mmc,
			"%s :Controller never released inhibit bit(s)\n",
			__func__);
			sdhci_dumpregs(host);
			cmd->error = -EIO;
			tasklet_schedule(&host->finish_tasklet);
			return;
		}
		timeout--;
		udelay(1);
	}

	timeout = jiffies;
	if (!cmd->data && cmd->busy_timeout > 9000)
		timeout += DIV_ROUND_UP(cmd->busy_timeout, 1000) * HZ + HZ;
	else
		timeout += 10 * HZ;
	mod_timer(&host->timer, timeout);

	host->cmd = cmd;
	host->busy_handle = 0;

	sdhci_prepare_data(host, cmd);

	sdhci_writel(host, cmd->arg, SDHCI_ARGUMENT);

	sdhci_set_transfer_mode(host, cmd);

	if ((cmd->flags & MMC_RSP_136) && (cmd->flags & MMC_RSP_BUSY)) {
		pr_err("%s: Unsupported response type!\n",
			mmc_hostname(host->mmc));
		cmd->error = -EINVAL;
		tasklet_schedule(&host->finish_tasklet);
		return;
	}

	if (!(cmd->flags & MMC_RSP_PRESENT))
		flags = SDHCI_CMD_RESP_NONE;
	else if (cmd->flags & MMC_RSP_136)
		flags = SDHCI_CMD_RESP_LONG;
	else if (cmd->flags & MMC_RSP_BUSY)
		flags = SDHCI_CMD_RESP_SHORT_BUSY;
	else
		flags = SDHCI_CMD_RESP_SHORT;

	if (cmd->flags & MMC_RSP_CRC)
		flags |= SDHCI_CMD_CRC;
	if (cmd->flags & MMC_RSP_OPCODE)
		flags |= SDHCI_CMD_INDEX;

	/* CMD19 is special in that the Data Present Select should be set */
	if (cmd->data || cmd->opcode == MMC_SEND_TUNING_BLOCK ||
	    cmd->opcode == MMC_SEND_TUNING_BLOCK_HS200)
		flags |= SDHCI_CMD_DATA;

	if (cmd->data)
		host->data_start_time = ktime_get();
	trace_mmc_cmd_rw_start(cmd->opcode, cmd->arg, cmd->flags);
	sdhci_writew(host, SDHCI_MAKE_CMD(cmd->opcode, flags), SDHCI_COMMAND);
	MMC_TRACE(host->mmc,
		"%s: updated 0x8=0x%08x 0xC=0x%08x 0xE=0x%08x\n", __func__,
		sdhci_readl(host, SDHCI_ARGUMENT),
		sdhci_readw(host, SDHCI_TRANSFER_MODE),
		sdhci_readw(host, SDHCI_COMMAND));
}
EXPORT_SYMBOL_GPL(sdhci_send_command);

static void sdhci_finish_command(struct sdhci_host *host)
{
	int i;

	BUG_ON(host->cmd == NULL);

	if (host->cmd->flags & MMC_RSP_PRESENT) {
		if (host->cmd->flags & MMC_RSP_136) {
			/* CRC is stripped so we need to do some shifting. */
			for (i = 0;i < 4;i++) {
				host->cmd->resp[i] = sdhci_readl(host,
					SDHCI_RESPONSE + (3-i)*4) << 8;
				if (i != 3)
					host->cmd->resp[i] |=
						sdhci_readb(host,
						SDHCI_RESPONSE + (3-i)*4-1);
			}
			MMC_TRACE(host->mmc,
			"%s: resp 0: 0x%08x resp 1: 0x%08x resp 2: 0x%08x resp 3: 0x%08x\n",
			__func__, host->cmd->resp[0], host->cmd->resp[1],
			host->cmd->resp[2], host->cmd->resp[3]);
		} else {
			host->cmd->resp[0] = sdhci_readl(host, SDHCI_RESPONSE);
			MMC_TRACE(host->mmc, "%s: resp 0: 0x%08x\n",
				__func__, host->cmd->resp[0]);
		}
	}

	/* Finished CMD23, now send actual command. */
	if (host->cmd == host->mrq->sbc) {
		host->cmd->error = 0;
		host->cmd = NULL;
		sdhci_send_command(host, host->mrq->cmd);
	} else {

		/* Processed actual command. */
		if (host->data && host->data_early)
			sdhci_finish_data(host);

		if (!host->cmd->data)
			tasklet_schedule(&host->finish_tasklet);

		host->cmd = NULL;
	}
}

static u16 sdhci_get_preset_value(struct sdhci_host *host)
{
	u16 preset = 0;

	switch (host->timing) {
	case MMC_TIMING_MMC_HS:
	case MMC_TIMING_SD_HS:
		preset = sdhci_readw(host, SDHCI_PRESET_FOR_HIGH_SPEED);
		break;
	case MMC_TIMING_UHS_SDR12:
		preset = sdhci_readw(host, SDHCI_PRESET_FOR_SDR12);
		break;
	case MMC_TIMING_UHS_SDR25:
		preset = sdhci_readw(host, SDHCI_PRESET_FOR_SDR25);
		break;
	case MMC_TIMING_UHS_SDR50:
		preset = sdhci_readw(host, SDHCI_PRESET_FOR_SDR50);
		break;
	case MMC_TIMING_UHS_SDR104:
	case MMC_TIMING_MMC_HS200:
		preset = sdhci_readw(host, SDHCI_PRESET_FOR_SDR104);
		break;
	case MMC_TIMING_UHS_DDR50:
	case MMC_TIMING_MMC_DDR52:
		preset = sdhci_readw(host, SDHCI_PRESET_FOR_DDR50);
		break;
	case MMC_TIMING_MMC_HS400:
		preset = sdhci_readw(host, SDHCI_PRESET_FOR_HS400);
		break;
	default:
		pr_warn("%s: Invalid UHS-I mode selected\n",
			mmc_hostname(host->mmc));
		preset = sdhci_readw(host, SDHCI_PRESET_FOR_SDR12);
		break;
	}
	return preset;
}

void sdhci_set_clock(struct sdhci_host *host, unsigned int clock)
{
	int div = 0; /* Initialized for compiler warning */
	int real_div = div, clk_mul = 1;
	u16 clk = 0;
	unsigned long timeout;
	bool switch_base_clk = false;

	host->mmc->actual_clock = 0;

	if (host->clock)
		sdhci_writew(host, 0, SDHCI_CLOCK_CONTROL);
	if (host->quirks2 & SDHCI_QUIRK2_NEED_DELAY_AFTER_INT_CLK_RST)
		mdelay(1);

	if (clock == 0)
		return;

	if (host->version >= SDHCI_SPEC_300) {
		if (host->preset_enabled) {
			u16 pre_val;

			clk = sdhci_readw(host, SDHCI_CLOCK_CONTROL);
			pre_val = sdhci_get_preset_value(host);
			div = (pre_val & SDHCI_PRESET_SDCLK_FREQ_MASK)
				>> SDHCI_PRESET_SDCLK_FREQ_SHIFT;
			if (host->clk_mul &&
				(pre_val & SDHCI_PRESET_CLKGEN_SEL_MASK)) {
				clk = SDHCI_PROG_CLOCK_MODE;
				real_div = div + 1;
				clk_mul = host->clk_mul;
			} else {
				real_div = max_t(int, 1, div << 1);
			}
			goto clock_set;
		}

		/*
		 * Check if the Host Controller supports Programmable Clock
		 * Mode.
		 */
		if (host->clk_mul) {
			for (div = 1; div <= 1024; div++) {
				if ((host->max_clk * host->clk_mul / div)
					<= clock)
					break;
			}
			if ((host->max_clk * host->clk_mul / div) <= clock) {
				/*
				 * Set Programmable Clock Mode in the Clock
				 * Control register.
				 */
				clk = SDHCI_PROG_CLOCK_MODE;
				real_div = div;
				clk_mul = host->clk_mul;
				div--;
			} else {
				/*
				 * Divisor can be too small to reach clock
				 * speed requirement. Then use the base clock.
				 */
				switch_base_clk = true;
			}
		}

		if (!host->clk_mul || switch_base_clk) {
			/* Version 3.00 divisors must be a multiple of 2. */
			if (host->max_clk <= clock)
				div = 1;
			else {
				for (div = 2; div < SDHCI_MAX_DIV_SPEC_300;
				     div += 2) {
					if ((host->max_clk / div) <= clock)
						break;
				}
			}
			real_div = div;
			div >>= 1;
			if ((host->quirks2 & SDHCI_QUIRK2_CLOCK_DIV_ZERO_BROKEN)
				&& !div && host->max_clk <= 25000000)
				div = 1;
		}
	} else {
		/* Version 2.00 divisors must be a power of 2. */
		for (div = 1; div < SDHCI_MAX_DIV_SPEC_200; div *= 2) {
			if ((host->max_clk / div) <= clock)
				break;
		}
		real_div = div;
		div >>= 1;
	}

clock_set:
	if (real_div)
		host->mmc->actual_clock = (host->max_clk * clk_mul) / real_div;

	if (host->quirks2 & SDHCI_QUIRK2_ALWAYS_USE_BASE_CLOCK)
		div = 0;

	clk |= (div & SDHCI_DIV_MASK) << SDHCI_DIVIDER_SHIFT;
	clk |= ((div & SDHCI_DIV_HI_MASK) >> SDHCI_DIV_MASK_LEN)
		<< SDHCI_DIVIDER_HI_SHIFT;
	clk |= SDHCI_CLOCK_INT_EN;
	sdhci_writew(host, clk, SDHCI_CLOCK_CONTROL);

	/* Wait max 20 ms */
	timeout = 20000;
	while (!((clk = sdhci_readw(host, SDHCI_CLOCK_CONTROL))
		& SDHCI_CLOCK_INT_STABLE)) {
		if (timeout == 0) {
			pr_err("%s: Internal clock never "
				"stabilised.\n", mmc_hostname(host->mmc));
			MMC_TRACE(host->mmc,
			"%s: Internal clock never stabilised.\n", __func__);
			sdhci_dumpregs(host);
			return;
		}
		timeout--;
		udelay(1);
	}

	clk |= SDHCI_CLOCK_CARD_EN;
	sdhci_writew(host, clk, SDHCI_CLOCK_CONTROL);
}
EXPORT_SYMBOL_GPL(sdhci_set_clock);

static void sdhci_set_power_reg(struct sdhci_host *host, unsigned char mode,
				unsigned short vdd)
{
	struct mmc_host *mmc = host->mmc;

	spin_unlock_irq(&host->lock);
	mmc_regulator_set_ocr(mmc, mmc->supply.vmmc, vdd);
	spin_lock_irq(&host->lock);

	if (mode != MMC_POWER_OFF)
		sdhci_writeb(host, SDHCI_POWER_ON, SDHCI_POWER_CONTROL);
	else
		sdhci_writeb(host, 0, SDHCI_POWER_CONTROL);
}

void sdhci_set_power(struct sdhci_host *host, unsigned char mode,
		     unsigned short vdd)
{
	u8 pwr = 0;

	if (mode != MMC_POWER_OFF) {
		switch (1 << vdd) {
		case MMC_VDD_165_195:
			pwr = SDHCI_POWER_180;
			break;
		case MMC_VDD_29_30:
		case MMC_VDD_30_31:
			pwr = SDHCI_POWER_300;
			break;
		case MMC_VDD_32_33:
		case MMC_VDD_33_34:
		/*
		 * 3.4 ~ 3.6V are valid only for those platforms where it's
		 * known that the voltage range is supported by hardware.
		 */
		case MMC_VDD_34_35:
		case MMC_VDD_35_36:
			pwr = SDHCI_POWER_330;
			break;
		default:
			WARN(1, "%s: Invalid vdd %#x\n",
			     mmc_hostname(host->mmc), vdd);
			break;
		}
	}

	if (host->pwr == pwr)
		return;

	host->pwr = pwr;

	if (pwr == 0) {
		sdhci_writeb(host, 0, SDHCI_POWER_CONTROL);
		if (host->ops->check_power_status)
			host->ops->check_power_status(host, REQ_BUS_OFF);
		if (host->quirks2 & SDHCI_QUIRK2_CARD_ON_NEEDS_BUS_ON)
			sdhci_runtime_pm_bus_off(host);
	} else {
		/*
		 * Spec says that we should clear the power reg before setting
		 * a new value. Some controllers don't seem to like this though.
		 */
		if (!(host->quirks & SDHCI_QUIRK_SINGLE_POWER_WRITE)) {
			sdhci_writeb(host, 0, SDHCI_POWER_CONTROL);
			if (host->ops->check_power_status)
				host->ops->check_power_status(host, REQ_BUS_OFF);
		}
		/*
		 * At least the Marvell CaFe chip gets confused if we set the
		 * voltage and set turn on power at the same time, so set the
		 * voltage first.
		 */
		if (host->quirks & SDHCI_QUIRK_NO_SIMULT_VDD_AND_POWER) {
			sdhci_writeb(host, pwr, SDHCI_POWER_CONTROL);
			if (host->ops->check_power_status)
				host->ops->check_power_status(host, REQ_BUS_ON);
		}

		pwr |= SDHCI_POWER_ON;

		sdhci_writeb(host, pwr, SDHCI_POWER_CONTROL);
		if (host->ops->check_power_status)
			host->ops->check_power_status(host, REQ_BUS_ON);

		if (host->quirks2 & SDHCI_QUIRK2_CARD_ON_NEEDS_BUS_ON)
			sdhci_runtime_pm_bus_on(host);

		/*
		 * Some controllers need an extra 10ms delay of 10ms before
		 * they can apply clock after applying power
		 */
		if (host->quirks & SDHCI_QUIRK_DELAY_AFTER_POWER)
			mdelay(10);
	}
}
EXPORT_SYMBOL_GPL(sdhci_set_power);

static void __sdhci_set_power(struct sdhci_host *host, unsigned char mode,
			      unsigned short vdd)
{
	struct mmc_host *mmc = host->mmc;

	if (host->ops->set_power)
		host->ops->set_power(host, mode, vdd);
	else if (!IS_ERR(mmc->supply.vmmc))
		sdhci_set_power_reg(host, mode, vdd);
	else
		sdhci_set_power(host, mode, vdd);
}

/*****************************************************************************\
 *                                                                           *
 * MMC callbacks                                                             *
 *                                                                           *
\*****************************************************************************/

static int sdhci_enable(struct mmc_host *mmc)
{
	struct sdhci_host *host = mmc_priv(mmc);

	if (host->ops->platform_bus_voting)
		host->ops->platform_bus_voting(host, 1);

	return 0;
}

static int sdhci_disable(struct mmc_host *mmc)
{
	struct sdhci_host *host = mmc_priv(mmc);

	if (host->ops->platform_bus_voting)
		host->ops->platform_bus_voting(host, 0);

	return 0;
}

static void sdhci_notify_halt(struct mmc_host *mmc, bool halt)
{
	struct sdhci_host *host = mmc_priv(mmc);

	pr_debug("%s: halt notification was sent, halt=%d\n",
		mmc_hostname(mmc), halt);
	if (host->flags & SDHCI_USE_64_BIT_DMA) {
		if (halt)
			host->desc_sz = 16;
		else
			host->desc_sz = SDHCI_ADMA2_64_DESC_SZ;
	}
}

static int sdhci_reg_temp_callback(struct mmc_host *mmc)
{
	struct sdhci_host *host = mmc_priv(mmc);

	return host->ops->reg_temp_callback(host);
}

static int sdhci_check_temp(struct mmc_host *mmc)
{
	struct sdhci_host *host = mmc_priv(mmc);

	return host->ops->check_temp(host);
}

static int sdhci_dereg_temp_callback(struct mmc_host *mmc)
{
	struct sdhci_host *host = mmc_priv(mmc);

	return host->ops->dereg_temp_callback(host);
}

static inline void sdhci_update_power_policy(struct sdhci_host *host,
		enum sdhci_power_policy policy)
{
	host->power_policy = policy;
}

static int sdhci_notify_load(struct mmc_host *mmc, enum mmc_load state)
{
	int err = 0;
	struct sdhci_host *host = mmc_priv(mmc);

	switch (state) {
	case MMC_LOAD_HIGH:
		sdhci_update_power_policy(host, SDHCI_PERFORMANCE_MODE);
		break;
	case MMC_LOAD_LOW:
		sdhci_update_power_policy(host, SDHCI_POWER_SAVE_MODE);
		break;
	default:
		err = -EINVAL;
		break;
	}

	if (host->ops->notify_load)
		err = host->ops->notify_load(host, state);

	return err;
}

static bool sdhci_check_state(struct sdhci_host *host)
{
	if (!host->clock || !host->pwr)
		return true;
	else
		return false;
}

static bool sdhci_check_auto_tuning(struct sdhci_host *host,
				  struct mmc_command *cmd)
{
	if (((cmd->opcode != MMC_READ_SINGLE_BLOCK) &&
	     (cmd->opcode != MMC_READ_MULTIPLE_BLOCK) &&
	     (cmd->opcode != SD_IO_RW_EXTENDED)) || (host->clock < 100000000))
		return false;
	else if (host->mmc->ios.timing == MMC_TIMING_MMC_HS200 ||
		 host->mmc->ios.timing == MMC_TIMING_UHS_SDR104)
		return true;
	else
		return false;
}

static int sdhci_get_tuning_cmd(struct sdhci_host *host)
{
	if (!host->mmc || !host->mmc->card)
		return 0;
	/*
	 * If we are here, all conditions have already been true
	 * and the card can either be an eMMC or SD/SDIO
	 */
	if (mmc_card_mmc(host->mmc->card))
		return MMC_SEND_TUNING_BLOCK_HS200;
	else
		return MMC_SEND_TUNING_BLOCK;
}

static int sdhci_crypto_cfg(struct sdhci_host *host, struct mmc_request *mrq,
		u32 slot)
{
	int err = 0;

	if (host->crypto_reset_reqd && host->ops->crypto_engine_reset) {
		err = host->ops->crypto_engine_reset(host);
		if (err) {
			pr_err("%s: crypto reset failed\n",
					mmc_hostname(host->mmc));
			goto out;
		}
		host->crypto_reset_reqd = false;
	}

	if (host->ops->crypto_engine_cfg) {
		err = host->ops->crypto_engine_cfg(host, mrq, slot);
		if (err) {
			pr_err("%s: failed to configure crypto\n",
					mmc_hostname(host->mmc));
			goto out;
		}
	}
out:
	return err;
}

static int sdhci_crypto_cfg_end(struct sdhci_host *host,
				struct mmc_request *mrq)
{
	int err = 0;

	if (host->ops->crypto_engine_cfg_end) {
		err = host->ops->crypto_engine_cfg_end(host, mrq);
		if (err) {
			pr_err("%s: failed to configure crypto\n",
					mmc_hostname(host->mmc));
			return err;
		}
	}
	return 0;
}

static void sdhci_request(struct mmc_host *mmc, struct mmc_request *mrq)
{
	struct sdhci_host *host;
	int present;
	unsigned long flags;

	host = mmc_priv(mmc);

	sdhci_runtime_pm_get(host);
	if (sdhci_check_state(host)) {
		sdhci_dump_state(host);
		pr_err("%s: sdhci in bad state\n",
			mmc_hostname(host->mmc));
		mrq->cmd->error = -EIO;
		if (mrq->data)
			mrq->data->error = -EIO;
		mmc_request_done(host->mmc, mrq);
		sdhci_runtime_pm_put(host);
		return;
	}

	/*
	 * Firstly check card presence from cd-gpio.  The return could
	 * be one of the following possibilities:
	 *     negative: cd-gpio is not available
	 *     zero: cd-gpio is used, and card is removed
	 *     one: cd-gpio is used, and card is present
	 */
	present = sdhci_do_get_cd(host);
	if (present < 0) {
		/* If polling, assume that the card is always present. */
		if (host->quirks & SDHCI_QUIRK_BROKEN_CARD_DETECTION)
			present = 1;
		else
			present = sdhci_readl(host, SDHCI_PRESENT_STATE) &
					SDHCI_CARD_PRESENT;
	}

	spin_lock_irqsave(&host->lock, flags);

	WARN_ON(host->mrq != NULL);

#ifndef SDHCI_USE_LEDS_CLASS
	if (!(host->quirks2 & SDHCI_QUIRK2_BROKEN_LED_CONTROL))
		sdhci_activate_led(host);
#endif

	/*
	 * Ensure we don't send the STOP for non-SET_BLOCK_COUNTED
	 * requests if Auto-CMD12 is enabled.
	 */
	if (!mrq->sbc && (host->flags & SDHCI_AUTO_CMD12)) {
		if (mrq->stop) {
			mrq->data->stop = NULL;
			mrq->stop = NULL;
		}
	}

	host->mrq = mrq;

	if (!present || host->flags & SDHCI_DEVICE_DEAD) {
		host->mrq->cmd->error = -ENOMEDIUM;
		tasklet_schedule(&host->finish_tasklet);
	} else {
		if (host->ops->config_auto_tuning_cmd) {
			if (sdhci_check_auto_tuning(host, mrq->cmd))
				host->ops->config_auto_tuning_cmd(host, true,
					sdhci_get_tuning_cmd(host));
			else
				host->ops->config_auto_tuning_cmd(host, false,
					sdhci_get_tuning_cmd(host));
		}

		if (host->is_crypto_en) {
			spin_unlock_irqrestore(&host->lock, flags);
			if (sdhci_crypto_cfg(host, mrq, 0))
				goto end_req;
			spin_lock_irqsave(&host->lock, flags);
		}

		if (mrq->sbc && !(host->flags & SDHCI_AUTO_CMD23))
			sdhci_send_command(host, mrq->sbc);
		else
			sdhci_send_command(host, mrq->cmd);
	}

	mmiowb();
	spin_unlock_irqrestore(&host->lock, flags);
	return;
end_req:
	mrq->cmd->error = -EIO;
	if (mrq->data)
		mrq->data->error = -EIO;
	host->mrq = NULL;
	MMC_TRACE(host->mmc, "Request failed due to ice config\n");
	sdhci_dumpregs(host);
	mmc_request_done(host->mmc, mrq);
	sdhci_runtime_pm_put(host);
}

void sdhci_set_bus_width(struct sdhci_host *host, int width)
{
	u8 ctrl;

	ctrl = sdhci_readb(host, SDHCI_HOST_CONTROL);
	if (width == MMC_BUS_WIDTH_8) {
		ctrl &= ~SDHCI_CTRL_4BITBUS;
		if (host->version >= SDHCI_SPEC_300)
			ctrl |= SDHCI_CTRL_8BITBUS;
	} else {
		if (host->version >= SDHCI_SPEC_300)
			ctrl &= ~SDHCI_CTRL_8BITBUS;
		if (width == MMC_BUS_WIDTH_4)
			ctrl |= SDHCI_CTRL_4BITBUS;
		else
			ctrl &= ~SDHCI_CTRL_4BITBUS;
	}
	sdhci_writeb(host, ctrl, SDHCI_HOST_CONTROL);
}
EXPORT_SYMBOL_GPL(sdhci_set_bus_width);

void sdhci_set_uhs_signaling(struct sdhci_host *host, unsigned timing)
{
	u16 ctrl_2;

	ctrl_2 = sdhci_readw(host, SDHCI_HOST_CONTROL2);
	/* Select Bus Speed Mode for host */
	ctrl_2 &= ~SDHCI_CTRL_UHS_MASK;
	if ((timing == MMC_TIMING_MMC_HS200) ||
	    (timing == MMC_TIMING_UHS_SDR104))
		ctrl_2 |= SDHCI_CTRL_UHS_SDR104;
	else if (timing == MMC_TIMING_UHS_SDR12)
		ctrl_2 |= SDHCI_CTRL_UHS_SDR12;
	else if (timing == MMC_TIMING_UHS_SDR25)
		ctrl_2 |= SDHCI_CTRL_UHS_SDR25;
	else if (timing == MMC_TIMING_UHS_SDR50)
		ctrl_2 |= SDHCI_CTRL_UHS_SDR50;
	else if ((timing == MMC_TIMING_UHS_DDR50) ||
		 (timing == MMC_TIMING_MMC_DDR52))
		ctrl_2 |= SDHCI_CTRL_UHS_DDR50;
	else if (timing == MMC_TIMING_MMC_HS400)
		ctrl_2 |= SDHCI_CTRL_HS400; /* Non-standard */
	sdhci_writew(host, ctrl_2, SDHCI_HOST_CONTROL2);
}
EXPORT_SYMBOL_GPL(sdhci_set_uhs_signaling);

<<<<<<< HEAD
void sdhci_cfg_irq(struct sdhci_host *host, bool enable, bool sync)
{
	if (enable && !(host->flags & SDHCI_HOST_IRQ_STATUS)) {
		enable_irq(host->irq);
		host->flags |= SDHCI_HOST_IRQ_STATUS;
	} else if (!enable && (host->flags & SDHCI_HOST_IRQ_STATUS)) {
		if (sync)
			disable_irq(host->irq);
		else
			disable_irq_nosync(host->irq);
		host->flags &= ~SDHCI_HOST_IRQ_STATUS;
	}
}
EXPORT_SYMBOL(sdhci_cfg_irq);
=======
static bool sdhci_timing_has_preset(unsigned char timing)
{
	switch (timing) {
	case MMC_TIMING_UHS_SDR12:
	case MMC_TIMING_UHS_SDR25:
	case MMC_TIMING_UHS_SDR50:
	case MMC_TIMING_UHS_SDR104:
	case MMC_TIMING_UHS_DDR50:
	case MMC_TIMING_MMC_DDR52:
		return true;
	};
	return false;
}

static bool sdhci_preset_needed(struct sdhci_host *host, unsigned char timing)
{
	return !(host->quirks2 & SDHCI_QUIRK2_PRESET_VALUE_BROKEN) &&
	       sdhci_timing_has_preset(timing);
}

static bool sdhci_presetable_values_change(struct sdhci_host *host, struct mmc_ios *ios)
{
	/*
	 * Preset Values are: Driver Strength, Clock Generator and SDCLK/RCLK
	 * Frequency. Check if preset values need to be enabled, or the Driver
	 * Strength needs updating. Note, clock changes are handled separately.
	 */
	return !host->preset_enabled &&
	       (sdhci_preset_needed(host, ios->timing) || host->drv_type != ios->drv_type);
}
>>>>>>> 0671b46d

static void sdhci_do_set_ios(struct sdhci_host *host, struct mmc_ios *ios)
{
	bool reinit_uhs = host->reinit_uhs;
	bool turning_on_clk = false;
	unsigned long flags;
	u8 ctrl;
	struct mmc_host *mmc = host->mmc;
<<<<<<< HEAD
	int ret;
=======

	host->reinit_uhs = false;

	spin_lock_irqsave(&host->lock, flags);
>>>>>>> 0671b46d

	if (host->flags & SDHCI_DEVICE_DEAD) {
		if (!IS_ERR(mmc->supply.vmmc) &&
		    ios->power_mode == MMC_POWER_OFF)
			mmc_regulator_set_ocr(mmc, mmc->supply.vmmc, 0);
		return;
	}

	if (host->version >= SDHCI_SPEC_300 &&
		(ios->power_mode == MMC_POWER_UP) &&
		!(host->quirks2 & SDHCI_QUIRK2_PRESET_VALUE_BROKEN))
		sdhci_enable_preset_value(host, false);

<<<<<<< HEAD
	spin_lock_irqsave(&host->lock, flags);
	if (host->mmc && host->mmc->card &&
			mmc_card_sdio(host->mmc->card))
		sdhci_cfg_irq(host, false, false);

	if (ios->clock &&
	    ((ios->clock != host->clock) || (ios->timing != host->timing))) {
		spin_unlock_irqrestore(&host->lock, flags);
=======
	if (!ios->clock || ios->clock != host->clock) {
		turning_on_clk = ios->clock && !host->clock;

>>>>>>> 0671b46d
		host->ops->set_clock(host, ios->clock);
		spin_lock_irqsave(&host->lock, flags);
		host->clock = ios->clock;

		if (host->quirks & SDHCI_QUIRK_DATA_TIMEOUT_USES_SDCLK &&
		    host->clock) {
			host->timeout_clk = host->mmc->actual_clock ?
						host->mmc->actual_clock / 1000 :
						host->clock / 1000;
			host->mmc->max_busy_timeout =
				host->ops->get_max_timeout_count ?
				host->ops->get_max_timeout_count(host) :
				1 << 27;
			host->mmc->max_busy_timeout /= host->timeout_clk;
		}
	}
	if (ios->clock && host->sdio_irq_async_status)
		sdhci_enable_sdio_irq_nolock(host, false);
	spin_unlock_irqrestore(&host->lock, flags);

	/*
	 * The controller clocks may be off during power-up and we may end up
	 * enabling card clock before giving power to the card. Hence, during
	 * MMC_POWER_UP enable the controller clock and turn-on the regulators.
	 * The mmc_power_up would provide the necessary delay before turning on
	 * the clocks to the card.
	 */
	if (ios->power_mode & MMC_POWER_UP) {
		if (host->ops->enable_controller_clock) {
			ret = host->ops->enable_controller_clock(host);
			if (ret) {
				pr_err("%s: enabling controller clock: failed: %d\n",
				       mmc_hostname(host->mmc), ret);
			} else {
				__sdhci_set_power(host, ios->power_mode, ios->vdd);
			}
		}
	}

	spin_lock_irqsave(&host->lock, flags);
	if (!host->clock) {
		if (host->mmc && host->mmc->card &&
				mmc_card_sdio(host->mmc->card))
			sdhci_cfg_irq(host, true, false);
		spin_unlock_irqrestore(&host->lock, flags);
		return;
	}
	spin_unlock_irqrestore(&host->lock, flags);

	if (!host->ops->enable_controller_clock && (ios->power_mode &
						    (MMC_POWER_UP |
						     MMC_POWER_ON)))
		__sdhci_set_power(host, ios->power_mode, ios->vdd);

	spin_lock_irqsave(&host->lock, flags);

	if (host->ops->platform_send_init_74_clocks)
		host->ops->platform_send_init_74_clocks(host, ios->power_mode);

	host->ops->set_bus_width(host, ios->bus_width);

	/*
	 * Special case to avoid multiple clock changes during voltage
	 * switching.
	 */
	if (!reinit_uhs &&
	    turning_on_clk &&
	    host->timing == ios->timing &&
	    host->version >= SDHCI_SPEC_300 &&
	    !sdhci_presetable_values_change(host, ios))
		goto out;

	ctrl = sdhci_readb(host, SDHCI_HOST_CONTROL);

	if ((ios->timing == MMC_TIMING_SD_HS ||
	     ios->timing == MMC_TIMING_MMC_HS)
	    && !(host->quirks & SDHCI_QUIRK_NO_HISPD_BIT))
		ctrl |= SDHCI_CTRL_HISPD;
	else
		ctrl &= ~SDHCI_CTRL_HISPD;

	if (host->version >= SDHCI_SPEC_300) {
		u16 clk, ctrl_2;

		/* In case of UHS-I modes, set High Speed Enable */
		if ((ios->timing == MMC_TIMING_MMC_HS400) ||
		    (ios->timing == MMC_TIMING_MMC_HS200) ||
		    (ios->timing == MMC_TIMING_MMC_DDR52) ||
		    (ios->timing == MMC_TIMING_UHS_SDR50) ||
		    (ios->timing == MMC_TIMING_UHS_SDR104) ||
		    (ios->timing == MMC_TIMING_UHS_DDR50) ||
		    (ios->timing == MMC_TIMING_UHS_SDR25))
			ctrl |= SDHCI_CTRL_HISPD;

		if (!host->preset_enabled) {
			sdhci_writeb(host, ctrl, SDHCI_HOST_CONTROL);
			/*
			 * We only need to set Driver Strength if the
			 * preset value enable is not set.
			 */
			ctrl_2 = sdhci_readw(host, SDHCI_HOST_CONTROL2);
			ctrl_2 &= ~SDHCI_CTRL_DRV_TYPE_MASK;
			if (ios->drv_type == MMC_SET_DRIVER_TYPE_A)
				ctrl_2 |= SDHCI_CTRL_DRV_TYPE_A;
			else if (ios->drv_type == MMC_SET_DRIVER_TYPE_B)
				ctrl_2 |= SDHCI_CTRL_DRV_TYPE_B;
			else if (ios->drv_type == MMC_SET_DRIVER_TYPE_C)
				ctrl_2 |= SDHCI_CTRL_DRV_TYPE_C;
			else if (ios->drv_type == MMC_SET_DRIVER_TYPE_D)
				ctrl_2 |= SDHCI_CTRL_DRV_TYPE_D;
			else {
				pr_warn("%s: invalid driver type, default to "
					"driver type B\n", mmc_hostname(mmc));
				ctrl_2 |= SDHCI_CTRL_DRV_TYPE_B;
			}

			sdhci_writew(host, ctrl_2, SDHCI_HOST_CONTROL2);
			host->drv_type = ios->drv_type;
		} else {
			/*
			 * According to SDHC Spec v3.00, if the Preset Value
			 * Enable in the Host Control 2 register is set, we
			 * need to reset SD Clock Enable before changing High
			 * Speed Enable to avoid generating clock gliches.
			 */

			/* Reset SD Clock Enable */
			clk = sdhci_readw(host, SDHCI_CLOCK_CONTROL);
			clk &= ~SDHCI_CLOCK_CARD_EN;
			sdhci_writew(host, clk, SDHCI_CLOCK_CONTROL);

			sdhci_writeb(host, ctrl, SDHCI_HOST_CONTROL);

			/* Re-enable SD Clock */
			if (ios->clock) {
				spin_unlock_irqrestore(&host->lock, flags);
				host->ops->set_clock(host, host->clock);
				spin_lock_irqsave(&host->lock, flags);
			}
		}

		/* Reset SD Clock Enable */
		clk = sdhci_readw(host, SDHCI_CLOCK_CONTROL);
		clk &= ~SDHCI_CLOCK_CARD_EN;
		sdhci_writew(host, clk, SDHCI_CLOCK_CONTROL);

		host->ops->set_uhs_signaling(host, ios->timing);
		host->timing = ios->timing;

		if (sdhci_preset_needed(host, ios->timing)) {
			u16 preset;

			sdhci_enable_preset_value(host, true);
			preset = sdhci_get_preset_value(host);
			ios->drv_type = (preset & SDHCI_PRESET_DRV_MASK)
				>> SDHCI_PRESET_DRV_SHIFT;
			host->drv_type = ios->drv_type;
		}

		/* Re-enable SD Clock */
		if (ios->clock) {
			spin_unlock_irqrestore(&host->lock, flags);
			host->ops->set_clock(host, host->clock);
			spin_lock_irqsave(&host->lock, flags);
		}
	} else
		sdhci_writeb(host, ctrl, SDHCI_HOST_CONTROL);
<<<<<<< HEAD

	spin_unlock_irqrestore(&host->lock, flags);
=======
out:
>>>>>>> 0671b46d
	/*
	 * Some (ENE) controllers go apeshit on some ios operation,
	 * signalling timeout and CRC errors even on CMD0. Resetting
	 * it on each ios seems to solve the problem.
	 */
	if (host->quirks & SDHCI_QUIRK_RESET_CMD_DATA_ON_IOS)
		sdhci_do_reset(host, SDHCI_RESET_CMD | SDHCI_RESET_DATA);

	/*
	 * Reset the chip on each power off.
	 * Should clear out any weird states.
	 */
	if (ios->power_mode == MMC_POWER_OFF) {
		sdhci_writel(host, 0, SDHCI_SIGNAL_ENABLE);
		sdhci_reinit(host);
		sdhci_set_power(host, ios->power_mode, ios->vdd);
	}
	if (!ios->clock)
		host->ops->set_clock(host, ios->clock);

	spin_lock_irqsave(&host->lock, flags);
	if (host->mmc && host->mmc->card &&
			mmc_card_sdio(host->mmc->card))
		sdhci_cfg_irq(host, true, false);
	spin_unlock_irqrestore(&host->lock, flags);

	mmiowb();
}

static void sdhci_set_ios(struct mmc_host *mmc, struct mmc_ios *ios)
{
	struct sdhci_host *host = mmc_priv(mmc);

	sdhci_runtime_pm_get(host);
	sdhci_do_set_ios(host, ios);
	sdhci_runtime_pm_put(host);
}

static int sdhci_do_get_cd(struct sdhci_host *host)
{
	int gpio_cd = mmc_gpio_get_cd(host->mmc);

	if (host->flags & SDHCI_DEVICE_DEAD)
		return 0;

	/* If nonremovable, assume that the card is always present. */
	if (host->mmc->caps & MMC_CAP_NONREMOVABLE)
		return 1;

	/*
	 * Try slot gpio detect, if defined it take precedence
	 * over build in controller functionality
	 */
	if (!IS_ERR_VALUE(gpio_cd))
		return !!gpio_cd;

	/* If polling, assume that the card is always present. */
	if (host->quirks & SDHCI_QUIRK_BROKEN_CARD_DETECTION)
		return 1;

	/* Host native card detect */
	return !!(sdhci_readl(host, SDHCI_PRESENT_STATE) & SDHCI_CARD_PRESENT);
}

static int sdhci_get_cd(struct mmc_host *mmc)
{
	struct sdhci_host *host = mmc_priv(mmc);
	int ret;

	sdhci_runtime_pm_get(host);
	ret = sdhci_do_get_cd(host);
	sdhci_runtime_pm_put(host);
	return ret;
}

static int sdhci_check_ro(struct sdhci_host *host)
{
	unsigned long flags;
	int is_readonly;

	spin_lock_irqsave(&host->lock, flags);

	if (host->flags & SDHCI_DEVICE_DEAD)
		is_readonly = 0;
	else if (host->ops->get_ro)
		is_readonly = host->ops->get_ro(host);
	else
		is_readonly = !(sdhci_readl(host, SDHCI_PRESENT_STATE)
				& SDHCI_WRITE_PROTECT);

	spin_unlock_irqrestore(&host->lock, flags);

	/* This quirk needs to be replaced by a callback-function later */
	return host->quirks & SDHCI_QUIRK_INVERTED_WRITE_PROTECT ?
		!is_readonly : is_readonly;
}

#define SAMPLE_COUNT	5

static int sdhci_do_get_ro(struct sdhci_host *host)
{
	int i, ro_count;

	if (!(host->quirks & SDHCI_QUIRK_UNSTABLE_RO_DETECT))
		return sdhci_check_ro(host);

	ro_count = 0;
	for (i = 0; i < SAMPLE_COUNT; i++) {
		if (sdhci_check_ro(host)) {
			if (++ro_count > SAMPLE_COUNT / 2)
				return 1;
		}
		msleep(30);
	}
	return 0;
}

static void sdhci_hw_reset(struct mmc_host *mmc)
{
	struct sdhci_host *host = mmc_priv(mmc);

	if (host->ops && host->ops->hw_reset)
		host->ops->hw_reset(host);
}

static int sdhci_get_ro(struct mmc_host *mmc)
{
	struct sdhci_host *host = mmc_priv(mmc);
	int ret;

	sdhci_runtime_pm_get(host);
	ret = sdhci_do_get_ro(host);
	sdhci_runtime_pm_put(host);
	return ret;
}

static void sdhci_enable_sdio_irq_nolock(struct sdhci_host *host, int enable)
{
	u16 ctrl = 0;

	if (host->flags & SDHCI_DEVICE_DEAD)
		return;

	if (mmc_card_and_host_support_async_int(host->mmc)) {
		ctrl = sdhci_readw(host, SDHCI_HOST_CONTROL2);
		if (enable)
			ctrl |= SDHCI_CTRL_ASYNC_INT_ENABLE;
		else
			ctrl &= ~SDHCI_CTRL_ASYNC_INT_ENABLE;
		sdhci_writew(host, ctrl, SDHCI_HOST_CONTROL2);
	}

	if (enable)
		host->ier |= SDHCI_INT_CARD_INT;
	else
		host->ier &= ~SDHCI_INT_CARD_INT;

	sdhci_writel(host, host->ier, SDHCI_INT_ENABLE);
	sdhci_writel(host, host->ier, SDHCI_SIGNAL_ENABLE);
	mmiowb();
}

static void sdhci_enable_sdio_irq(struct mmc_host *mmc, int enable)
{
	struct sdhci_host *host = mmc_priv(mmc);
	unsigned long flags;

	sdhci_runtime_pm_get(host);

	spin_lock_irqsave(&host->lock, flags);
	if (enable)
		host->flags |= SDHCI_SDIO_IRQ_ENABLED;
	else
		host->flags &= ~SDHCI_SDIO_IRQ_ENABLED;

	sdhci_enable_sdio_irq_nolock(host, enable);
	spin_unlock_irqrestore(&host->lock, flags);

	sdhci_runtime_pm_put(host);
}

static int sdhci_do_start_signal_voltage_switch(struct sdhci_host *host,
						struct mmc_ios *ios)
{
	struct mmc_host *mmc = host->mmc;
	u16 ctrl;
	int ret;

	/*
	 * Signal Voltage Switching is only applicable for Host Controllers
	 * v3.00 and above.
	 */
	if (host->version < SDHCI_SPEC_300)
		return 0;

	ctrl = sdhci_readw(host, SDHCI_HOST_CONTROL2);

	switch (ios->signal_voltage) {
	case MMC_SIGNAL_VOLTAGE_330:
		/* Set 1.8V Signal Enable in the Host Control2 register to 0 */
		ctrl &= ~SDHCI_CTRL_VDD_180;
		sdhci_writew(host, ctrl, SDHCI_HOST_CONTROL2);
		if (host->ops->check_power_status)
			host->ops->check_power_status(host, REQ_IO_HIGH);

		if (!IS_ERR(mmc->supply.vqmmc)) {
			ret = regulator_set_voltage(mmc->supply.vqmmc, 2700000,
						    3600000);
			if (ret) {
				pr_warn("%s: Switching to 3.3V signalling voltage failed\n",
					mmc_hostname(mmc));
				return -EIO;
			}
		}
		/* Wait for 5ms */
		usleep_range(5000, 5500);

		/* 3.3V regulator output should be stable within 5 ms */
		ctrl = sdhci_readw(host, SDHCI_HOST_CONTROL2);
		if (!(ctrl & SDHCI_CTRL_VDD_180))
			return 0;

		pr_warn("%s: 3.3V regulator output did not became stable\n",
			mmc_hostname(mmc));

		return -EAGAIN;
	case MMC_SIGNAL_VOLTAGE_180:
		if (!IS_ERR(mmc->supply.vqmmc)) {
			ret = regulator_set_voltage(mmc->supply.vqmmc,
					1700000, 1950000);
			if (ret) {
				pr_warn("%s: Switching to 1.8V signalling voltage failed\n",
					mmc_hostname(mmc));
				return -EIO;
			}
		}

		/*
		 * Enable 1.8V Signal Enable in the Host Control2
		 * register
		 */
		ctrl |= SDHCI_CTRL_VDD_180;
		sdhci_writew(host, ctrl, SDHCI_HOST_CONTROL2);
		if (host->ops->check_power_status)
			host->ops->check_power_status(host, REQ_IO_LOW);

		/* Some controller need to do more when switching */
		if (host->ops->voltage_switch)
			host->ops->voltage_switch(host);

		/* 1.8V regulator output should be stable within 5 ms */
		ctrl = sdhci_readw(host, SDHCI_HOST_CONTROL2);
		if (ctrl & SDHCI_CTRL_VDD_180)
			return 0;

		pr_warn("%s: 1.8V regulator output did not became stable\n",
			mmc_hostname(mmc));

		return -EAGAIN;
	case MMC_SIGNAL_VOLTAGE_120:
		if (!IS_ERR(mmc->supply.vqmmc)) {
			ret = regulator_set_voltage(mmc->supply.vqmmc, 1100000,
						    1300000);
			if (ret) {
				pr_warn("%s: Switching to 1.2V signalling voltage failed\n",
					mmc_hostname(mmc));
				return -EIO;
			}
		}
		return 0;
	default:
		/* No signal voltage switch required */
		return 0;
	}
}

static int sdhci_start_signal_voltage_switch(struct mmc_host *mmc,
	struct mmc_ios *ios)
{
	struct sdhci_host *host = mmc_priv(mmc);
	int err;

	if (host->version < SDHCI_SPEC_300)
		return 0;
	sdhci_runtime_pm_get(host);
	err = sdhci_do_start_signal_voltage_switch(host, ios);
	sdhci_runtime_pm_put(host);
	return err;
}

static int sdhci_card_busy(struct mmc_host *mmc)
{
	struct sdhci_host *host = mmc_priv(mmc);
	u32 present_state;

	sdhci_runtime_pm_get(host);
	/* Check whether DAT[3:0] is 0000 */
	present_state = sdhci_readl(host, SDHCI_PRESENT_STATE);
	sdhci_runtime_pm_put(host);

	return !(present_state & SDHCI_DATA_LVL_MASK);
}

static int sdhci_prepare_hs400_tuning(struct mmc_host *mmc, struct mmc_ios *ios)
{
	struct sdhci_host *host = mmc_priv(mmc);
	unsigned long flags;

	spin_lock_irqsave(&host->lock, flags);
	host->flags |= SDHCI_HS400_TUNING;
	spin_unlock_irqrestore(&host->lock, flags);

	return 0;
}

static int sdhci_enhanced_strobe(struct mmc_host *mmc)
{
	struct sdhci_host *host = mmc_priv(mmc);
	int err = 0;

	sdhci_runtime_pm_get(host);
	if (host->ops->enhanced_strobe)
		err = host->ops->enhanced_strobe(host);
	sdhci_runtime_pm_put(host);

	return err;
}

static int sdhci_execute_tuning(struct mmc_host *mmc, u32 opcode)
{
	struct sdhci_host *host = mmc_priv(mmc);
	u16 ctrl;
	int tuning_loop_counter = MAX_TUNING_LOOP;
	int err = 0;
	unsigned long flags;
	unsigned int tuning_count = 0;
	bool hs400_tuning;

	sdhci_runtime_pm_get(host);
	spin_lock_irqsave(&host->lock, flags);

	hs400_tuning = host->flags & SDHCI_HS400_TUNING;
	host->flags &= ~SDHCI_HS400_TUNING;

	if (host->tuning_mode == SDHCI_TUNING_MODE_1)
		tuning_count = host->tuning_count;

	/*
	 * The Host Controller needs tuning in case of SDR104 and DDR50
	 * mode, and for SDR50 mode when Use Tuning for SDR50 is set in
	 * the Capabilities register.
	 * If the Host Controller supports the HS200 mode then the
	 * tuning function has to be executed.
	 */
	switch (host->timing) {
	/* HS400 tuning is done in HS200 mode */
	case MMC_TIMING_MMC_HS400:
		if (!(mmc->caps2 & MMC_CAP2_HS400_POST_TUNING)) {
			err = -EINVAL;
			goto out_unlock;
		}
	case MMC_TIMING_MMC_HS200:
		/*
		 * Periodic re-tuning for HS400 is not expected to be needed, so
		 * disable it here.
		 */
		if (hs400_tuning)
			tuning_count = 0;
		break;

	case MMC_TIMING_UHS_SDR104:
	case MMC_TIMING_UHS_DDR50:
		break;

	case MMC_TIMING_UHS_SDR50:
		if (host->flags & SDHCI_SDR50_NEEDS_TUNING ||
		    host->flags & SDHCI_SDR104_NEEDS_TUNING)
			break;
		/* FALLTHROUGH */

	default:
		goto out_unlock;
	}

	if (host->ops->platform_execute_tuning) {
		spin_unlock_irqrestore(&host->lock, flags);
		/*
		 * Make sure re-tuning won't get triggered for the CRC errors
		 * occurred while executing tuning
		 */
		mmc_retune_disable(mmc);
		err = host->ops->platform_execute_tuning(host, opcode);
		mmc_retune_enable(mmc);
		sdhci_runtime_pm_put(host);
		return err;
	}

	ctrl = sdhci_readw(host, SDHCI_HOST_CONTROL2);
	ctrl |= SDHCI_CTRL_EXEC_TUNING;
	if (host->quirks2 & SDHCI_QUIRK2_TUNING_WORK_AROUND)
		ctrl |= SDHCI_CTRL_TUNED_CLK;
	sdhci_writew(host, ctrl, SDHCI_HOST_CONTROL2);

	/*
	 * As per the Host Controller spec v3.00, tuning command
	 * generates Buffer Read Ready interrupt, so enable that.
	 *
	 * Note: The spec clearly says that when tuning sequence
	 * is being performed, the controller does not generate
	 * interrupts other than Buffer Read Ready interrupt. But
	 * to make sure we don't hit a controller bug, we _only_
	 * enable Buffer Read Ready interrupt here.
	 */
	sdhci_writel(host, SDHCI_INT_DATA_AVAIL, SDHCI_INT_ENABLE);
	sdhci_writel(host, SDHCI_INT_DATA_AVAIL, SDHCI_SIGNAL_ENABLE);

	/*
	 * Issue CMD19 repeatedly till Execute Tuning is set to 0 or the number
	 * of loops reaches 40 times or a timeout of 150ms occurs.
	 */
	do {
		struct mmc_command cmd = {0};
		struct mmc_request mrq = {NULL};

		cmd.opcode = opcode;
		cmd.arg = 0;
		cmd.flags = MMC_RSP_R1 | MMC_CMD_ADTC;
		cmd.retries = 0;
		cmd.data = NULL;
		cmd.error = 0;

		if (tuning_loop_counter-- == 0)
			break;

		mrq.cmd = &cmd;
		host->mrq = &mrq;

		/*
		 * In response to CMD19, the card sends 64 bytes of tuning
		 * block to the Host Controller. So we set the block size
		 * to 64 here.
		 */
		if (cmd.opcode == MMC_SEND_TUNING_BLOCK_HS200) {
			if (mmc->ios.bus_width == MMC_BUS_WIDTH_8)
				sdhci_set_blk_size_reg(host, 128, 7);
			else if (mmc->ios.bus_width == MMC_BUS_WIDTH_4)
				sdhci_set_blk_size_reg(host, 64, 7);
		} else {
			sdhci_set_blk_size_reg(host, 64, 7);
		}

		/*
		 * The tuning block is sent by the card to the host controller.
		 * So we set the TRNS_READ bit in the Transfer Mode register.
		 * This also takes care of setting DMA Enable and Multi Block
		 * Select in the same register to 0.
		 */
		sdhci_writew(host, SDHCI_TRNS_READ, SDHCI_TRANSFER_MODE);

		sdhci_send_command(host, &cmd);

		host->cmd = NULL;
		host->mrq = NULL;

		spin_unlock_irqrestore(&host->lock, flags);
		/* Wait for Buffer Read Ready interrupt */
		wait_event_interruptible_timeout(host->buf_ready_int,
					(host->tuning_done == 1),
					msecs_to_jiffies(50));
		spin_lock_irqsave(&host->lock, flags);

		if (!host->tuning_done) {
			pr_debug(DRIVER_NAME ": Timeout waiting for "
				"Buffer Read Ready interrupt during tuning "
				"procedure, falling back to fixed sampling "
				"clock\n");
			ctrl = sdhci_readw(host, SDHCI_HOST_CONTROL2);
			ctrl &= ~SDHCI_CTRL_TUNED_CLK;
			ctrl &= ~SDHCI_CTRL_EXEC_TUNING;
			sdhci_writew(host, ctrl, SDHCI_HOST_CONTROL2);

			sdhci_do_reset(host, SDHCI_RESET_CMD);
			sdhci_do_reset(host, SDHCI_RESET_DATA);

			err = -EIO;

			if (cmd.opcode != MMC_SEND_TUNING_BLOCK_HS200)
				goto out;

			sdhci_writel(host, host->ier, SDHCI_INT_ENABLE);
			sdhci_writel(host, host->ier, SDHCI_SIGNAL_ENABLE);

			spin_unlock_irqrestore(&host->lock, flags);

			memset(&cmd, 0, sizeof(cmd));
			cmd.opcode = MMC_STOP_TRANSMISSION;
			cmd.flags = MMC_RSP_SPI_R1B | MMC_RSP_R1B | MMC_CMD_AC;
			cmd.busy_timeout = 50;
			mmc_wait_for_cmd(mmc, &cmd, 0);

			spin_lock_irqsave(&host->lock, flags);

			goto out;
		}

		host->tuning_done = 0;

		ctrl = sdhci_readw(host, SDHCI_HOST_CONTROL2);

		/* eMMC spec does not require a delay between tuning cycles */
		if (opcode == MMC_SEND_TUNING_BLOCK)
			mdelay(1);
	} while (ctrl & SDHCI_CTRL_EXEC_TUNING);

	/*
	 * The Host Driver has exhausted the maximum number of loops allowed,
	 * so use fixed sampling frequency.
	 */
	if (tuning_loop_counter < 0) {
		ctrl &= ~SDHCI_CTRL_TUNED_CLK;
		sdhci_writew(host, ctrl, SDHCI_HOST_CONTROL2);
	}
	if (!(ctrl & SDHCI_CTRL_TUNED_CLK)) {
		pr_info(DRIVER_NAME ": Tuning procedure"
			" failed, falling back to fixed sampling"
			" clock\n");
		err = -EIO;
	}

out:
	if (tuning_count) {
		/*
		 * In case tuning fails, host controllers which support
		 * re-tuning can try tuning again at a later time, when the
		 * re-tuning timer expires.  So for these controllers, we
		 * return 0. Since there might be other controllers who do not
		 * have this capability, we return error for them.
		 */
		err = 0;
	}

	host->mmc->retune_period = err ? 0 : tuning_count;

	sdhci_writel(host, host->ier, SDHCI_INT_ENABLE);
	sdhci_writel(host, host->ier, SDHCI_SIGNAL_ENABLE);
out_unlock:
	spin_unlock_irqrestore(&host->lock, flags);
	sdhci_runtime_pm_put(host);

	return err;
}

static int sdhci_select_drive_strength(struct mmc_card *card,
				       unsigned int max_dtr, int host_drv,
				       int card_drv, int *drv_type)
{
	struct sdhci_host *host = mmc_priv(card->host);

	if (!host->ops->select_drive_strength)
		return 0;

	return host->ops->select_drive_strength(host, card, max_dtr, host_drv,
						card_drv, drv_type);
}

static void sdhci_enable_preset_value(struct sdhci_host *host, bool enable)
{
	/* Host Controller v3.00 defines preset value registers */
	if (host->version < SDHCI_SPEC_300)
		return;

	if (host->quirks2 & SDHCI_QUIRK2_BROKEN_PRESET_VALUE)
		return;

	/*
	 * We only enable or disable Preset Value if they are not already
	 * enabled or disabled respectively. Otherwise, we bail out.
	 */
	if (host->preset_enabled != enable) {
		u16 ctrl = sdhci_readw(host, SDHCI_HOST_CONTROL2);

		if (enable)
			ctrl |= SDHCI_CTRL_PRESET_VAL_ENABLE;
		else
			ctrl &= ~SDHCI_CTRL_PRESET_VAL_ENABLE;

		sdhci_writew(host, ctrl, SDHCI_HOST_CONTROL2);

		if (enable)
			host->flags |= SDHCI_PV_ENABLED;
		else
			host->flags &= ~SDHCI_PV_ENABLED;

		host->preset_enabled = enable;
	}
}

static void sdhci_post_req(struct mmc_host *mmc, struct mmc_request *mrq,
				int err)
{
	struct sdhci_host *host = mmc_priv(mmc);
	struct mmc_data *data = mrq->data;

	if (host->flags & SDHCI_REQ_USE_DMA) {
		if (data->host_cookie == COOKIE_GIVEN ||
				data->host_cookie == COOKIE_MAPPED)
			dma_unmap_sg(mmc_dev(host->mmc), data->sg, data->sg_len,
					 data->flags & MMC_DATA_WRITE ?
					 DMA_TO_DEVICE : DMA_FROM_DEVICE);
		data->host_cookie = COOKIE_UNMAPPED;
	}
	if (host->ops->post_req)
		host->ops->post_req(host, mrq);
}

static int sdhci_pre_dma_transfer(struct sdhci_host *host,
				       struct mmc_data *data)
{
	int sg_count;

	if (data->host_cookie == COOKIE_MAPPED) {
		data->host_cookie = COOKIE_GIVEN;
		return data->sg_count;
	}

	WARN_ON(data->host_cookie == COOKIE_GIVEN);

	sg_count = dma_map_sg(mmc_dev(host->mmc), data->sg, data->sg_len,
				data->flags & MMC_DATA_WRITE ?
				DMA_TO_DEVICE : DMA_FROM_DEVICE);

	if (sg_count == 0)
		return -ENOSPC;

	data->sg_count = sg_count;
	data->host_cookie = COOKIE_MAPPED;

	return sg_count;
}

static void sdhci_pre_req(struct mmc_host *mmc, struct mmc_request *mrq,
			       bool is_first_req)
{
	struct sdhci_host *host = mmc_priv(mmc);

	mrq->data->host_cookie = COOKIE_UNMAPPED;

	if (host->flags & SDHCI_REQ_USE_DMA)
		sdhci_pre_dma_transfer(host, mrq->data);

	if (host->ops->pre_req)
		host->ops->pre_req(host, mrq);
}

static void sdhci_card_event(struct mmc_host *mmc)
{
	struct sdhci_host *host = mmc_priv(mmc);
	unsigned long flags;
	int present;

	/* First check if client has provided their own card event */
	if (host->ops->card_event)
		host->ops->card_event(host);

	present = sdhci_do_get_cd(host);

	spin_lock_irqsave(&host->lock, flags);

	/* Check host->mrq first in case we are runtime suspended */
	if (host->mrq && !present) {
		pr_err("%s: Card removed during transfer!\n",
			mmc_hostname(host->mmc));
		pr_err("%s: Resetting controller.\n",
			mmc_hostname(host->mmc));

		sdhci_do_reset(host, SDHCI_RESET_CMD);
		sdhci_do_reset(host, SDHCI_RESET_DATA);

		host->mrq->cmd->error = -ENOMEDIUM;
		tasklet_schedule(&host->finish_tasklet);
	}

	spin_unlock_irqrestore(&host->lock, flags);
}

static int sdhci_late_init(struct mmc_host *mmc)
{
	struct sdhci_host *host = mmc_priv(mmc);

	if (host->ops->init)
		host->ops->init(host);

	return 0;
}

static void sdhci_force_err_irq(struct mmc_host *mmc, u64 errmask)
{
	struct sdhci_host *host = mmc_priv(mmc);
	u16 mask = errmask & 0xFFFF;

	pr_err("%s: Force raise error mask:0x%04x\n", __func__, mask);
	sdhci_runtime_pm_get(host);
	sdhci_writew(host, mask, SDHCI_SET_INT_ERROR);
	sdhci_runtime_pm_put(host);
}

static const struct mmc_host_ops sdhci_ops = {
	.init           = sdhci_late_init,
	.request	= sdhci_request,
	.post_req	= sdhci_post_req,
	.pre_req	= sdhci_pre_req,
	.set_ios	= sdhci_set_ios,
	.get_cd		= sdhci_get_cd,
	.get_ro		= sdhci_get_ro,
	.hw_reset	= sdhci_hw_reset,
	.enable_sdio_irq = sdhci_enable_sdio_irq,
	.start_signal_voltage_switch	= sdhci_start_signal_voltage_switch,
	.prepare_hs400_tuning		= sdhci_prepare_hs400_tuning,
	.execute_tuning			= sdhci_execute_tuning,
	.enhanced_strobe		= sdhci_enhanced_strobe,
	.select_drive_strength		= sdhci_select_drive_strength,
	.card_event			= sdhci_card_event,
	.card_busy	= sdhci_card_busy,
	.enable		= sdhci_enable,
	.disable	= sdhci_disable,
	.notify_load	= sdhci_notify_load,
	.notify_halt	= sdhci_notify_halt,
	.force_err_irq	= sdhci_force_err_irq,
	.check_temp     = sdhci_check_temp,
	.dereg_temp_callback    = sdhci_dereg_temp_callback,
	.reg_temp_callback      = sdhci_reg_temp_callback,
};

/*****************************************************************************\
 *                                                                           *
 * Tasklets                                                                  *
 *                                                                           *
\*****************************************************************************/

static void sdhci_tasklet_finish(unsigned long param)
{
	struct sdhci_host *host;
	unsigned long flags;
	struct mmc_request *mrq;

	host = (struct sdhci_host*)param;

	spin_lock_irqsave(&host->lock, flags);

        /*
         * If this tasklet gets rescheduled while running, it will
         * be run again afterwards but without any active request.
         */
	if (!host->mrq) {
		spin_unlock_irqrestore(&host->lock, flags);
		return;
	}

	del_timer(&host->timer);

	mrq = host->mrq;

	/*
	 * The controller needs a reset of internal state machines
	 * upon error conditions.
	 */
	if (!(host->flags & SDHCI_DEVICE_DEAD) &&
	    ((mrq->cmd && mrq->cmd->error) ||
	     (mrq->sbc && mrq->sbc->error) ||
	     (mrq->data && ((mrq->data->error && !mrq->data->stop) ||
			    (mrq->data->stop && mrq->data->stop->error))) ||
	     (host->quirks & SDHCI_QUIRK_RESET_AFTER_REQUEST))) {

		/* Some controllers need this kick or reset won't work here */
		if (host->quirks & SDHCI_QUIRK_CLOCK_BEFORE_RESET)
			/* This is to force an update */
			host->ops->set_clock(host, host->clock);

		/* Spec says we should do both at the same time, but Ricoh
		   controllers do not like that. */
		sdhci_do_reset(host, SDHCI_RESET_CMD);
		sdhci_do_reset(host, SDHCI_RESET_DATA);
	} else {
		if (host->quirks2 & SDHCI_QUIRK2_RDWR_TX_ACTIVE_EOT)
			sdhci_reset(host, SDHCI_RESET_DATA);
	}

	host->mrq = NULL;
	host->cmd = NULL;
	host->data = NULL;
	host->auto_cmd_err_sts = 0;

#ifndef SDHCI_USE_LEDS_CLASS
	if (!(host->quirks2 & SDHCI_QUIRK2_BROKEN_LED_CONTROL))
		sdhci_deactivate_led(host);
#endif

	mmiowb();
	spin_unlock_irqrestore(&host->lock, flags);

	sdhci_crypto_cfg_end(host, mrq);
	mmc_request_done(host->mmc, mrq);
	sdhci_runtime_pm_put(host);
}

static void sdhci_timeout_timer(unsigned long data)
{
	struct sdhci_host *host;
	unsigned long flags;

	host = (struct sdhci_host*)data;

	spin_lock_irqsave(&host->lock, flags);

	if (host->mrq) {
		pr_err("%s: Timeout waiting for hardware "
			"interrupt.\n", mmc_hostname(host->mmc));
		MMC_TRACE(host->mmc, "Timeout waiting for h/w interrupt\n");
		sdhci_dumpregs(host);

		if (host->data) {
			pr_info("%s: bytes to transfer: %d transferred: %d\n",
				mmc_hostname(host->mmc),
				(host->data->blksz * host->data->blocks),
				(sdhci_readw(host, SDHCI_BLOCK_SIZE) & 0xFFF) *
				sdhci_readw(host, SDHCI_BLOCK_COUNT));
			host->data->error = -ETIMEDOUT;
			sdhci_finish_data(host);
		} else {
			if (host->cmd)
				host->cmd->error = -ETIMEDOUT;
			else
				host->mrq->cmd->error = -ETIMEDOUT;

			tasklet_schedule(&host->finish_tasklet);
		}
	}

	mmiowb();
	spin_unlock_irqrestore(&host->lock, flags);
}

/*****************************************************************************\
 *                                                                           *
 * Interrupt handling                                                        *
 *                                                                           *
\*****************************************************************************/

static void sdhci_cmd_irq(struct sdhci_host *host, u32 intmask, u32 *mask)
{
	u16 auto_cmd_status;
	BUG_ON(intmask == 0);

	if (!host->cmd) {
		pr_err("%s: Got command interrupt 0x%08x even "
			"though no command operation was in progress.\n",
			mmc_hostname(host->mmc), (unsigned)intmask);
		MMC_TRACE(host->mmc,
		"Got command interrupt 0x%08x even though no command operation was in progress.\n",
		(unsigned)intmask);
		sdhci_dumpregs(host);
		return;
	}

	trace_mmc_cmd_rw_end(host->cmd->opcode, intmask,
				sdhci_readl(host, SDHCI_RESPONSE));

	if (intmask & SDHCI_INT_TIMEOUT)
		host->cmd->error = -ETIMEDOUT;
	else if (intmask & (SDHCI_INT_CRC | SDHCI_INT_END_BIT |
			SDHCI_INT_INDEX))
		host->cmd->error = -EILSEQ;

	if (intmask & SDHCI_INT_AUTO_CMD_ERR) {
		auto_cmd_status = host->auto_cmd_err_sts;
		pr_err_ratelimited("%s: %s: AUTO CMD err sts 0x%08x\n",
			mmc_hostname(host->mmc), __func__, auto_cmd_status);
		if (auto_cmd_status & (SDHCI_AUTO_CMD12_NOT_EXEC |
				       SDHCI_AUTO_CMD_INDEX_ERR |
				       SDHCI_AUTO_CMD_ENDBIT_ERR))
			host->cmd->error = -EIO;
		else if (auto_cmd_status & SDHCI_AUTO_CMD_TIMEOUT_ERR)
			host->cmd->error = -ETIMEDOUT;
		else if (auto_cmd_status & SDHCI_AUTO_CMD_CRC_ERR)
			host->cmd->error = -EILSEQ;
	}

	if (host->cmd->error) {
		/*
		 * If this command initiates a data phase and a response
		 * CRC error is signalled, the card can start transferring
		 * data - the card may have received the command without
		 * error.  We must not terminate the mmc_request early.
		 *
		 * If the card did not receive the command or returned an
		 * error which prevented it sending data, the data phase
		 * will time out.
		 *
		 * Even in case of cmd INDEX OR ENDBIT error we
		 * handle it the same way.
		 */
		if (host->cmd->data &&
		    (((intmask & (SDHCI_INT_CRC | SDHCI_INT_TIMEOUT)) ==
		     SDHCI_INT_CRC) || (host->cmd->error == -EILSEQ))) {
			host->cmd = NULL;
			return;
		}
		tasklet_schedule(&host->finish_tasklet);
		return;
	}

	/*
	 * The host can send and interrupt when the busy state has
	 * ended, allowing us to wait without wasting CPU cycles.
	 * Unfortunately this is overloaded on the "data complete"
	 * interrupt, so we need to take some care when handling
	 * it.
	 *
	 * Note: The 1.0 specification is a bit ambiguous about this
	 *       feature so there might be some problems with older
	 *       controllers.
	 */
	if (host->cmd->flags & MMC_RSP_BUSY) {
		if (host->cmd->data)
			DBG("Cannot wait for busy signal when also "
				"doing a data transfer");
		else if (!(host->quirks & SDHCI_QUIRK_NO_BUSY_IRQ)
				&& !host->busy_handle) {
			/* Mark that command complete before busy is ended */
			host->busy_handle = 1;
			return;
		}

		/* The controller does not support the end-of-busy IRQ,
		 * fall through and take the SDHCI_INT_RESPONSE */
	} else if ((host->quirks2 & SDHCI_QUIRK2_STOP_WITH_TC) &&
		   host->cmd->opcode == MMC_STOP_TRANSMISSION && !host->data) {
		*mask &= ~SDHCI_INT_DATA_END;
	}

	if (intmask & SDHCI_INT_RESPONSE)
		sdhci_finish_command(host);
}

#ifdef CONFIG_MMC_DEBUG
static void sdhci_adma_show_error(struct sdhci_host *host)
{
	const char *name = mmc_hostname(host->mmc);
	void *desc = host->adma_table;

	sdhci_dumpregs(host);

	while (true) {
		struct sdhci_adma2_64_desc *dma_desc = desc;

		if (host->flags & SDHCI_USE_64_BIT_DMA)
			DBG("%s: %pK: DMA 0x%08x%08x, LEN 0x%04x,Attr=0x%02x\n",
			    name, desc, le32_to_cpu(dma_desc->addr_hi),
			    le32_to_cpu(dma_desc->addr_lo),
			    le16_to_cpu(dma_desc->len),
			    le16_to_cpu(dma_desc->cmd));
		else
			DBG("%s: %pK: DMA 0x%08x, LEN 0x%04x, Attr=0x%02x\n",
			    name, desc, le32_to_cpu(dma_desc->addr_lo),
			    le16_to_cpu(dma_desc->len),
			    le16_to_cpu(dma_desc->cmd));

		desc += host->desc_sz;

		if (dma_desc->cmd & cpu_to_le16(ADMA2_END))
			break;
	}
}
#else
static void sdhci_adma_show_error(struct sdhci_host *host) { }
#endif

static void sdhci_data_irq(struct sdhci_host *host, u32 intmask)
{
	u32 command;
	bool pr_msg = false;
	BUG_ON(intmask == 0);

	command = SDHCI_GET_CMD(sdhci_readw(host, SDHCI_COMMAND));
	trace_mmc_data_rw_end(command, intmask);

	/* CMD19 generates _only_ Buffer Read Ready interrupt */
	if (intmask & SDHCI_INT_DATA_AVAIL) {
		if (!(host->quirks2 & SDHCI_QUIRK2_NON_STANDARD_TUNING) &&
			(command == MMC_SEND_TUNING_BLOCK ||
			command == MMC_SEND_TUNING_BLOCK_HS200)) {
			host->tuning_done = 1;
			wake_up(&host->buf_ready_int);
			return;
		}
	}

	if (!host->data) {
		/*
		 * The "data complete" interrupt is also used to
		 * indicate that a busy state has ended. See comment
		 * above in sdhci_cmd_irq().
		 */
		if (host->cmd && (host->cmd->flags & MMC_RSP_BUSY)) {
			if (intmask & SDHCI_INT_DATA_END) {
				/*
				 * Some cards handle busy-end interrupt
				 * before the command completed, so make
				 * sure we do things in the proper order.
				 */
				if (host->busy_handle)
					sdhci_finish_command(host);
				else
					host->busy_handle = 1;
				return;
			}
			if (host->quirks2 &
				SDHCI_QUIRK2_IGNORE_DATATOUT_FOR_R1BCMD) {
				pr_err_ratelimited("%s: %s: ignoring interrupt: 0x%08x due to DATATOUT_FOR_R1B quirk\n",
						mmc_hostname(host->mmc),
						__func__, intmask);
				MMC_TRACE(host->mmc,
					"%s: Quirk ignoring intr: 0x%08x\n",
						__func__, intmask);
				return;
			}
			if (intmask & SDHCI_INT_DATA_TIMEOUT) {
				host->cmd->error = -ETIMEDOUT;
				tasklet_schedule(&host->finish_tasklet);
				return;
			}
		}

		pr_err("%s: Got data interrupt 0x%08x even "
			"though no data operation was in progress.\n",
			mmc_hostname(host->mmc), (unsigned)intmask);
		MMC_TRACE(host->mmc,
		"Got data interrupt 0x%08x even though no data operation was in progress.\n",
		(unsigned)intmask);
		sdhci_dumpregs(host);

		return;
	}

	if (intmask & SDHCI_INT_DATA_TIMEOUT)
		host->data->error = -ETIMEDOUT;
	else if (intmask & SDHCI_INT_DATA_END_BIT)
		host->data->error = -EILSEQ;
	else if ((intmask & SDHCI_INT_DATA_CRC) &&
		(command != MMC_BUS_TEST_R))
		host->data->error = -EILSEQ;
	else if (intmask & SDHCI_INT_ADMA_ERROR) {
		pr_err("%s: ADMA error\n", mmc_hostname(host->mmc));
		sdhci_adma_show_error(host);
		host->data->error = -EIO;
		if (host->ops->adma_workaround)
			host->ops->adma_workaround(host, intmask);
	}
	if (host->data->error) {
		if (intmask & (SDHCI_INT_DATA_CRC | SDHCI_INT_DATA_TIMEOUT
					| SDHCI_INT_DATA_END_BIT)) {
			command = SDHCI_GET_CMD(sdhci_readw(host,
							    SDHCI_COMMAND));
			if ((command != MMC_SEND_TUNING_BLOCK_HS200) &&
			    (command != MMC_SEND_TUNING_BLOCK))
				pr_msg = true;
		} else {
			pr_msg = true;
		}
		if (pr_msg && __ratelimit(&host->dbg_dump_rs)) {
			pr_err("%s: data txfr (0x%08x) error: %d after %lld ms\n",
			       mmc_hostname(host->mmc), intmask,
			       host->data->error, ktime_to_ms(ktime_sub(
			       ktime_get(), host->data_start_time)));
			MMC_TRACE(host->mmc,
				"data txfr (0x%08x) error: %d after %lld ms\n",
				intmask, host->data->error,
				ktime_to_ms(ktime_sub(ktime_get(),
				host->data_start_time)));

			if (!host->mmc->sdr104_wa ||
			    (host->mmc->ios.timing != MMC_TIMING_UHS_SDR104))
				sdhci_dumpregs(host);
		}
		sdhci_finish_data(host);
	} else {
		if (intmask & (SDHCI_INT_DATA_AVAIL | SDHCI_INT_SPACE_AVAIL))
			sdhci_transfer_pio(host);

		/*
		 * We currently don't do anything fancy with DMA
		 * boundaries, but as we can't disable the feature
		 * we need to at least restart the transfer.
		 *
		 * According to the spec sdhci_readl(host, SDHCI_DMA_ADDRESS)
		 * should return a valid address to continue from, but as
		 * some controllers are faulty, don't trust them.
		 */
		if (intmask & SDHCI_INT_DMA_END) {
			u32 dmastart, dmanow;
			dmastart = sg_dma_address(host->data->sg);
			dmanow = dmastart + host->data->bytes_xfered;
			/*
			 * Force update to the next DMA block boundary.
			 */
			dmanow = (dmanow &
				~(SDHCI_DEFAULT_BOUNDARY_SIZE - 1)) +
				SDHCI_DEFAULT_BOUNDARY_SIZE;
			host->data->bytes_xfered = dmanow - dmastart;
			DBG("%s: DMA base 0x%08x, transferred 0x%06x bytes,"
				" next 0x%08x\n",
				mmc_hostname(host->mmc), dmastart,
				host->data->bytes_xfered, dmanow);
			sdhci_writel(host, dmanow, SDHCI_DMA_ADDRESS);
		}

		if (intmask & SDHCI_INT_DATA_END) {
			if (host->cmd) {
				/*
				 * Data managed to finish before the
				 * command completed. Make sure we do
				 * things in the proper order.
				 */
				host->data_early = 1;
			} else {
				sdhci_finish_data(host);
			}
		}
	}
}

#ifdef CONFIG_MMC_CQ_HCI
static int sdhci_get_cmd_err(u32 intmask)
{
	if (intmask & SDHCI_INT_TIMEOUT)
		return -ETIMEDOUT;
	else if (intmask & (SDHCI_INT_CRC | SDHCI_INT_END_BIT |
			    SDHCI_INT_INDEX))
		return -EILSEQ;
	return 0;
}

static int sdhci_get_data_err(u32 intmask)
{
	if (intmask & SDHCI_INT_DATA_TIMEOUT)
		return -ETIMEDOUT;
	else if (intmask & (SDHCI_INT_DATA_END_BIT | SDHCI_INT_DATA_CRC))
		return -EILSEQ;
	else if (intmask & SDHCI_INT_ADMA_ERROR)
		return -EIO;
	return 0;
}

static irqreturn_t sdhci_cmdq_irq(struct sdhci_host *host, u32 intmask)
{
	int err = 0;
	u32 mask = 0;
	irqreturn_t ret;

	if (intmask & SDHCI_INT_CMD_MASK)
		err = sdhci_get_cmd_err(intmask);
	else if (intmask & SDHCI_INT_DATA_MASK)
		err = sdhci_get_data_err(intmask);

	ret = cmdq_irq(host->mmc, err);
	if (err) {
		/* Clear the error interrupts */
		mask = intmask & SDHCI_INT_ERROR_MASK;
		sdhci_writel(host, mask, SDHCI_INT_STATUS);
	}
	return ret;

}

#else
static irqreturn_t sdhci_cmdq_irq(struct sdhci_host *host, u32 intmask)
{
	pr_err("%s: Received cmdq-irq when disabled !!!!\n",
		mmc_hostname(host->mmc));
	return IRQ_NONE;
}
#endif

static irqreturn_t sdhci_irq(int irq, void *dev_id)
{
	irqreturn_t result = IRQ_NONE;
	struct sdhci_host *host = dev_id;
	u32 intmask, mask, unexpected = 0;
	int max_loops = 16;

	spin_lock(&host->lock);

	if (host->runtime_suspended && !sdhci_sdio_irq_enabled(host)) {
		spin_unlock(&host->lock);
		return IRQ_NONE;
	}

	if (!host->clock && host->mmc->card &&
			mmc_card_sdio(host->mmc->card)) {
		if (!mmc_card_and_host_support_async_int(host->mmc)) {
			spin_unlock(&host->lock);
			return IRQ_NONE;
		}
		/*
		 * async card interrupt is level sensitive and received
		 * when clocks are off.
		 * If sdio card has asserted async interrupt, in that
		 * case we need to disable host->irq.
		 * Later we can disable card interrupt and re-enable
		 * host->irq.
		 */

		pr_debug("%s: %s: sdio_async intr. received\n",
				mmc_hostname(host->mmc), __func__);
		sdhci_cfg_irq(host, false, false);
		host->sdio_irq_async_status = true;
		host->thread_isr |= SDHCI_INT_CARD_INT;
		result = IRQ_WAKE_THREAD;
		spin_unlock(&host->lock);
		return result;
	}

	intmask = sdhci_readl(host, SDHCI_INT_STATUS);
	if (!intmask || intmask == 0xffffffff) {
		result = IRQ_NONE;
		goto out;
	}

	do {
		if (host->mmc->card && mmc_card_cmdq(host->mmc->card) &&
		!mmc_host_halt(host->mmc) && !mmc_host_cq_disable(host->mmc)) {
			pr_debug("*** %s: cmdq intr: 0x%08x\n",
					mmc_hostname(host->mmc),
					intmask);
			result = sdhci_cmdq_irq(host, intmask);
			if (result == IRQ_HANDLED)
				goto out;
		}

		MMC_TRACE(host->mmc,
			"%s: intmask: 0x%x\n", __func__, intmask);

		if (intmask & SDHCI_INT_AUTO_CMD_ERR)
			host->auto_cmd_err_sts = sdhci_readw(host,
					SDHCI_AUTO_CMD_ERR);
		/* Clear selected interrupts. */
		mask = intmask & (SDHCI_INT_CMD_MASK | SDHCI_INT_DATA_MASK |
				  SDHCI_INT_BUS_POWER);
		sdhci_writel(host, mask, SDHCI_INT_STATUS);

		DBG("*** %s got interrupt: 0x%08x\n",
			mmc_hostname(host->mmc), intmask);

		if (intmask & (SDHCI_INT_CARD_INSERT | SDHCI_INT_CARD_REMOVE)) {
			u32 present = sdhci_readl(host, SDHCI_PRESENT_STATE) &
				      SDHCI_CARD_PRESENT;

			/*
			 * There is a observation on i.mx esdhc.  INSERT
			 * bit will be immediately set again when it gets
			 * cleared, if a card is inserted.  We have to mask
			 * the irq to prevent interrupt storm which will
			 * freeze the system.  And the REMOVE gets the
			 * same situation.
			 *
			 * More testing are needed here to ensure it works
			 * for other platforms though.
			 */
			host->ier &= ~(SDHCI_INT_CARD_INSERT |
				       SDHCI_INT_CARD_REMOVE);
			host->ier |= present ? SDHCI_INT_CARD_REMOVE :
					       SDHCI_INT_CARD_INSERT;
			sdhci_writel(host, host->ier, SDHCI_INT_ENABLE);
			sdhci_writel(host, host->ier, SDHCI_SIGNAL_ENABLE);

			sdhci_writel(host, intmask & (SDHCI_INT_CARD_INSERT |
				     SDHCI_INT_CARD_REMOVE), SDHCI_INT_STATUS);

			host->thread_isr |= intmask & (SDHCI_INT_CARD_INSERT |
						       SDHCI_INT_CARD_REMOVE);
			result = IRQ_WAKE_THREAD;
		}

		if (intmask & SDHCI_INT_CMD_MASK) {
			if ((host->quirks2 & SDHCI_QUIRK2_SLOW_INT_CLR) &&
				(host->clock <= 400000))
				udelay(40);
			sdhci_cmd_irq(host, intmask & SDHCI_INT_CMD_MASK,
				      &intmask);
		}

		if (intmask & SDHCI_INT_DATA_MASK) {
			if ((host->quirks2 & SDHCI_QUIRK2_SLOW_INT_CLR) &&
			    (host->clock <= 400000))
				udelay(40);
			sdhci_data_irq(host, intmask & SDHCI_INT_DATA_MASK);
		}

		if (intmask & SDHCI_INT_BUS_POWER)
			pr_err("%s: Card is consuming too much power!\n",
				mmc_hostname(host->mmc));

		if ((intmask & SDHCI_INT_CARD_INT) &&
		    (host->ier & SDHCI_INT_CARD_INT)) {
			sdhci_enable_sdio_irq_nolock(host, false);
			host->thread_isr |= SDHCI_INT_CARD_INT;
			result = IRQ_WAKE_THREAD;
		}

		intmask &= ~(SDHCI_INT_CARD_INSERT | SDHCI_INT_CARD_REMOVE |
			     SDHCI_INT_CMD_MASK | SDHCI_INT_DATA_MASK |
			     SDHCI_INT_ERROR | SDHCI_INT_BUS_POWER |
			     SDHCI_INT_CARD_INT);

		if (intmask) {
			unexpected |= intmask;
			sdhci_writel(host, intmask, SDHCI_INT_STATUS);
		}

		if (result == IRQ_NONE)
			result = IRQ_HANDLED;

		intmask = sdhci_readl(host, SDHCI_INT_STATUS);
	} while (intmask && --max_loops);
out:
	spin_unlock(&host->lock);

	if (unexpected) {
		pr_err("%s: Unexpected interrupt 0x%08x.\n",
			   mmc_hostname(host->mmc), unexpected);
		MMC_TRACE(host->mmc, "Unexpected interrupt 0x%08x.\n",
				unexpected);
		sdhci_dumpregs(host);
	}

	return result;
}

static irqreturn_t sdhci_thread_irq(int irq, void *dev_id)
{
	struct sdhci_host *host = dev_id;
	unsigned long flags;
	u32 isr;

	spin_lock_irqsave(&host->lock, flags);
	isr = host->thread_isr;
	host->thread_isr = 0;
	spin_unlock_irqrestore(&host->lock, flags);

	if (isr & (SDHCI_INT_CARD_INSERT | SDHCI_INT_CARD_REMOVE)) {
		sdhci_card_event(host->mmc);
		mmc_detect_change(host->mmc, msecs_to_jiffies(200));
	}

	if (isr & SDHCI_INT_CARD_INT) {
		sdio_run_irqs(host->mmc);

		spin_lock_irqsave(&host->lock, flags);
		if (host->flags & SDHCI_SDIO_IRQ_ENABLED) {
			if (host->sdio_irq_async_status)
				host->sdio_irq_async_status = false;
			sdhci_enable_sdio_irq_nolock(host, true);
		}
		spin_unlock_irqrestore(&host->lock, flags);
	}

	return isr ? IRQ_HANDLED : IRQ_NONE;
}

/*****************************************************************************\
 *                                                                           *
 * Suspend/resume                                                            *
 *                                                                           *
\*****************************************************************************/

#ifdef CONFIG_PM
void sdhci_enable_irq_wakeups(struct sdhci_host *host)
{
	u8 val;
	u8 mask = SDHCI_WAKE_ON_INSERT | SDHCI_WAKE_ON_REMOVE
			| SDHCI_WAKE_ON_INT;

	val = sdhci_readb(host, SDHCI_WAKE_UP_CONTROL);
	val |= mask ;
	/* Avoid fake wake up */
	if (host->quirks & SDHCI_QUIRK_BROKEN_CARD_DETECTION)
		val &= ~(SDHCI_WAKE_ON_INSERT | SDHCI_WAKE_ON_REMOVE);
	sdhci_writeb(host, val, SDHCI_WAKE_UP_CONTROL);
}
EXPORT_SYMBOL_GPL(sdhci_enable_irq_wakeups);

static void sdhci_disable_irq_wakeups(struct sdhci_host *host)
{
	u8 val;
	u8 mask = SDHCI_WAKE_ON_INSERT | SDHCI_WAKE_ON_REMOVE
			| SDHCI_WAKE_ON_INT;

	val = sdhci_readb(host, SDHCI_WAKE_UP_CONTROL);
	val &= ~mask;
	sdhci_writeb(host, val, SDHCI_WAKE_UP_CONTROL);
}

int sdhci_suspend_host(struct sdhci_host *host)
{
	sdhci_disable_card_detection(host);

	mmc_retune_timer_stop(host->mmc);
	mmc_retune_needed(host->mmc);

	if (!device_may_wakeup(mmc_dev(host->mmc))) {
		host->ier = 0;
		sdhci_writel(host, 0, SDHCI_INT_ENABLE);
		sdhci_writel(host, 0, SDHCI_SIGNAL_ENABLE);
		free_irq(host->irq, host);
	} else {
		sdhci_enable_irq_wakeups(host);
		enable_irq_wake(host->irq);
	}
	return 0;
}

EXPORT_SYMBOL_GPL(sdhci_suspend_host);

int sdhci_resume_host(struct sdhci_host *host)
{
	int ret = 0;

	if (host->flags & (SDHCI_USE_SDMA | SDHCI_USE_ADMA)) {
		if (host->ops->enable_dma)
			host->ops->enable_dma(host);
	}

	if ((host->mmc->pm_flags & MMC_PM_KEEP_POWER) &&
	    (host->quirks2 & SDHCI_QUIRK2_HOST_OFF_CARD_ON)) {
		/* Card keeps power but host controller does not */
		sdhci_init(host, 0);
		host->pwr = 0;
		host->clock = 0;
		host->reinit_uhs = true;
		sdhci_do_set_ios(host, &host->mmc->ios);
	} else {
		sdhci_init(host, (host->mmc->pm_flags & MMC_PM_KEEP_POWER));
		mmiowb();
	}

	if (!device_may_wakeup(mmc_dev(host->mmc))) {
		ret = request_threaded_irq(host->irq, sdhci_irq,
					   sdhci_thread_irq, IRQF_SHARED,
					   mmc_hostname(host->mmc), host);
		if (ret)
			return ret;
	} else {
		sdhci_disable_irq_wakeups(host);
		disable_irq_wake(host->irq);
	}

	sdhci_enable_card_detection(host);

	return ret;
}

EXPORT_SYMBOL_GPL(sdhci_resume_host);

static int sdhci_runtime_pm_get(struct sdhci_host *host)
{
	return pm_runtime_get_sync(host->mmc->parent);
}

static int sdhci_runtime_pm_put(struct sdhci_host *host)
{
	pm_runtime_mark_last_busy(host->mmc->parent);
	return pm_runtime_put_autosuspend(host->mmc->parent);
}

static void sdhci_runtime_pm_bus_on(struct sdhci_host *host)
{
	if (host->bus_on)
		return;
	host->bus_on = true;
	pm_runtime_get_noresume(host->mmc->parent);
}

static void sdhci_runtime_pm_bus_off(struct sdhci_host *host)
{
	if (!host->bus_on)
		return;
	host->bus_on = false;
	pm_runtime_put_noidle(host->mmc->parent);
}

int sdhci_runtime_suspend_host(struct sdhci_host *host)
{
	unsigned long flags;

	mmc_retune_timer_stop(host->mmc);
	mmc_retune_needed(host->mmc);

	spin_lock_irqsave(&host->lock, flags);
	host->ier &= SDHCI_INT_CARD_INT;
	sdhci_writel(host, host->ier, SDHCI_INT_ENABLE);
	sdhci_writel(host, host->ier, SDHCI_SIGNAL_ENABLE);
	spin_unlock_irqrestore(&host->lock, flags);

	synchronize_hardirq(host->irq);

	spin_lock_irqsave(&host->lock, flags);
	host->runtime_suspended = true;
	spin_unlock_irqrestore(&host->lock, flags);

	return 0;
}
EXPORT_SYMBOL_GPL(sdhci_runtime_suspend_host);

int sdhci_runtime_resume_host(struct sdhci_host *host)
{
	unsigned long flags;
	int host_flags = host->flags;

	if (host_flags & (SDHCI_USE_SDMA | SDHCI_USE_ADMA)) {
		if (host->ops->enable_dma)
			host->ops->enable_dma(host);
	}

	sdhci_init(host, 0);

	/* Force clock and power re-program */
	host->pwr = 0;
	host->clock = 0;
	host->reinit_uhs = true;
	sdhci_do_start_signal_voltage_switch(host, &host->mmc->ios);
	sdhci_do_set_ios(host, &host->mmc->ios);

	if ((host_flags & SDHCI_PV_ENABLED) &&
		!(host->quirks2 & SDHCI_QUIRK2_PRESET_VALUE_BROKEN)) {
		spin_lock_irqsave(&host->lock, flags);
		sdhci_enable_preset_value(host, true);
		spin_unlock_irqrestore(&host->lock, flags);
	}

	spin_lock_irqsave(&host->lock, flags);

	host->runtime_suspended = false;

	/* Enable SDIO IRQ */
	if (host->flags & SDHCI_SDIO_IRQ_ENABLED)
		sdhci_enable_sdio_irq_nolock(host, true);

	/* Enable Card Detection */
	sdhci_enable_card_detection(host);

	spin_unlock_irqrestore(&host->lock, flags);

	return 0;
}
EXPORT_SYMBOL_GPL(sdhci_runtime_resume_host);

#endif /* CONFIG_PM */

/*****************************************************************************\
 *                                                                           *
 * Device allocation/registration                                            *
 *                                                                           *
\*****************************************************************************/

struct sdhci_host *sdhci_alloc_host(struct device *dev,
	size_t priv_size)
{
	struct mmc_host *mmc;
	struct sdhci_host *host;

	WARN_ON(dev == NULL);

	mmc = mmc_alloc_host(sizeof(struct sdhci_host) + priv_size, dev);
	if (!mmc)
		return ERR_PTR(-ENOMEM);

	host = mmc_priv(mmc);
	host->mmc = mmc;
	host->mmc_host_ops = sdhci_ops;
	mmc->ops = &host->mmc_host_ops;

	spin_lock_init(&host->lock);
	ratelimit_state_init(&host->dbg_dump_rs, SDHCI_DBG_DUMP_RS_INTERVAL,
			SDHCI_DBG_DUMP_RS_BURST);

	return host;
}

EXPORT_SYMBOL_GPL(sdhci_alloc_host);

#ifdef CONFIG_MMC_CQ_HCI
static void sdhci_cmdq_set_transfer_params(struct mmc_host *mmc)
{
	struct sdhci_host *host = mmc_priv(mmc);
	u8 ctrl;

	if (host->version >= SDHCI_SPEC_200) {
		ctrl = sdhci_readb(host, SDHCI_HOST_CONTROL);
		ctrl &= ~SDHCI_CTRL_DMA_MASK;
		if (host->flags & SDHCI_USE_64_BIT_DMA)
			ctrl |= SDHCI_CTRL_ADMA64;
		else
			ctrl |= SDHCI_CTRL_ADMA32;
		sdhci_writeb(host, ctrl, SDHCI_HOST_CONTROL);
	}
	if (host->ops->toggle_cdr && !host->cdr_support)
		host->ops->toggle_cdr(host, false);
}

static void sdhci_cmdq_clear_set_irqs(struct mmc_host *mmc, bool clear)
{
	struct sdhci_host *host = mmc_priv(mmc);
	u32 ier = 0;

	ier &= ~SDHCI_INT_ALL_MASK;

	if (clear) {
		ier = SDHCI_INT_CMDQ_EN | SDHCI_INT_ERROR_MASK;
		sdhci_writel(host, ier, SDHCI_INT_ENABLE);
		sdhci_writel(host, ier, SDHCI_SIGNAL_ENABLE);
	} else {
		ier = SDHCI_INT_BUS_POWER | SDHCI_INT_DATA_END_BIT |
			     SDHCI_INT_DATA_CRC | SDHCI_INT_DATA_TIMEOUT |
			     SDHCI_INT_INDEX | SDHCI_INT_END_BIT |
			     SDHCI_INT_CRC | SDHCI_INT_TIMEOUT |
			     SDHCI_INT_DATA_END | SDHCI_INT_RESPONSE |
			     SDHCI_INT_AUTO_CMD_ERR;
		sdhci_writel(host, ier, SDHCI_INT_ENABLE);
		sdhci_writel(host, ier, SDHCI_SIGNAL_ENABLE);
	}
}

static void sdhci_cmdq_set_data_timeout(struct mmc_host *mmc, u32 val)
{
	struct sdhci_host *host = mmc_priv(mmc);

	sdhci_writeb(host, val, SDHCI_TIMEOUT_CONTROL);
}

static void sdhci_cmdq_dump_vendor_regs(struct mmc_host *mmc)
{
	struct sdhci_host *host = mmc_priv(mmc);

	sdhci_dumpregs(host);
}

static int sdhci_cmdq_init(struct sdhci_host *host, struct mmc_host *mmc,
			   bool dma64)
{
	return cmdq_init(host->cq_host, mmc, dma64);
}

static void sdhci_cmdq_set_block_size(struct mmc_host *mmc)
{
	struct sdhci_host *host = mmc_priv(mmc);

	sdhci_set_blk_size_reg(host, 512, 0);
}

static void sdhci_enhanced_strobe_mask(struct mmc_host *mmc, bool set)
{
	struct sdhci_host *host = mmc_priv(mmc);

	if (host->ops->enhanced_strobe_mask)
		host->ops->enhanced_strobe_mask(host, set);
}

static void sdhci_cmdq_clear_set_dumpregs(struct mmc_host *mmc, bool set)
{
	struct sdhci_host *host = mmc_priv(mmc);

	if (host->ops->clear_set_dumpregs)
		host->ops->clear_set_dumpregs(host, set);
}
static int sdhci_cmdq_crypto_cfg(struct mmc_host *mmc,
		struct mmc_request *mrq, u32 slot, u64 *ice_ctx)
{
	struct sdhci_host *host = mmc_priv(mmc);
	int err = 0;

	if (!host->is_crypto_en)
		return 0;

	if (host->crypto_reset_reqd && host->ops->crypto_engine_reset) {
		err = host->ops->crypto_engine_reset(host);
		if (err) {
			pr_err("%s: crypto reset failed\n",
					mmc_hostname(host->mmc));
			goto out;
		}
		host->crypto_reset_reqd = false;
	}

	if (host->ops->crypto_engine_cmdq_cfg) {
		err = host->ops->crypto_engine_cmdq_cfg(host, mrq,
				slot, ice_ctx);
		if (err) {
			pr_err("%s: failed to configure crypto\n",
					mmc_hostname(host->mmc));
			goto out;
		}
	}
out:
	return err;
}

static int sdhci_cmdq_crypto_cfg_end(struct mmc_host *mmc,
					struct mmc_request *mrq)
{
	struct sdhci_host *host = mmc_priv(mmc);

	if (!host->is_crypto_en)
		return 0;

	return sdhci_crypto_cfg_end(host, mrq);
}

static void sdhci_cmdq_crypto_cfg_reset(struct mmc_host *mmc, unsigned int slot)
{
	struct sdhci_host *host = mmc_priv(mmc);

	if (!host->is_crypto_en)
		return;

	if (host->ops->crypto_cfg_reset)
		host->ops->crypto_cfg_reset(host, slot);
}

static void sdhci_cmdq_post_cqe_halt(struct mmc_host *mmc)
{
	struct sdhci_host *host = mmc_priv(mmc);

	sdhci_writel(host, sdhci_readl(host, SDHCI_INT_ENABLE) |
			SDHCI_INT_RESPONSE, SDHCI_INT_ENABLE);
	sdhci_writel(host, SDHCI_INT_RESPONSE, SDHCI_INT_STATUS);
}
#else
static void sdhci_cmdq_set_transfer_params(struct mmc_host *mmc)
{

}
static void sdhci_cmdq_clear_set_irqs(struct mmc_host *mmc, bool clear)
{

}

static void sdhci_cmdq_set_data_timeout(struct mmc_host *mmc, u32 val)
{

}

static void sdhci_cmdq_dump_vendor_regs(struct mmc_host *mmc)
{

}

static int sdhci_cmdq_init(struct sdhci_host *host, struct mmc_host *mmc,
			   bool dma64)
{
	return -ENOSYS;
}

static void sdhci_cmdq_set_block_size(struct mmc_host *mmc)
{

}

static void sdhci_enhanced_strobe_mask(struct mmc_host *mmc, bool set)
{

}

static void sdhci_cmdq_clear_set_dumpregs(struct mmc_host *mmc, bool set)
{

}
static int sdhci_cmdq_crypto_cfg(struct mmc_host *mmc,
		struct mmc_request *mrq, u32 slot, u64 *ice_ctx)
{
	return 0;
}

static int sdhci_cmdq_crypto_cfg_end(struct mmc_host *mmc,
				struct mmc_request *mrq)
{
	return 0;
}

static void sdhci_cmdq_crypto_cfg_reset(struct mmc_host *mmc, unsigned int slot)
{

}
static void sdhci_cmdq_post_cqe_halt(struct mmc_host *mmc)
{
}
#endif

static const struct cmdq_host_ops sdhci_cmdq_ops = {
	.clear_set_irqs = sdhci_cmdq_clear_set_irqs,
	.set_data_timeout = sdhci_cmdq_set_data_timeout,
	.dump_vendor_regs = sdhci_cmdq_dump_vendor_regs,
	.set_block_size = sdhci_cmdq_set_block_size,
	.clear_set_dumpregs = sdhci_cmdq_clear_set_dumpregs,
	.enhanced_strobe_mask = sdhci_enhanced_strobe_mask,
	.crypto_cfg	= sdhci_cmdq_crypto_cfg,
	.crypto_cfg_end	= sdhci_cmdq_crypto_cfg_end,
	.crypto_cfg_reset	= sdhci_cmdq_crypto_cfg_reset,
	.post_cqe_halt = sdhci_cmdq_post_cqe_halt,
	.set_transfer_params = sdhci_cmdq_set_transfer_params,
};

#ifdef CONFIG_ARCH_DMA_ADDR_T_64BIT
static int sdhci_is_adma2_64bit(struct sdhci_host *host)
{
	u32 caps;

	caps = (host->quirks & SDHCI_QUIRK_MISSING_CAPS) ? host->caps :
		sdhci_readl(host, SDHCI_CAPABILITIES);

	if (caps & SDHCI_CAN_64BIT)
		return 1;
	return 0;
}
#else
static int sdhci_is_adma2_64bit(struct sdhci_host *host)
{
	return 0;
}
#endif

int sdhci_add_host(struct sdhci_host *host)
{
	struct mmc_host *mmc;
	u32 caps[2] = {0, 0};
	u32 max_current_caps;
	unsigned int ocr_avail;
	unsigned int override_timeout_clk;
	u32 max_clk;
	int ret;

	WARN_ON(host == NULL);
	if (host == NULL)
		return -EINVAL;

	mmc = host->mmc;

	if (debug_quirks)
		host->quirks = debug_quirks;
	if (debug_quirks2)
		host->quirks2 = debug_quirks2;

	override_timeout_clk = host->timeout_clk;

	sdhci_do_reset(host, SDHCI_RESET_ALL);

	host->version = sdhci_readw(host, SDHCI_HOST_VERSION);
	host->version = (host->version & SDHCI_SPEC_VER_MASK)
				>> SDHCI_SPEC_VER_SHIFT;
	if (host->version > SDHCI_SPEC_300) {
		pr_err("%s: Unknown controller version (%d). "
			"You may experience problems.\n", mmc_hostname(mmc),
			host->version);
	}

	caps[0] = (host->quirks & SDHCI_QUIRK_MISSING_CAPS) ? host->caps :
		sdhci_readl(host, SDHCI_CAPABILITIES);

	if (host->version >= SDHCI_SPEC_300)
		caps[1] = (host->quirks & SDHCI_QUIRK_MISSING_CAPS) ?
			host->caps1 :
			sdhci_readl(host, SDHCI_CAPABILITIES_1);

	if (host->quirks & SDHCI_QUIRK_FORCE_DMA)
		host->flags |= SDHCI_USE_SDMA;
	else if (!(caps[0] & SDHCI_CAN_DO_SDMA))
		DBG("Controller doesn't have SDMA capability\n");
	else
		host->flags |= SDHCI_USE_SDMA;

	if ((host->quirks & SDHCI_QUIRK_BROKEN_DMA) &&
		(host->flags & SDHCI_USE_SDMA)) {
		DBG("Disabling DMA as it is marked broken\n");
		host->flags &= ~SDHCI_USE_SDMA;
	}

	if ((host->version >= SDHCI_SPEC_200) &&
		(caps[0] & SDHCI_CAN_DO_ADMA2))
		host->flags |= SDHCI_USE_ADMA;

	if ((host->quirks & SDHCI_QUIRK_BROKEN_ADMA) &&
		(host->flags & SDHCI_USE_ADMA)) {
		DBG("Disabling ADMA as it is marked broken\n");
		host->flags &= ~SDHCI_USE_ADMA;
	}

	/*
	 * It is assumed that a 64-bit capable device has set a 64-bit DMA mask
	 * and *must* do 64-bit DMA.  A driver has the opportunity to change
	 * that during the first call to ->enable_dma().  Similarly
	 * SDHCI_QUIRK2_BROKEN_64_BIT_DMA must be left to the drivers to
	 * implement.
	 */
	if (sdhci_is_adma2_64bit(host))
		host->flags |= SDHCI_USE_64_BIT_DMA;

	if (host->flags & (SDHCI_USE_SDMA | SDHCI_USE_ADMA)) {
		if (host->ops->enable_dma) {
			if (host->ops->enable_dma(host)) {
				pr_warn("%s: No suitable DMA available - falling back to PIO\n",
					mmc_hostname(mmc));
				host->flags &=
					~(SDHCI_USE_SDMA | SDHCI_USE_ADMA);
			}
		}
	}

	/* SDMA does not support 64-bit DMA */
	if (host->flags & SDHCI_USE_64_BIT_DMA)
		host->flags &= ~SDHCI_USE_SDMA;

	if (host->flags & SDHCI_USE_ADMA) {
		/*
		 * The DMA descriptor table size is calculated as the maximum
		 * number of segments times 2, to allow for an alignment
		 * descriptor for each segment, plus 1 for a nop end descriptor,
		 * all multipled by the descriptor size.
		 */
		if (host->flags & SDHCI_USE_64_BIT_DMA) {
			host->adma_table_sz = (SDHCI_MAX_SEGS * 2 + 1) *
					      SDHCI_ADMA2_64_DESC_SZ;
			host->desc_sz = SDHCI_ADMA2_64_DESC_SZ;
		} else {
			host->adma_table_sz = (SDHCI_MAX_SEGS * 2 + 1) *
					      SDHCI_ADMA2_32_DESC_SZ;
			host->desc_sz = SDHCI_ADMA2_32_DESC_SZ;
		}
		host->adma_table = dma_alloc_coherent(mmc_dev(mmc),
						      host->adma_table_sz,
						      &host->adma_addr,
						      GFP_KERNEL);
		host->align_buffer_sz = SDHCI_MAX_SEGS * SDHCI_ADMA2_ALIGN;
		host->align_buffer = kmalloc(host->align_buffer_sz, GFP_KERNEL);
		if (!host->adma_table || !host->align_buffer) {
			if (host->adma_table)
				dma_free_coherent(mmc_dev(mmc),
						  host->adma_table_sz,
						  host->adma_table,
						  host->adma_addr);
			kfree(host->align_buffer);
			pr_warn("%s: Unable to allocate ADMA buffers - falling back to standard DMA\n",
				mmc_hostname(mmc));
			host->flags &= ~SDHCI_USE_ADMA;
			host->adma_table = NULL;
			host->align_buffer = NULL;
		} else if (host->adma_addr & (SDHCI_ADMA2_DESC_ALIGN - 1)) {
			pr_warn("%s: unable to allocate aligned ADMA descriptor\n",
				mmc_hostname(mmc));
			host->flags &= ~SDHCI_USE_ADMA;
			dma_free_coherent(mmc_dev(mmc), host->adma_table_sz,
					  host->adma_table, host->adma_addr);
			kfree(host->align_buffer);
			host->adma_table = NULL;
			host->align_buffer = NULL;
		}
	}

	/*
	 * If we use DMA, then it's up to the caller to set the DMA
	 * mask, but PIO does not need the hw shim so we set a new
	 * mask here in that case.
	 */
	if (!(host->flags & (SDHCI_USE_SDMA | SDHCI_USE_ADMA))) {
		host->dma_mask = DMA_BIT_MASK(64);
		mmc_dev(mmc)->dma_mask = &host->dma_mask;
	}

	if (host->version >= SDHCI_SPEC_300)
		host->max_clk = (caps[0] & SDHCI_CLOCK_V3_BASE_MASK)
			>> SDHCI_CLOCK_BASE_SHIFT;
	else
		host->max_clk = (caps[0] & SDHCI_CLOCK_BASE_MASK)
			>> SDHCI_CLOCK_BASE_SHIFT;

	host->max_clk *= 1000000;
	if (host->max_clk == 0 || host->quirks &
			SDHCI_QUIRK_CAP_CLOCK_BASE_BROKEN) {
		if (!host->ops->get_max_clock) {
			pr_err("%s: Hardware doesn't specify base clock "
			       "frequency.\n", mmc_hostname(mmc));
			return -ENODEV;
		}
		host->max_clk = host->ops->get_max_clock(host);
	}

	/*
	 * In case of Host Controller v3.00, find out whether clock
	 * multiplier is supported.
	 */
	host->clk_mul = (caps[1] & SDHCI_CLOCK_MUL_MASK) >>
			SDHCI_CLOCK_MUL_SHIFT;

	/*
	 * In case the value in Clock Multiplier is 0, then programmable
	 * clock mode is not supported, otherwise the actual clock
	 * multiplier is one more than the value of Clock Multiplier
	 * in the Capabilities Register.
	 */
	if (host->clk_mul)
		host->clk_mul += 1;

	/*
	 * Set host parameters.
	 */
	max_clk = host->max_clk;

	if (host->ops->get_min_clock)
		mmc->f_min = host->ops->get_min_clock(host);
	else if (host->version >= SDHCI_SPEC_300) {
		if (host->clk_mul)
			max_clk = host->max_clk * host->clk_mul;
		/*
		 * Divided Clock Mode minimum clock rate is always less than
		 * Programmable Clock Mode minimum clock rate.
		 */
		mmc->f_min = host->max_clk / SDHCI_MAX_DIV_SPEC_300;
	} else
		mmc->f_min = host->max_clk / SDHCI_MAX_DIV_SPEC_200;

	if (!mmc->f_max || (mmc->f_max && (mmc->f_max > max_clk)))
		mmc->f_max = max_clk;

	if (!(host->quirks & SDHCI_QUIRK_DATA_TIMEOUT_USES_SDCLK)) {
		host->timeout_clk = (caps[0] & SDHCI_TIMEOUT_CLK_MASK) >>
					SDHCI_TIMEOUT_CLK_SHIFT;
		if (host->timeout_clk == 0) {
			if (host->ops->get_timeout_clock) {
				host->timeout_clk =
					host->ops->get_timeout_clock(host);
			} else {
				pr_err("%s: Hardware doesn't specify timeout clock frequency.\n",
					mmc_hostname(mmc));
				return -ENODEV;
			}
		}

		if (caps[0] & SDHCI_TIMEOUT_CLK_UNIT)
			host->timeout_clk *= 1000;

		if (override_timeout_clk)
			host->timeout_clk = override_timeout_clk;

		mmc->max_busy_timeout = host->ops->get_max_timeout_count ?
			host->ops->get_max_timeout_count(host) : 1 << 27;
		mmc->max_busy_timeout /= host->timeout_clk;
	}

	mmc->caps |= MMC_CAP_SDIO_IRQ | MMC_CAP_ERASE | MMC_CAP_CMD23;
	mmc->caps2 |= MMC_CAP2_SDIO_IRQ_NOTHREAD;

	if (caps[0] & SDHCI_CAN_ASYNC_INT)
		mmc->caps2 |= MMC_CAP2_ASYNC_SDIO_IRQ_4BIT_MODE;

	if (host->quirks & SDHCI_QUIRK_MULTIBLOCK_READ_ACMD12)
		host->flags |= SDHCI_AUTO_CMD12;

	/* Auto-CMD23 stuff only works in ADMA or PIO. */
	if ((host->version >= SDHCI_SPEC_300) &&
	    ((host->flags & SDHCI_USE_ADMA) ||
	     !(host->flags & SDHCI_USE_SDMA)) &&
	     !(host->quirks2 & SDHCI_QUIRK2_ACMD23_BROKEN)) {
		host->flags |= SDHCI_AUTO_CMD23;
		DBG("%s: Auto-CMD23 available\n", mmc_hostname(mmc));
	} else {
		DBG("%s: Auto-CMD23 unavailable\n", mmc_hostname(mmc));
	}

	/*
	 * A controller may support 8-bit width, but the board itself
	 * might not have the pins brought out.  Boards that support
	 * 8-bit width must set "mmc->caps |= MMC_CAP_8_BIT_DATA;" in
	 * their platform code before calling sdhci_add_host(), and we
	 * won't assume 8-bit width for hosts without that CAP.
	 */
	if (!(host->quirks & SDHCI_QUIRK_FORCE_1_BIT_DATA))
		mmc->caps |= MMC_CAP_4_BIT_DATA;

	if (host->quirks2 & SDHCI_QUIRK2_HOST_NO_CMD23)
		mmc->caps &= ~MMC_CAP_CMD23;

	if (caps[0] & SDHCI_CAN_DO_HISPD)
		mmc->caps |= MMC_CAP_SD_HIGHSPEED | MMC_CAP_MMC_HIGHSPEED;

	if ((host->quirks & SDHCI_QUIRK_BROKEN_CARD_DETECTION) &&
	    !(mmc->caps & MMC_CAP_NONREMOVABLE) &&
	    (IS_ERR_VALUE(mmc_gpio_get_cd(host->mmc)) &&
	    !(mmc->caps2 & MMC_CAP2_NONHOTPLUG)))
		mmc->caps |= MMC_CAP_NEEDS_POLL;

	/* If there are external regulators, get them */
	if (mmc_regulator_get_supply(mmc) == -EPROBE_DEFER)
		return -EPROBE_DEFER;

	/* If vqmmc regulator and no 1.8V signalling, then there's no UHS */
	if (!IS_ERR(mmc->supply.vqmmc)) {
		ret = regulator_enable(mmc->supply.vqmmc);
		if (!regulator_is_supported_voltage(mmc->supply.vqmmc, 1700000,
						    1950000))
			caps[1] &= ~(SDHCI_SUPPORT_SDR104 |
					SDHCI_SUPPORT_SDR50 |
					SDHCI_SUPPORT_DDR50);
		if (ret) {
			pr_warn("%s: Failed to enable vqmmc regulator: %d\n",
				mmc_hostname(mmc), ret);
			mmc->supply.vqmmc = ERR_PTR(-EINVAL);
		}
	}

	if (host->quirks2 & SDHCI_QUIRK2_NO_1_8_V)
		caps[1] &= ~(SDHCI_SUPPORT_SDR104 | SDHCI_SUPPORT_SDR50 |
		       SDHCI_SUPPORT_DDR50);

	/* Any UHS-I mode in caps implies SDR12 and SDR25 support. */
	if (caps[1] & (SDHCI_SUPPORT_SDR104 | SDHCI_SUPPORT_SDR50 |
		       SDHCI_SUPPORT_DDR50))
		mmc->caps |= MMC_CAP_UHS_SDR12 | MMC_CAP_UHS_SDR25;

	/* SDR104 supports also implies SDR50 support */
	if (caps[1] & SDHCI_SUPPORT_SDR104) {
		mmc->caps |= MMC_CAP_UHS_SDR104 | MMC_CAP_UHS_SDR50;
		/* SD3.0: SDR104 is supported so (for eMMC) the caps2
		 * field can be promoted to support HS200.
		 */
		if (!(host->quirks2 & SDHCI_QUIRK2_BROKEN_HS200))
			mmc->caps2 |= MMC_CAP2_HS200;
	} else if (caps[1] & SDHCI_SUPPORT_SDR50)
		mmc->caps |= MMC_CAP_UHS_SDR50;

	if (host->quirks2 & SDHCI_QUIRK2_CAPS_BIT63_FOR_HS400 &&
	    (caps[1] & SDHCI_SUPPORT_HS400))
		mmc->caps2 |= MMC_CAP2_HS400;

	if ((mmc->caps2 & MMC_CAP2_HSX00_1_2V) &&
	    (IS_ERR(mmc->supply.vqmmc) ||
	     !regulator_is_supported_voltage(mmc->supply.vqmmc, 1100000,
					     1300000)))
		mmc->caps2 &= ~MMC_CAP2_HSX00_1_2V;

	if ((caps[1] & SDHCI_SUPPORT_DDR50) &&
		!(host->quirks2 & SDHCI_QUIRK2_BROKEN_DDR50))
		mmc->caps |= MMC_CAP_UHS_DDR50;

	/* Does the host need tuning for SDR50? */
	if (caps[1] & SDHCI_USE_SDR50_TUNING)
		host->flags |= SDHCI_SDR50_NEEDS_TUNING;

	/* Does the host need tuning for SDR104 / HS200? */
	if (mmc->caps2 & MMC_CAP2_HS200)
		host->flags |= SDHCI_SDR104_NEEDS_TUNING;

	/* Driver Type(s) (A, C, D) supported by the host */
	if (caps[1] & SDHCI_DRIVER_TYPE_A)
		mmc->caps |= MMC_CAP_DRIVER_TYPE_A;
	if (caps[1] & SDHCI_DRIVER_TYPE_C)
		mmc->caps |= MMC_CAP_DRIVER_TYPE_C;
	if (caps[1] & SDHCI_DRIVER_TYPE_D)
		mmc->caps |= MMC_CAP_DRIVER_TYPE_D;

	/* Initial value for re-tuning timer count */
	host->tuning_count = (caps[1] & SDHCI_RETUNING_TIMER_COUNT_MASK) >>
			      SDHCI_RETUNING_TIMER_COUNT_SHIFT;

	/*
	 * In case Re-tuning Timer is not disabled, the actual value of
	 * re-tuning timer will be 2 ^ (n - 1).
	 */
	if (host->tuning_count)
		host->tuning_count = 1 << (host->tuning_count - 1);

	/* Re-tuning mode supported by the Host Controller */
	host->tuning_mode = (caps[1] & SDHCI_RETUNING_MODE_MASK) >>
			     SDHCI_RETUNING_MODE_SHIFT;

	ocr_avail = 0;

	/*
	 * According to SD Host Controller spec v3.00, if the Host System
	 * can afford more than 150mA, Host Driver should set XPC to 1. Also
	 * the value is meaningful only if Voltage Support in the Capabilities
	 * register is set. The actual current value is 4 times the register
	 * value.
	 */
	max_current_caps = sdhci_readl(host, SDHCI_MAX_CURRENT);
	if (!max_current_caps) {
		u32 curr = 0;

		if (!IS_ERR(mmc->supply.vmmc))
			curr = regulator_get_current_limit(mmc->supply.vmmc);
		else if (host->ops->get_current_limit)
			curr = host->ops->get_current_limit(host);

		if (curr > 0) {
			/* convert to SDHCI_MAX_CURRENT format */
			curr = curr/1000;  /* convert to mA */
			curr = curr/SDHCI_MAX_CURRENT_MULTIPLIER;

			curr = min_t(u32, curr, SDHCI_MAX_CURRENT_LIMIT);
			max_current_caps =
				(curr << SDHCI_MAX_CURRENT_330_SHIFT) |
				(curr << SDHCI_MAX_CURRENT_300_SHIFT) |
				(curr << SDHCI_MAX_CURRENT_180_SHIFT);
		}
	}

	if (caps[0] & SDHCI_CAN_VDD_330) {
		ocr_avail |= MMC_VDD_32_33 | MMC_VDD_33_34;

		mmc->max_current_330 = ((max_current_caps &
				   SDHCI_MAX_CURRENT_330_MASK) >>
				   SDHCI_MAX_CURRENT_330_SHIFT) *
				   SDHCI_MAX_CURRENT_MULTIPLIER;
	}
	if (caps[0] & SDHCI_CAN_VDD_300) {
		ocr_avail |= MMC_VDD_29_30 | MMC_VDD_30_31;

		mmc->max_current_300 = ((max_current_caps &
				   SDHCI_MAX_CURRENT_300_MASK) >>
				   SDHCI_MAX_CURRENT_300_SHIFT) *
				   SDHCI_MAX_CURRENT_MULTIPLIER;
	}
	if (caps[0] & SDHCI_CAN_VDD_180) {
		ocr_avail |= MMC_VDD_165_195;

		mmc->max_current_180 = ((max_current_caps &
				   SDHCI_MAX_CURRENT_180_MASK) >>
				   SDHCI_MAX_CURRENT_180_SHIFT) *
				   SDHCI_MAX_CURRENT_MULTIPLIER;
	}

	/* If OCR set by host, use it instead. */
	if (host->ocr_mask)
		ocr_avail = host->ocr_mask;

	/* If OCR set by external regulators, give it highest prio. */
	if (mmc->ocr_avail)
		ocr_avail = mmc->ocr_avail;

	mmc->ocr_avail = ocr_avail;
	mmc->ocr_avail_sdio = ocr_avail;
	if (host->ocr_avail_sdio)
		mmc->ocr_avail_sdio &= host->ocr_avail_sdio;
	mmc->ocr_avail_sd = ocr_avail;
	if (host->ocr_avail_sd)
		mmc->ocr_avail_sd &= host->ocr_avail_sd;
	else /* normal SD controllers don't support 1.8V */
		mmc->ocr_avail_sd &= ~MMC_VDD_165_195;
	mmc->ocr_avail_mmc = ocr_avail;
	if (host->ocr_avail_mmc)
		mmc->ocr_avail_mmc &= host->ocr_avail_mmc;

	if (mmc->ocr_avail == 0) {
		pr_err("%s: Hardware doesn't report any "
			"support voltages.\n", mmc_hostname(mmc));
		return -ENODEV;
	}

	/*
	 * Maximum number of segments. Depends on if the hardware
	 * can do scatter/gather or not.
	 */
	if (host->flags & SDHCI_USE_ADMA)
		mmc->max_segs = SDHCI_MAX_SEGS;
	else if (host->flags & SDHCI_USE_SDMA)
		mmc->max_segs = 1;
	else /* PIO */
		mmc->max_segs = SDHCI_MAX_SEGS;

	/*
	 * Maximum number of sectors in one transfer. Limited by SDMA boundary
	 * size (512KiB). Note some tuning modes impose a 4MiB limit, but this
	 * is less anyway.
	 */
	mmc->max_req_size = 524288;

	/*
	 * Maximum segment size. Could be one segment with the maximum number
	 * of bytes. When doing hardware scatter/gather, each entry cannot
	 * be larger than 64 KiB though.
	 */
	if (host->flags & SDHCI_USE_ADMA) {
		if (host->quirks & SDHCI_QUIRK_BROKEN_ADMA_ZEROLEN_DESC)
			mmc->max_seg_size = 65535;
		else
			mmc->max_seg_size = 65536;
	} else {
		mmc->max_seg_size = mmc->max_req_size;
	}

	/*
	 * Maximum block size. This varies from controller to controller and
	 * is specified in the capabilities register.
	 */
	if (host->quirks & SDHCI_QUIRK_FORCE_BLK_SZ_2048) {
		mmc->max_blk_size = 2;
	} else {
		mmc->max_blk_size = (caps[0] & SDHCI_MAX_BLOCK_MASK) >>
				SDHCI_MAX_BLOCK_SHIFT;
		if (mmc->max_blk_size >= 3) {
			pr_warn("%s: Invalid maximum block size, assuming 512 bytes\n",
				mmc_hostname(mmc));
			mmc->max_blk_size = 0;
		}
	}

	mmc->max_blk_size = 512 << mmc->max_blk_size;

	/*
	 * Maximum block count.
	 */
	mmc->max_blk_count = (host->quirks & SDHCI_QUIRK_NO_MULTIBLOCK) ? 1 : 65535;

	/*
	 * Init tasklets.
	 */
	tasklet_init(&host->finish_tasklet,
		sdhci_tasklet_finish, (unsigned long)host);

	setup_timer(&host->timer, sdhci_timeout_timer, (unsigned long)host);

	init_waitqueue_head(&host->buf_ready_int);

	host->flags |= SDHCI_HOST_IRQ_STATUS;

	sdhci_init(host, 0);

	ret = request_threaded_irq(host->irq, sdhci_irq, sdhci_thread_irq,
				   IRQF_SHARED,	mmc_hostname(mmc), host);
	if (ret) {
		pr_err("%s: Failed to request IRQ %d: %d\n",
		       mmc_hostname(mmc), host->irq, ret);
		goto untasklet;
	}

#ifdef CONFIG_MMC_DEBUG
	sdhci_dumpregs(host);
#endif

#ifdef SDHCI_USE_LEDS_CLASS
	if (!(host->quirks2 & SDHCI_QUIRK2_BROKEN_LED_CONTROL)) {
		snprintf(host->led_name, sizeof(host->led_name),
			"%s::", mmc_hostname(mmc));
		host->led.name = host->led_name;
		host->led.brightness = LED_OFF;
		host->led.default_trigger = mmc_hostname(mmc);
		host->led.brightness_set = sdhci_led_control;

		ret = led_classdev_register(mmc_dev(mmc), &host->led);
		if (ret) {
			pr_err("%s: Failed to register LED device: %d\n",
			       mmc_hostname(mmc), ret);
			goto reset;
		}
	}
#endif

	mmiowb();

	if (host->quirks2 & SDHCI_QUIRK2_IGN_DATA_END_BIT_ERROR) {
		host->ier = (host->ier & ~SDHCI_INT_DATA_END_BIT);
		sdhci_writel(host, host->ier, SDHCI_INT_ENABLE);
		sdhci_writel(host, host->ier, SDHCI_SIGNAL_ENABLE);
	}

	if (mmc->caps2 &  MMC_CAP2_CMD_QUEUE) {
		bool dma64 = (host->flags & SDHCI_USE_64_BIT_DMA) ?
			true : false;
		ret = sdhci_cmdq_init(host, mmc, dma64);
		if (ret)
			pr_err("%s: CMDQ init: failed (%d)\n",
			       mmc_hostname(host->mmc), ret);
		else
			host->cq_host->ops = &sdhci_cmdq_ops;
	}

	pr_info("%s: SDHCI controller on %s [%s] using %s in %s mode\n",
	mmc_hostname(mmc), host->hw_name, dev_name(mmc_dev(mmc)),
		(host->flags & SDHCI_USE_ADMA) ?
		((host->flags & SDHCI_USE_64_BIT_DMA) ?
		"64-bit ADMA" : "32-bit ADMA") :
		((host->flags & SDHCI_USE_SDMA) ? "DMA" : "PIO"),
		((mmc->caps2 &  MMC_CAP2_CMD_QUEUE) && !ret) ?
		"CMDQ" : "legacy");

	sdhci_enable_card_detection(host);

	mmc_add_host(mmc);
	return 0;

#ifdef SDHCI_USE_LEDS_CLASS
reset:
	sdhci_do_reset(host, SDHCI_RESET_ALL);
	sdhci_writel(host, 0, SDHCI_INT_ENABLE);
	sdhci_writel(host, 0, SDHCI_SIGNAL_ENABLE);
	free_irq(host->irq, host);
#endif
untasklet:
	tasklet_kill(&host->finish_tasklet);

	return ret;
}

EXPORT_SYMBOL_GPL(sdhci_add_host);

void sdhci_remove_host(struct sdhci_host *host, int dead)
{
	struct mmc_host *mmc = host->mmc;
	unsigned long flags;

	if (dead) {
		spin_lock_irqsave(&host->lock, flags);

		host->flags |= SDHCI_DEVICE_DEAD;

		if (host->mrq) {
			pr_err("%s: Controller removed during "
				" transfer!\n", mmc_hostname(mmc));

			host->mrq->cmd->error = -ENOMEDIUM;
			tasklet_schedule(&host->finish_tasklet);
		}

		spin_unlock_irqrestore(&host->lock, flags);
	}

	sdhci_disable_card_detection(host);

	mmc_remove_host(host->mmc);

#ifdef SDHCI_USE_LEDS_CLASS
	if (!(host->quirks2 & SDHCI_QUIRK2_BROKEN_LED_CONTROL))
		led_classdev_unregister(&host->led);
#endif

	if (!dead)
		sdhci_do_reset(host, SDHCI_RESET_ALL);

	sdhci_writel(host, 0, SDHCI_INT_ENABLE);
	sdhci_writel(host, 0, SDHCI_SIGNAL_ENABLE);
	free_irq(host->irq, host);

	del_timer_sync(&host->timer);

	tasklet_kill(&host->finish_tasklet);

	if (!IS_ERR(mmc->supply.vqmmc))
		regulator_disable(mmc->supply.vqmmc);

	if (host->adma_table)
		dma_free_coherent(mmc_dev(mmc), host->adma_table_sz,
				  host->adma_table, host->adma_addr);
	kfree(host->align_buffer);

	host->adma_table = NULL;
	host->align_buffer = NULL;
}

EXPORT_SYMBOL_GPL(sdhci_remove_host);

void sdhci_free_host(struct sdhci_host *host)
{
	mmc_free_host(host->mmc);
}

EXPORT_SYMBOL_GPL(sdhci_free_host);

/*****************************************************************************\
 *                                                                           *
 * Driver init/exit                                                          *
 *                                                                           *
\*****************************************************************************/

static int __init sdhci_drv_init(void)
{
	pr_info(DRIVER_NAME
		": Secure Digital Host Controller Interface driver\n");
	pr_info(DRIVER_NAME ": Copyright(c) Pierre Ossman\n");

	return 0;
}

static void __exit sdhci_drv_exit(void)
{
}

module_init(sdhci_drv_init);
module_exit(sdhci_drv_exit);

module_param(debug_quirks, uint, 0444);
module_param(debug_quirks2, uint, 0444);

MODULE_AUTHOR("Pierre Ossman <pierre@ossman.eu>");
MODULE_DESCRIPTION("Secure Digital Host Controller Interface core driver");
MODULE_LICENSE("GPL");

MODULE_PARM_DESC(debug_quirks, "Force certain quirks.");
MODULE_PARM_DESC(debug_quirks2, "Force certain other quirks.");<|MERGE_RESOLUTION|>--- conflicted
+++ resolved
@@ -1883,7 +1883,6 @@
 }
 EXPORT_SYMBOL_GPL(sdhci_set_uhs_signaling);
 
-<<<<<<< HEAD
 void sdhci_cfg_irq(struct sdhci_host *host, bool enable, bool sync)
 {
 	if (enable && !(host->flags & SDHCI_HOST_IRQ_STATUS)) {
@@ -1898,7 +1897,7 @@
 	}
 }
 EXPORT_SYMBOL(sdhci_cfg_irq);
-=======
+
 static bool sdhci_timing_has_preset(unsigned char timing)
 {
 	switch (timing) {
@@ -1929,7 +1928,6 @@
 	return !host->preset_enabled &&
 	       (sdhci_preset_needed(host, ios->timing) || host->drv_type != ios->drv_type);
 }
->>>>>>> 0671b46d
 
 static void sdhci_do_set_ios(struct sdhci_host *host, struct mmc_ios *ios)
 {
@@ -1938,14 +1936,7 @@
 	unsigned long flags;
 	u8 ctrl;
 	struct mmc_host *mmc = host->mmc;
-<<<<<<< HEAD
 	int ret;
-=======
-
-	host->reinit_uhs = false;
-
-	spin_lock_irqsave(&host->lock, flags);
->>>>>>> 0671b46d
 
 	if (host->flags & SDHCI_DEVICE_DEAD) {
 		if (!IS_ERR(mmc->supply.vmmc) &&
@@ -1959,7 +1950,6 @@
 		!(host->quirks2 & SDHCI_QUIRK2_PRESET_VALUE_BROKEN))
 		sdhci_enable_preset_value(host, false);
 
-<<<<<<< HEAD
 	spin_lock_irqsave(&host->lock, flags);
 	if (host->mmc && host->mmc->card &&
 			mmc_card_sdio(host->mmc->card))
@@ -1968,11 +1958,6 @@
 	if (ios->clock &&
 	    ((ios->clock != host->clock) || (ios->timing != host->timing))) {
 		spin_unlock_irqrestore(&host->lock, flags);
-=======
-	if (!ios->clock || ios->clock != host->clock) {
-		turning_on_clk = ios->clock && !host->clock;
-
->>>>>>> 0671b46d
 		host->ops->set_clock(host, ios->clock);
 		spin_lock_irqsave(&host->lock, flags);
 		host->clock = ios->clock;
@@ -2140,12 +2125,8 @@
 		}
 	} else
 		sdhci_writeb(host, ctrl, SDHCI_HOST_CONTROL);
-<<<<<<< HEAD
-
+out:
 	spin_unlock_irqrestore(&host->lock, flags);
-=======
-out:
->>>>>>> 0671b46d
 	/*
 	 * Some (ENE) controllers go apeshit on some ios operation,
 	 * signalling timeout and CRC errors even on CMD0. Resetting
