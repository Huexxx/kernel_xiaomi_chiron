--- conflicted
+++ resolved
@@ -654,219 +654,6 @@
 
 EXPORT_SYMBOL(mmc_alloc_host);
 
-<<<<<<< HEAD
-static ssize_t show_enable(struct device *dev,
-		struct device_attribute *attr, char *buf)
-{
-	struct mmc_host *host = cls_dev_to_mmc_host(dev);
-
-	if (!host)
-		return -EINVAL;
-
-	return snprintf(buf, PAGE_SIZE, "%d\n", mmc_can_scale_clk(host));
-}
-
-static ssize_t store_enable(struct device *dev,
-		struct device_attribute *attr, const char *buf, size_t count)
-{
-	struct mmc_host *host = cls_dev_to_mmc_host(dev);
-	unsigned long value;
-
-	if (!host || !host->card || kstrtoul(buf, 0, &value))
-		return -EINVAL;
-
-	mmc_get_card(host->card);
-
-	if (!value) {
-		/* Suspend the clock scaling and mask host capability */
-		if (host->clk_scaling.enable)
-			mmc_suspend_clk_scaling(host);
-		host->caps2 &= ~MMC_CAP2_CLK_SCALE;
-		host->clk_scaling.state = MMC_LOAD_HIGH;
-		/* Set to max. frequency when disabling */
-		mmc_clk_update_freq(host, host->card->clk_scaling_highest,
-					host->clk_scaling.state);
-	} else if (value) {
-		/* Unmask host capability and resume scaling */
-		host->caps2 |= MMC_CAP2_CLK_SCALE;
-		if (!host->clk_scaling.enable)
-			mmc_resume_clk_scaling(host);
-	}
-
-	mmc_put_card(host->card);
-
-	return count;
-}
-
-static ssize_t show_up_threshold(struct device *dev,
-		struct device_attribute *attr, char *buf)
-{
-	struct mmc_host *host = cls_dev_to_mmc_host(dev);
-
-	if (!host)
-		return -EINVAL;
-
-	return snprintf(buf, PAGE_SIZE, "%d\n", host->clk_scaling.upthreshold);
-}
-
-#define MAX_PERCENTAGE	100
-static ssize_t store_up_threshold(struct device *dev,
-		struct device_attribute *attr, const char *buf, size_t count)
-{
-	struct mmc_host *host = cls_dev_to_mmc_host(dev);
-	unsigned long value;
-
-	if (!host || kstrtoul(buf, 0, &value) || (value > MAX_PERCENTAGE))
-		return -EINVAL;
-
-	host->clk_scaling.upthreshold = value;
-
-	pr_debug("%s: clkscale_up_thresh set to %lu\n",
-			mmc_hostname(host), value);
-	return count;
-}
-
-static ssize_t show_down_threshold(struct device *dev,
-		struct device_attribute *attr, char *buf)
-{
-	struct mmc_host *host = cls_dev_to_mmc_host(dev);
-
-	if (!host)
-		return -EINVAL;
-
-	return snprintf(buf, PAGE_SIZE, "%d\n",
-			host->clk_scaling.downthreshold);
-}
-
-static ssize_t store_down_threshold(struct device *dev,
-		struct device_attribute *attr, const char *buf, size_t count)
-{
-	struct mmc_host *host = cls_dev_to_mmc_host(dev);
-	unsigned long value;
-
-	if (!host || kstrtoul(buf, 0, &value) || (value > MAX_PERCENTAGE))
-		return -EINVAL;
-
-	host->clk_scaling.downthreshold = value;
-
-	pr_debug("%s: clkscale_down_thresh set to %lu\n",
-			mmc_hostname(host), value);
-	return count;
-}
-
-static ssize_t show_polling(struct device *dev,
-		struct device_attribute *attr, char *buf)
-{
-	struct mmc_host *host = cls_dev_to_mmc_host(dev);
-
-	if (!host)
-		return -EINVAL;
-
-	return snprintf(buf, PAGE_SIZE, "%lu milliseconds\n",
-			host->clk_scaling.polling_delay_ms);
-}
-
-static ssize_t store_polling(struct device *dev,
-		struct device_attribute *attr, const char *buf, size_t count)
-{
-	struct mmc_host *host = cls_dev_to_mmc_host(dev);
-	unsigned long value;
-
-	if (!host || kstrtoul(buf, 0, &value))
-		return -EINVAL;
-
-	host->clk_scaling.polling_delay_ms = value;
-
-	pr_debug("%s: clkscale_polling_delay_ms set to %lu\n",
-			mmc_hostname(host), value);
-	return count;
-}
-
-DEVICE_ATTR(enable, S_IRUGO | S_IWUSR,
-		show_enable, store_enable);
-DEVICE_ATTR(polling_interval, S_IRUGO | S_IWUSR,
-		show_polling, store_polling);
-DEVICE_ATTR(up_threshold, S_IRUGO | S_IWUSR,
-		show_up_threshold, store_up_threshold);
-DEVICE_ATTR(down_threshold, S_IRUGO | S_IWUSR,
-		show_down_threshold, store_down_threshold);
-
-static struct attribute *clk_scaling_attrs[] = {
-	&dev_attr_enable.attr,
-	&dev_attr_up_threshold.attr,
-	&dev_attr_down_threshold.attr,
-	&dev_attr_polling_interval.attr,
-	NULL,
-};
-
-static struct attribute_group clk_scaling_attr_grp = {
-	.name = "clk_scaling",
-	.attrs = clk_scaling_attrs,
-};
-
-#ifdef CONFIG_MMC_PERF_PROFILING
-static ssize_t
-show_perf(struct device *dev, struct device_attribute *attr, char *buf)
-{
-	struct mmc_host *host = cls_dev_to_mmc_host(dev);
-	int64_t rtime_drv, wtime_drv;
-	unsigned long rbytes_drv, wbytes_drv, flags;
-
-	spin_lock_irqsave(&host->lock, flags);
-
-	rbytes_drv = host->perf.rbytes_drv;
-	wbytes_drv = host->perf.wbytes_drv;
-
-	rtime_drv = ktime_to_us(host->perf.rtime_drv);
-	wtime_drv = ktime_to_us(host->perf.wtime_drv);
-
-	spin_unlock_irqrestore(&host->lock, flags);
-
-	return snprintf(buf, PAGE_SIZE, "Write performance at driver Level:"
-					"%lu bytes in %lld microseconds\n"
-					"Read performance at driver Level:"
-					"%lu bytes in %lld microseconds\n",
-					wbytes_drv, wtime_drv,
-					rbytes_drv, rtime_drv);
-}
-
-static ssize_t
-set_perf(struct device *dev, struct device_attribute *attr,
-		const char *buf, size_t count)
-{
-	struct mmc_host *host = cls_dev_to_mmc_host(dev);
-	int64_t value;
-	unsigned long flags;
-
-	sscanf(buf, "%lld", &value);
-	spin_lock_irqsave(&host->lock, flags);
-	if (!value) {
-		memset(&host->perf, 0, sizeof(host->perf));
-		host->perf_enable = false;
-	} else {
-		host->perf_enable = true;
-	}
-	spin_unlock_irqrestore(&host->lock, flags);
-
-	return count;
-}
-
-static DEVICE_ATTR(perf, S_IRUGO | S_IWUSR,
-		show_perf, set_perf);
-
-#endif
-
-static struct attribute *dev_attrs[] = {
-#ifdef CONFIG_MMC_PERF_PROFILING
-	&dev_attr_perf.attr,
-#endif
-	NULL,
-};
-static struct attribute_group dev_attr_grp = {
-	.attrs = dev_attrs,
-};
-
-=======
 static int mmc_validate_host_caps(struct mmc_host *host)
 {
 	if (host->caps & MMC_CAP_SDIO_IRQ && !host->ops->enable_sdio_irq) {
@@ -877,7 +664,6 @@
 	return 0;
 }
 
->>>>>>> 0671b46d
 /**
  *	mmc_add_host - initialise host hardware
  *	@host: mmc host
@@ -911,16 +697,6 @@
 	mmc_host_clk_sysfs_init(host);
 	mmc_trace_init(host);
 
-	err = sysfs_create_group(&host->class_dev.kobj, &clk_scaling_attr_grp);
-	if (err)
-		pr_err("%s: failed to create clk scale sysfs group with err %d\n",
-				__func__, err);
-
-	err = sysfs_create_group(&host->class_dev.kobj, &dev_attr_grp);
-	if (err)
-		pr_err("%s: failed to create sysfs group with err %d\n",
-							 __func__, err);
-
 #ifdef CONFIG_BLOCK
 	mmc_latency_hist_sysfs_init(host);
 #endif
@@ -952,8 +728,6 @@
 #ifdef CONFIG_DEBUG_FS
 	mmc_remove_host_debugfs(host);
 #endif
-	sysfs_remove_group(&host->parent->kobj, &dev_attr_grp);
-	sysfs_remove_group(&host->class_dev.kobj, &clk_scaling_attr_grp);
 
 #ifdef CONFIG_BLOCK
 	mmc_latency_hist_sysfs_exit(host);
