/*
 *  linux/drivers/mmc/core/sdio_bus.c
 *
 *  Copyright 2007 Pierre Ossman
 *
 * This program is free software; you can redistribute it and/or modify
 * it under the terms of the GNU General Public License as published by
 * the Free Software Foundation; either version 2 of the License, or (at
 * your option) any later version.
 *
 * SDIO function driver model
 */

#include <linux/device.h>
#include <linux/err.h>
#include <linux/export.h>
#include <linux/slab.h>
#include <linux/pm_runtime.h>
#include <linux/pm_domain.h>
#include <linux/acpi.h>

#include <linux/mmc/card.h>
#include <linux/mmc/host.h>
#include <linux/mmc/sdio_func.h>
#include <linux/of.h>

#include "core.h"
#include "sdio_cis.h"
#include "sdio_bus.h"

#ifdef CONFIG_MMC_EMBEDDED_SDIO
#include <linux/mmc/host.h>
#endif

#define to_sdio_driver(d)	container_of(d, struct sdio_driver, drv)

/* show configuration fields */
#define sdio_config_attr(field, format_string)				\
static ssize_t								\
field##_show(struct device *dev, struct device_attribute *attr, char *buf)				\
{									\
	struct sdio_func *func;						\
									\
	func = dev_to_sdio_func (dev);					\
	return sprintf (buf, format_string, func->field);		\
}									\
static DEVICE_ATTR_RO(field)

sdio_config_attr(class, "0x%02x\n");
sdio_config_attr(vendor, "0x%04x\n");
sdio_config_attr(device, "0x%04x\n");

static ssize_t modalias_show(struct device *dev, struct device_attribute *attr, char *buf)
{
	struct sdio_func *func = dev_to_sdio_func (dev);

	return sprintf(buf, "sdio:c%02Xv%04Xd%04X\n",
			func->class, func->vendor, func->device);
}
static DEVICE_ATTR_RO(modalias);

static struct attribute *sdio_dev_attrs[] = {
	&dev_attr_class.attr,
	&dev_attr_vendor.attr,
	&dev_attr_device.attr,
	&dev_attr_modalias.attr,
	NULL,
};
ATTRIBUTE_GROUPS(sdio_dev);

static const struct sdio_device_id *sdio_match_one(struct sdio_func *func,
	const struct sdio_device_id *id)
{
	if (id->class != (__u8)SDIO_ANY_ID && id->class != func->class)
		return NULL;
	if (id->vendor != (__u16)SDIO_ANY_ID && id->vendor != func->vendor)
		return NULL;
	if (id->device != (__u16)SDIO_ANY_ID && id->device != func->device)
		return NULL;
	return id;
}

static const struct sdio_device_id *sdio_match_device(struct sdio_func *func,
	struct sdio_driver *sdrv)
{
	const struct sdio_device_id *ids;

	ids = sdrv->id_table;

	if (ids) {
		while (ids->class || ids->vendor || ids->device) {
			if (sdio_match_one(func, ids))
				return ids;
			ids++;
		}
	}

	return NULL;
}

static int sdio_bus_match(struct device *dev, struct device_driver *drv)
{
	struct sdio_func *func = dev_to_sdio_func(dev);
	struct sdio_driver *sdrv = to_sdio_driver(drv);

	if (sdio_match_device(func, sdrv))
		return 1;

	return 0;
}

static int
sdio_bus_uevent(struct device *dev, struct kobj_uevent_env *env)
{
	struct sdio_func *func = dev_to_sdio_func(dev);

	if (add_uevent_var(env,
			"SDIO_CLASS=%02X", func->class))
		return -ENOMEM;

	if (add_uevent_var(env, 
			"SDIO_ID=%04X:%04X", func->vendor, func->device))
		return -ENOMEM;

	if (add_uevent_var(env,
			"MODALIAS=sdio:c%02Xv%04Xd%04X",
			func->class, func->vendor, func->device))
		return -ENOMEM;

	return 0;
}

static int sdio_bus_probe(struct device *dev)
{
	struct sdio_driver *drv = to_sdio_driver(dev->driver);
	struct sdio_func *func = dev_to_sdio_func(dev);
	const struct sdio_device_id *id;
	int ret;

	id = sdio_match_device(func, drv);
	if (!id)
		return -ENODEV;

	ret = dev_pm_domain_attach(dev, false);
	if (ret == -EPROBE_DEFER)
		return ret;

	/* Unbound SDIO functions are always suspended.
	 * During probe, the function is set active and the usage count
	 * is incremented.  If the driver supports runtime PM,
	 * it should call pm_runtime_put_noidle() in its probe routine and
	 * pm_runtime_get_noresume() in its remove routine.
	 */
	if (func->card->host->caps & MMC_CAP_POWER_OFF_CARD) {
		ret = pm_runtime_get_sync(dev);
		if (ret < 0)
			goto disable_runtimepm;
	}

	/* Set the default block size so the driver is sure it's something
	 * sensible. */
	sdio_claim_host(func);
	ret = sdio_set_block_size(func, 0);
	sdio_release_host(func);
	if (ret)
		goto disable_runtimepm;

	ret = drv->probe(func, id);
	if (ret)
		goto disable_runtimepm;

	return 0;

disable_runtimepm:
	if (func->card->host->caps & MMC_CAP_POWER_OFF_CARD)
		pm_runtime_put_noidle(dev);
	dev_pm_domain_detach(dev, false);
	return ret;
}

static int sdio_bus_remove(struct device *dev)
{
	struct sdio_driver *drv = to_sdio_driver(dev->driver);
	struct sdio_func *func = dev_to_sdio_func(dev);
	int ret = 0;

	/* Make sure card is powered before invoking ->remove() */
	if (func->card->host->caps & MMC_CAP_POWER_OFF_CARD)
		pm_runtime_get_sync(dev);

	drv->remove(func);

	if (func->irq_handler) {
		pr_warn("WARNING: driver %s did not remove its interrupt handler!\n",
			drv->name);
		sdio_claim_host(func);
		sdio_release_irq(func);
		sdio_release_host(func);
	}

	/* First, undo the increment made directly above */
	if (func->card->host->caps & MMC_CAP_POWER_OFF_CARD)
		pm_runtime_put_noidle(dev);

	/* Then undo the runtime PM settings in sdio_bus_probe() */
	if (func->card->host->caps & MMC_CAP_POWER_OFF_CARD)
		pm_runtime_put_sync(dev);

	dev_pm_domain_detach(dev, false);

	return ret;
}

static const struct dev_pm_ops sdio_bus_pm_ops = {
	SET_SYSTEM_SLEEP_PM_OPS(pm_generic_suspend, pm_generic_resume)
	SET_RUNTIME_PM_OPS(
		pm_generic_runtime_suspend,
		pm_generic_runtime_resume,
		NULL
	)
};

static struct bus_type sdio_bus_type = {
	.name		= "sdio",
	.dev_groups	= sdio_dev_groups,
	.match		= sdio_bus_match,
	.uevent		= sdio_bus_uevent,
	.probe		= sdio_bus_probe,
	.remove		= sdio_bus_remove,
	.pm		= &sdio_bus_pm_ops,
};

int sdio_register_bus(void)
{
	return bus_register(&sdio_bus_type);
}

void sdio_unregister_bus(void)
{
	bus_unregister(&sdio_bus_type);
}

/**
 *	sdio_register_driver - register a function driver
 *	@drv: SDIO function driver
 */
int sdio_register_driver(struct sdio_driver *drv)
{
	drv->drv.name = drv->name;
	drv->drv.bus = &sdio_bus_type;
	return driver_register(&drv->drv);
}
EXPORT_SYMBOL_GPL(sdio_register_driver);

/**
 *	sdio_unregister_driver - unregister a function driver
 *	@drv: SDIO function driver
 */
void sdio_unregister_driver(struct sdio_driver *drv)
{
	drv->drv.bus = &sdio_bus_type;
	driver_unregister(&drv->drv);
}
EXPORT_SYMBOL_GPL(sdio_unregister_driver);

static void sdio_release_func(struct device *dev)
{
	struct sdio_func *func = dev_to_sdio_func(dev);

<<<<<<< HEAD
#ifdef CONFIG_MMC_EMBEDDED_SDIO
	/*
	 * If this device is embedded then we never allocated
	 * cis tables for this func
	 */
	if (!func->card->host->embedded_sdio_data.funcs)
#endif
		sdio_free_func_cis(func);
=======
	if (!(func->card->quirks & MMC_QUIRK_NONSTD_SDIO))
		sdio_free_func_cis(func);

	/*
	 * We have now removed the link to the tuples in the
	 * card structure, so remove the reference.
	 */
	put_device(&func->card->dev);
>>>>>>> 0671b46d

	kfree(func->info);
	kfree(func->tmpbuf);
	kfree(func);
}

/*
 * Allocate and initialise a new SDIO function structure.
 */
struct sdio_func *sdio_alloc_func(struct mmc_card *card)
{
	struct sdio_func *func;

	func = kzalloc(sizeof(struct sdio_func), GFP_KERNEL);
	if (!func)
		return ERR_PTR(-ENOMEM);

	/*
	 * allocate buffer separately to make sure it's properly aligned for
	 * DMA usage (incl. 64 bit DMA)
	 */
	func->tmpbuf = kmalloc(4, GFP_KERNEL);
	if (!func->tmpbuf) {
		kfree(func);
		return ERR_PTR(-ENOMEM);
	}

	func->card = card;

	device_initialize(&func->dev);

	/*
	 * We may link to tuples in the card structure,
	 * we need make sure we have a reference to it.
	 */
	get_device(&func->card->dev);

	func->dev.parent = &card->dev;
	func->dev.bus = &sdio_bus_type;
	func->dev.release = sdio_release_func;

	return func;
}

#ifdef CONFIG_ACPI
static void sdio_acpi_set_handle(struct sdio_func *func)
{
	struct mmc_host *host = func->card->host;
	u64 addr = ((u64)host->slotno << 16) | func->num;

	acpi_preset_companion(&func->dev, ACPI_COMPANION(host->parent), addr);
}
#else
static inline void sdio_acpi_set_handle(struct sdio_func *func) {}
#endif

static void sdio_set_of_node(struct sdio_func *func)
{
	struct mmc_host *host = func->card->host;

	func->dev.of_node = mmc_of_find_child_device(host, func->num);
}

/*
 * Register a new SDIO function with the driver model.
 */
int sdio_add_func(struct sdio_func *func)
{
	int ret;

	dev_set_name(&func->dev, "%s:%d", mmc_card_id(func->card), func->num);

	sdio_set_of_node(func);
	sdio_acpi_set_handle(func);
	ret = device_add(&func->dev);
	if (ret == 0)
		sdio_func_set_present(func);

	return ret;
}

/*
 * Unregister a SDIO function with the driver model, and
 * (eventually) free it.
 * This function can be called through error paths where sdio_add_func() was
 * never executed (because a failure occurred at an earlier point).
 */
void sdio_remove_func(struct sdio_func *func)
{
	if (sdio_func_present(func))
		device_del(&func->dev);

	of_node_put(func->dev.of_node);
	put_device(&func->dev);
}
<|MERGE_RESOLUTION|>--- conflicted
+++ resolved
@@ -267,16 +267,6 @@
 {
 	struct sdio_func *func = dev_to_sdio_func(dev);
 
-<<<<<<< HEAD
-#ifdef CONFIG_MMC_EMBEDDED_SDIO
-	/*
-	 * If this device is embedded then we never allocated
-	 * cis tables for this func
-	 */
-	if (!func->card->host->embedded_sdio_data.funcs)
-#endif
-		sdio_free_func_cis(func);
-=======
 	if (!(func->card->quirks & MMC_QUIRK_NONSTD_SDIO))
 		sdio_free_func_cis(func);
 
@@ -285,7 +275,6 @@
 	 * card structure, so remove the reference.
 	 */
 	put_device(&func->card->dev);
->>>>>>> 0671b46d
 
 	kfree(func->info);
 	kfree(func->tmpbuf);
