/*
 * Copyright (C) 2012 Freescale Semiconductor, Inc.
 *
 * Copyright (C) 2014 Linaro.
 * Viresh Kumar <viresh.kumar@linaro.org>
 *
 * The OPP code in function set_target() is reused from
 * drivers/cpufreq/omap-cpufreq.c
 *
 * This program is free software; you can redistribute it and/or modify
 * it under the terms of the GNU General Public License version 2 as
 * published by the Free Software Foundation.
 */

#define pr_fmt(fmt)	KBUILD_MODNAME ": " fmt

#include <linux/clk.h>
#include <linux/cpu.h>
#include <linux/cpu_cooling.h>
#include <linux/cpufreq.h>
#include <linux/cpufreq-dt.h>
#include <linux/cpumask.h>
#include <linux/err.h>
#include <linux/module.h>
#include <linux/of.h>
#include <linux/pm_opp.h>
#include <linux/platform_device.h>
#include <linux/regulator/consumer.h>
#include <linux/slab.h>
#include <linux/thermal.h>

struct private_data {
	struct device *cpu_dev;
	struct thermal_cooling_device *cdev;
	const char *reg_name;
};

static struct freq_attr *cpufreq_dt_attr[] = {
	&cpufreq_freq_attr_scaling_available_freqs,
	NULL,   /* Extra space for boost-attr if required */
	NULL,
};

static int set_target(struct cpufreq_policy *policy, unsigned int index)
{
	struct private_data *priv = policy->driver_data;
<<<<<<< HEAD
=======
	struct device *cpu_dev = priv->cpu_dev;
	struct regulator *cpu_reg = priv->cpu_reg;
	unsigned long volt = 0, tol = 0;
	int volt_old = 0;
	unsigned int old_freq, new_freq;
	long freq_Hz, freq_exact;
	int ret;

	freq_Hz = clk_round_rate(cpu_clk, freq_table[index].frequency * 1000);
	if (freq_Hz <= 0)
		freq_Hz = freq_table[index].frequency * 1000;
>>>>>>> 0671b46d

	return dev_pm_opp_set_rate(priv->cpu_dev,
				   policy->freq_table[index].frequency * 1000);
}

/*
 * An earlier version of opp-v1 bindings used to name the regulator
 * "cpu0-supply", we still need to handle that for backwards compatibility.
 */
static const char *find_supply_name(struct device *dev)
{
	struct device_node *np;
	struct property *pp;
	int cpu = dev->id;
	const char *name = NULL;

	np = of_node_get(dev->of_node);

<<<<<<< HEAD
	/* This must be valid for sure */
	if (WARN_ON(!np))
		return NULL;
=======
	dev_dbg(cpu_dev, "%u MHz, %d mV --> %u MHz, %ld mV\n",
		old_freq / 1000, (volt_old > 0) ? volt_old / 1000 : -1,
		new_freq / 1000, volt ? volt / 1000 : -1);
>>>>>>> 0671b46d

	/* Try "cpu0" for older DTs */
	if (!cpu) {
		pp = of_find_property(np, "cpu0-supply", NULL);
		if (pp) {
			name = "cpu0";
			goto node_put;
		}
	}

	pp = of_find_property(np, "cpu-supply", NULL);
	if (pp) {
		name = "cpu";
		goto node_put;
	}

	dev_dbg(dev, "no regulator for cpu%d\n", cpu);
node_put:
	of_node_put(np);
	return name;
}

static int resources_available(void)
{
	struct device *cpu_dev;
	struct regulator *cpu_reg;
	struct clk *cpu_clk;
	int ret = 0;
	const char *name;

	cpu_dev = get_cpu_device(0);
	if (!cpu_dev) {
		pr_err("failed to get cpu0 device\n");
		return -ENODEV;
	}

<<<<<<< HEAD
	cpu_clk = clk_get(cpu_dev, NULL);
	ret = PTR_ERR_OR_ZERO(cpu_clk);
=======
	/* Try "cpu0" for older DTs */
	if (!cpu)
		reg = reg_cpu0;
	else
		reg = reg_cpu;

try_again:
	cpu_reg = regulator_get_optional(cpu_dev, reg);
	ret = PTR_ERR_OR_ZERO(cpu_reg);
>>>>>>> 0671b46d
	if (ret) {
		/*
		 * If cpu's clk node is present, but clock is not yet
		 * registered, we should try defering probe.
		 */
<<<<<<< HEAD
		if (ret == -EPROBE_DEFER)
			dev_dbg(cpu_dev, "clock not ready, retry\n");
		else
			dev_err(cpu_dev, "failed to get clock: %d\n", ret);

		return ret;
	}

	clk_put(cpu_clk);

	name = find_supply_name(cpu_dev);
	/* Platform doesn't require regulator */
	if (!name)
		return 0;

	cpu_reg = regulator_get_optional(cpu_dev, name);
	ret = PTR_ERR_OR_ZERO(cpu_reg);
	if (ret) {
=======
		if (ret == -EPROBE_DEFER) {
			dev_dbg(cpu_dev, "cpu%d regulator not ready, retry\n",
				cpu);
			return ret;
		}

		/* Try with "cpu-supply" */
		if (reg == reg_cpu0) {
			reg = reg_cpu;
			goto try_again;
		}

		dev_dbg(cpu_dev, "no regulator for cpu%d: %d\n", cpu, ret);
	}

	cpu_clk = clk_get(cpu_dev, NULL);
	ret = PTR_ERR_OR_ZERO(cpu_clk);
	if (ret) {
		/* put regulator */
		if (!IS_ERR(cpu_reg))
			regulator_put(cpu_reg);

>>>>>>> 0671b46d
		/*
		 * If cpu's regulator supply node is present, but regulator is
		 * not yet registered, we should try defering probe.
		 */
		if (ret == -EPROBE_DEFER)
			dev_dbg(cpu_dev, "cpu0 regulator not ready, retry\n");
		else
			dev_dbg(cpu_dev, "no regulator for cpu0: %d\n", ret);

		return ret;
	}

	regulator_put(cpu_reg);
	return 0;
}

static int cpufreq_init(struct cpufreq_policy *policy)
{
	struct cpufreq_frequency_table *freq_table;
	struct private_data *priv;
	struct device *cpu_dev;
	struct clk *cpu_clk;
	struct dev_pm_opp *suspend_opp;
	unsigned int transition_latency;
	bool opp_v1 = false;
	const char *name;
	int ret;

	cpu_dev = get_cpu_device(policy->cpu);
	if (!cpu_dev) {
		pr_err("failed to get cpu%d device\n", policy->cpu);
		return -ENODEV;
	}

	cpu_clk = clk_get(cpu_dev, NULL);
	if (IS_ERR(cpu_clk)) {
		ret = PTR_ERR(cpu_clk);
		dev_err(cpu_dev, "%s: failed to get clk: %d\n", __func__, ret);
		return ret;
	}

	/* Get OPP-sharing information from "operating-points-v2" bindings */
	ret = dev_pm_opp_of_get_sharing_cpus(cpu_dev, policy->cpus);
	if (ret) {
		/*
		 * operating-points-v2 not supported, fallback to old method of
		 * finding shared-OPPs for backward compatibility.
		 */
		if (ret == -ENOENT)
			opp_v1 = true;
		else
			goto out_put_clk;
	}

	/*
	 * OPP layer will be taking care of regulators now, but it needs to know
	 * the name of the regulator first.
	 */
	name = find_supply_name(cpu_dev);
	if (name) {
		ret = dev_pm_opp_set_regulator(cpu_dev, name);
		if (ret) {
			dev_err(cpu_dev, "Failed to set regulator for cpu%d: %d\n",
				policy->cpu, ret);
			goto out_put_clk;
		}
	}

	/*
	 * Initialize OPP tables for all policy->cpus. They will be shared by
	 * all CPUs which have marked their CPUs shared with OPP bindings.
	 *
	 * For platforms not using operating-points-v2 bindings, we do this
	 * before updating policy->cpus. Otherwise, we will end up creating
	 * duplicate OPPs for policy->cpus.
	 *
	 * OPPs might be populated at runtime, don't check for error here
	 */
	dev_pm_opp_of_cpumask_add_table(policy->cpus);

	/*
	 * But we need OPP table to function so if it is not there let's
	 * give platform code chance to provide it for us.
	 */
	ret = dev_pm_opp_get_opp_count(cpu_dev);
	if (ret <= 0) {
		dev_dbg(cpu_dev, "OPP table is not ready, deferring probe\n");
		ret = -EPROBE_DEFER;
		goto out_free_opp;
	}

	if (opp_v1) {
		struct cpufreq_dt_platform_data *pd = cpufreq_get_driver_data();

		if (!pd || !pd->independent_clocks)
			cpumask_setall(policy->cpus);

		/*
		 * OPP tables are initialized only for policy->cpu, do it for
		 * others as well.
		 */
		ret = dev_pm_opp_set_sharing_cpus(cpu_dev, policy->cpus);
		if (ret)
			dev_err(cpu_dev, "%s: failed to mark OPPs as shared: %d\n",
				__func__, ret);
	}

	priv = kzalloc(sizeof(*priv), GFP_KERNEL);
	if (!priv) {
		ret = -ENOMEM;
		goto out_free_opp;
	}

	priv->reg_name = name;

	ret = dev_pm_opp_init_cpufreq_table(cpu_dev, &freq_table);
	if (ret) {
		dev_err(cpu_dev, "failed to init cpufreq table: %d\n", ret);
		goto out_free_priv;
	}

	priv->cpu_dev = cpu_dev;
	policy->driver_data = priv;
	policy->clk = cpu_clk;

	rcu_read_lock();
	suspend_opp = dev_pm_opp_get_suspend_opp(cpu_dev);
	if (suspend_opp)
		policy->suspend_freq = dev_pm_opp_get_freq(suspend_opp) / 1000;
	rcu_read_unlock();

	ret = cpufreq_table_validate_and_show(policy, freq_table);
	if (ret) {
		dev_err(cpu_dev, "%s: invalid frequency table: %d\n", __func__,
			ret);
		goto out_free_cpufreq_table;
	}

	/* Support turbo/boost mode */
	if (policy_has_boost_freq(policy)) {
		/* This gets disabled by core on driver unregister */
		ret = cpufreq_enable_boost_support();
		if (ret)
			goto out_free_cpufreq_table;
		cpufreq_dt_attr[1] = &cpufreq_freq_attr_scaling_boost_freqs;
	}

	transition_latency = dev_pm_opp_get_max_transition_latency(cpu_dev);
	if (!transition_latency)
		transition_latency = CPUFREQ_ETERNAL;

	policy->cpuinfo.transition_latency = transition_latency;

        /*
         * Android: set default parameters for parity between schedutil and
         * schedfreq
         */
	policy->up_transition_delay_us = transition_latency / NSEC_PER_USEC;
	policy->down_transition_delay_us = 50000; /* 50ms */

	return 0;

out_free_cpufreq_table:
	dev_pm_opp_free_cpufreq_table(cpu_dev, &freq_table);
out_free_priv:
	kfree(priv);
out_free_opp:
	dev_pm_opp_of_cpumask_remove_table(policy->cpus);
	if (name)
		dev_pm_opp_put_regulator(cpu_dev);
out_put_clk:
	clk_put(cpu_clk);

	return ret;
}

static int cpufreq_exit(struct cpufreq_policy *policy)
{
	struct private_data *priv = policy->driver_data;

	cpufreq_cooling_unregister(priv->cdev);
	dev_pm_opp_free_cpufreq_table(priv->cpu_dev, &policy->freq_table);
	dev_pm_opp_of_cpumask_remove_table(policy->related_cpus);
	if (priv->reg_name)
		dev_pm_opp_put_regulator(priv->cpu_dev);

	clk_put(policy->clk);
	kfree(priv);

	return 0;
}

static void cpufreq_ready(struct cpufreq_policy *policy)
{
	struct private_data *priv = policy->driver_data;
	struct device_node *np = of_node_get(priv->cpu_dev->of_node);

	if (WARN_ON(!np))
		return;

	/*
	 * For now, just loading the cooling device;
	 * thermal DT code takes care of matching them.
	 */
	if (of_find_property(np, "#cooling-cells", NULL)) {
		u32 power_coefficient = 0;

		of_property_read_u32(np, "dynamic-power-coefficient",
				     &power_coefficient);

		priv->cdev = of_cpufreq_power_cooling_register(np,
				policy->related_cpus, power_coefficient, NULL);
		if (IS_ERR(priv->cdev)) {
			dev_err(priv->cpu_dev,
				"running cpufreq without cooling device: %ld\n",
				PTR_ERR(priv->cdev));

			priv->cdev = NULL;
		}
	}

	of_node_put(np);
}

static struct cpufreq_driver dt_cpufreq_driver = {
	.flags = CPUFREQ_STICKY | CPUFREQ_NEED_INITIAL_FREQ_CHECK,
	.verify = cpufreq_generic_frequency_table_verify,
	.target_index = set_target,
	.get = cpufreq_generic_get,
	.init = cpufreq_init,
	.exit = cpufreq_exit,
	.ready = cpufreq_ready,
	.name = "cpufreq-dt",
	.attr = cpufreq_dt_attr,
	.suspend = cpufreq_generic_suspend,
};

static int dt_cpufreq_probe(struct platform_device *pdev)
{
	int ret;

	/*
	 * All per-cluster (CPUs sharing clock/voltages) initialization is done
	 * from ->init(). In probe(), we just need to make sure that clk and
	 * regulators are available. Else defer probe and retry.
	 *
	 * FIXME: Is checking this only for CPU0 sufficient ?
	 */
	ret = resources_available();
	if (ret)
		return ret;

	dt_cpufreq_driver.driver_data = dev_get_platdata(&pdev->dev);

	ret = cpufreq_register_driver(&dt_cpufreq_driver);
	if (ret)
		dev_err(&pdev->dev, "failed register driver: %d\n", ret);

	return ret;
}

static int dt_cpufreq_remove(struct platform_device *pdev)
{
	cpufreq_unregister_driver(&dt_cpufreq_driver);
	return 0;
}

static struct platform_driver dt_cpufreq_platdrv = {
	.driver = {
		.name	= "cpufreq-dt",
	},
	.probe		= dt_cpufreq_probe,
	.remove		= dt_cpufreq_remove,
};
module_platform_driver(dt_cpufreq_platdrv);

MODULE_ALIAS("platform:cpufreq-dt");
MODULE_AUTHOR("Viresh Kumar <viresh.kumar@linaro.org>");
MODULE_AUTHOR("Shawn Guo <shawn.guo@linaro.org>");
MODULE_DESCRIPTION("Generic cpufreq driver");
MODULE_LICENSE("GPL");<|MERGE_RESOLUTION|>--- conflicted
+++ resolved
@@ -44,8 +44,6 @@
 static int set_target(struct cpufreq_policy *policy, unsigned int index)
 {
 	struct private_data *priv = policy->driver_data;
-<<<<<<< HEAD
-=======
 	struct device *cpu_dev = priv->cpu_dev;
 	struct regulator *cpu_reg = priv->cpu_reg;
 	unsigned long volt = 0, tol = 0;
@@ -57,10 +55,64 @@
 	freq_Hz = clk_round_rate(cpu_clk, freq_table[index].frequency * 1000);
 	if (freq_Hz <= 0)
 		freq_Hz = freq_table[index].frequency * 1000;
->>>>>>> 0671b46d
-
-	return dev_pm_opp_set_rate(priv->cpu_dev,
-				   policy->freq_table[index].frequency * 1000);
+
+	freq_exact = freq_Hz;
+	new_freq = freq_Hz / 1000;
+	old_freq = clk_get_rate(cpu_clk) / 1000;
+
+	if (!IS_ERR(cpu_reg)) {
+		unsigned long opp_freq;
+
+		rcu_read_lock();
+		opp = dev_pm_opp_find_freq_ceil(cpu_dev, &freq_Hz);
+		if (IS_ERR(opp)) {
+			rcu_read_unlock();
+			dev_err(cpu_dev, "failed to find OPP for %ld\n",
+				freq_Hz);
+			return PTR_ERR(opp);
+		}
+		volt = dev_pm_opp_get_voltage(opp);
+		opp_freq = dev_pm_opp_get_freq(opp);
+		rcu_read_unlock();
+		tol = volt * priv->voltage_tolerance / 100;
+		volt_old = regulator_get_voltage(cpu_reg);
+		dev_dbg(cpu_dev, "Found OPP: %ld kHz, %ld uV\n",
+			opp_freq / 1000, volt);
+	}
+
+	dev_dbg(cpu_dev, "%u MHz, %d mV --> %u MHz, %ld mV\n",
+		old_freq / 1000, (volt_old > 0) ? volt_old / 1000 : -1,
+		new_freq / 1000, volt ? volt / 1000 : -1);
+
+	/* scaling up?  scale voltage before frequency */
+	if (!IS_ERR(cpu_reg) && new_freq > old_freq) {
+		ret = regulator_set_voltage_tol(cpu_reg, volt, tol);
+		if (ret) {
+			dev_err(cpu_dev, "failed to scale voltage up: %d\n",
+				ret);
+			return ret;
+		}
+	}
+
+	ret = clk_set_rate(cpu_clk, freq_exact);
+	if (ret) {
+		dev_err(cpu_dev, "failed to set clock rate: %d\n", ret);
+		if (!IS_ERR(cpu_reg) && volt_old > 0)
+			regulator_set_voltage_tol(cpu_reg, volt_old, tol);
+		return ret;
+	}
+
+	/* scaling down?  scale voltage after frequency */
+	if (!IS_ERR(cpu_reg) && new_freq < old_freq) {
+		ret = regulator_set_voltage_tol(cpu_reg, volt, tol);
+		if (ret) {
+			dev_err(cpu_dev, "failed to scale voltage down: %d\n",
+				ret);
+			clk_set_rate(cpu_clk, old_freq * 1000);
+		}
+	}
+
+	return ret;
 }
 
 /*
@@ -76,15 +128,9 @@
 
 	np = of_node_get(dev->of_node);
 
-<<<<<<< HEAD
 	/* This must be valid for sure */
 	if (WARN_ON(!np))
 		return NULL;
-=======
-	dev_dbg(cpu_dev, "%u MHz, %d mV --> %u MHz, %ld mV\n",
-		old_freq / 1000, (volt_old > 0) ? volt_old / 1000 : -1,
-		new_freq / 1000, volt ? volt / 1000 : -1);
->>>>>>> 0671b46d
 
 	/* Try "cpu0" for older DTs */
 	if (!cpu) {
@@ -121,10 +167,6 @@
 		return -ENODEV;
 	}
 
-<<<<<<< HEAD
-	cpu_clk = clk_get(cpu_dev, NULL);
-	ret = PTR_ERR_OR_ZERO(cpu_clk);
-=======
 	/* Try "cpu0" for older DTs */
 	if (!cpu)
 		reg = reg_cpu0;
@@ -134,13 +176,37 @@
 try_again:
 	cpu_reg = regulator_get_optional(cpu_dev, reg);
 	ret = PTR_ERR_OR_ZERO(cpu_reg);
->>>>>>> 0671b46d
-	if (ret) {
+	if (ret) {
+		/*
+		 * If cpu's regulator supply node is present, but regulator is
+		 * not yet registered, we should try defering probe.
+		 */
+		if (ret == -EPROBE_DEFER) {
+			dev_dbg(cpu_dev, "cpu%d regulator not ready, retry\n",
+				cpu);
+			return ret;
+		}
+
+		/* Try with "cpu-supply" */
+		if (reg == reg_cpu0) {
+			reg = reg_cpu;
+			goto try_again;
+		}
+
+		dev_dbg(cpu_dev, "no regulator for cpu%d: %d\n", cpu, ret);
+	}
+
+	cpu_clk = clk_get(cpu_dev, NULL);
+	ret = PTR_ERR_OR_ZERO(cpu_clk);
+	if (ret) {
+		/* put regulator */
+		if (!IS_ERR(cpu_reg))
+			regulator_put(cpu_reg);
+
 		/*
 		 * If cpu's clk node is present, but clock is not yet
 		 * registered, we should try defering probe.
 		 */
-<<<<<<< HEAD
 		if (ret == -EPROBE_DEFER)
 			dev_dbg(cpu_dev, "clock not ready, retry\n");
 		else
@@ -159,30 +225,6 @@
 	cpu_reg = regulator_get_optional(cpu_dev, name);
 	ret = PTR_ERR_OR_ZERO(cpu_reg);
 	if (ret) {
-=======
-		if (ret == -EPROBE_DEFER) {
-			dev_dbg(cpu_dev, "cpu%d regulator not ready, retry\n",
-				cpu);
-			return ret;
-		}
-
-		/* Try with "cpu-supply" */
-		if (reg == reg_cpu0) {
-			reg = reg_cpu;
-			goto try_again;
-		}
-
-		dev_dbg(cpu_dev, "no regulator for cpu%d: %d\n", cpu, ret);
-	}
-
-	cpu_clk = clk_get(cpu_dev, NULL);
-	ret = PTR_ERR_OR_ZERO(cpu_clk);
-	if (ret) {
-		/* put regulator */
-		if (!IS_ERR(cpu_reg))
-			regulator_put(cpu_reg);
-
->>>>>>> 0671b46d
 		/*
 		 * If cpu's regulator supply node is present, but regulator is
 		 * not yet registered, we should try defering probe.
