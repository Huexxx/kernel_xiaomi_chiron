--- conflicted
+++ resolved
@@ -838,10 +838,6 @@
 			goto out_not_moved;
 		}
 		if (err == MOVE_RETRY) {
-<<<<<<< HEAD
-			scrubbing = 1;
-			dst_leb_clean = 1;
-=======
 			/*
 			 * For source PEB:
 			 * 1. The scrubbing is set for scrub type PEB, it will
@@ -850,7 +846,7 @@
 			 *    list.
 			 */
 			keep = 1;
->>>>>>> e5854dd6
+			dst_leb_clean = 1;
 			goto out_not_moved;
 		}
 		if (err == MOVE_TARGET_BITFLIPS || err == MOVE_TARGET_WR_ERR ||
