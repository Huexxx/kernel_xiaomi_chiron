--- conflicted
+++ resolved
@@ -1963,12 +1963,8 @@
 		ffs->ep0req = NULL;
 		ffs->gadget = NULL;
 		clear_bit(FFS_FL_BOUND, &ffs->flags);
-<<<<<<< HEAD
 		ffs_log("state %d setup_state %d flag %lu gadget %pK\n",
 			ffs->state, ffs->setup_state, ffs->flags, ffs->gadget);
-=======
-		mutex_unlock(&ffs->mutex);
->>>>>>> 0671b46d
 		ffs_data_put(ffs);
 	}
 }
@@ -4009,13 +4005,10 @@
 	func->function.ss_descriptors = NULL;
 	func->interfaces_nums = NULL;
 
-<<<<<<< HEAD
 	ffs_event_add(ffs, FUNCTIONFS_UNBIND);
 
 	ffs_log("exit: state %d setup_state %d flag %lu", ffs->state,
 	ffs->setup_state, ffs->flags);
-=======
->>>>>>> 0671b46d
 }
 
 static struct usb_function *ffs_alloc(struct usb_function_instance *fi)
