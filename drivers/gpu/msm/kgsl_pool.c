--- conflicted
+++ resolved
@@ -84,9 +84,6 @@
 static void
 _kgsl_pool_add_page(struct kgsl_page_pool *pool, struct page *p)
 {
-<<<<<<< HEAD
-	_kgsl_pool_zero_page(p, pool->pool_order);
-=======
 	/*
 	 * Sanity check to make sure we don't re-pool a page that
 	 * somebody else has a reference to.
@@ -95,7 +92,8 @@
 		__free_pages(p, pool->pool_order);
 		return;
 	}
->>>>>>> 67cbee5b
+
+	_kgsl_pool_zero_page(p, pool->pool_order);
 
 	spin_lock(&pool->list_lock);
 	list_add_tail(&p->lru, &pool->page_list);
