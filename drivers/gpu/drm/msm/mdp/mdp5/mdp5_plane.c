/*
 * Copyright (C) 2014-2015, 2018 The Linux Foundation. All rights reserved.
 * Copyright (C) 2013 Red Hat
 * Author: Rob Clark <robdclark@gmail.com>
 *
 * This program is free software; you can redistribute it and/or modify it
 * under the terms of the GNU General Public License version 2 as published by
 * the Free Software Foundation.
 *
 * This program is distributed in the hope that it will be useful, but WITHOUT
 * ANY WARRANTY; without even the implied warranty of MERCHANTABILITY or
 * FITNESS FOR A PARTICULAR PURPOSE.  See the GNU General Public License for
 * more details.
 *
 * You should have received a copy of the GNU General Public License along with
 * this program.  If not, see <http://www.gnu.org/licenses/>.
 */

#include "mdp5_kms.h"

struct mdp5_plane {
	struct drm_plane base;
	const char *name;

	enum mdp5_pipe pipe;

	spinlock_t pipe_lock;	/* protect REG_MDP5_PIPE_* registers */
	uint32_t reg_offset;
	uint32_t caps;

	uint32_t flush_mask;	/* used to commit pipe registers */

	uint32_t nformats;
	uint32_t formats[32];
};
#define to_mdp5_plane(x) container_of(x, struct mdp5_plane, base)

static int mdp5_plane_mode_set(struct drm_plane *plane,
		struct drm_crtc *crtc, struct drm_framebuffer *fb,
		int crtc_x, int crtc_y,
		unsigned int crtc_w, unsigned int crtc_h,
		uint32_t src_x, uint32_t src_y,
		uint32_t src_w, uint32_t src_h);

static void set_scanout_locked(struct drm_plane *plane,
		struct drm_framebuffer *fb);

static struct mdp5_kms *get_kms(struct drm_plane *plane)
{
	struct msm_drm_private *priv = plane->dev->dev_private;
	return to_mdp5_kms(to_mdp_kms(priv->kms));
}

static bool plane_enabled(struct drm_plane_state *state)
{
	return state->fb && state->crtc;
}

static void mdp5_plane_destroy(struct drm_plane *plane)
{
	struct mdp5_plane *mdp5_plane = to_mdp5_plane(plane);

	drm_plane_helper_disable(plane);
	drm_plane_cleanup(plane);

	kfree(mdp5_plane);
}

static void mdp5_plane_install_rotation_property(struct drm_device *dev,
		struct drm_plane *plane)
{
	struct mdp5_plane *mdp5_plane = to_mdp5_plane(plane);

	if (!(mdp5_plane->caps & MDP_PIPE_CAP_HFLIP) &&
		!(mdp5_plane->caps & MDP_PIPE_CAP_VFLIP))
		return;

	if (!dev->mode_config.rotation_property)
		dev->mode_config.rotation_property =
			drm_mode_create_rotation_property(dev,
			BIT(DRM_REFLECT_X) | BIT(DRM_REFLECT_Y));

	if (dev->mode_config.rotation_property)
		drm_object_attach_property(&plane->base,
			dev->mode_config.rotation_property,
			0);
}

/* helper to install properties which are common to planes and crtcs */
static void mdp5_plane_install_properties(struct drm_plane *plane,
		struct drm_mode_object *obj)
{
	struct drm_device *dev = plane->dev;
	struct msm_drm_private *dev_priv = dev->dev_private;
	struct drm_property *prop;

#define INSTALL_PROPERTY(name, NAME, init_val, fnc, ...) do { \
		prop = dev_priv->plane_property[PLANE_PROP_##NAME]; \
		if (!prop) { \
			prop = drm_property_##fnc(dev, 0, #name, \
				##__VA_ARGS__); \
			if (!prop) { \
				dev_warn(dev->dev, \
					"Create property %s failed\n", \
					#name); \
				return; \
			} \
			dev_priv->plane_property[PLANE_PROP_##NAME] = prop; \
		} \
		drm_object_attach_property(&plane->base, prop, init_val); \
	} while (0)

#define INSTALL_RANGE_PROPERTY(name, NAME, min, max, init_val) \
		INSTALL_PROPERTY(name, NAME, init_val, \
				create_range, min, max)

#define INSTALL_ENUM_PROPERTY(name, NAME, init_val) \
		INSTALL_PROPERTY(name, NAME, init_val, \
				create_enum, name##_prop_enum_list, \
				ARRAY_SIZE(name##_prop_enum_list))

	INSTALL_RANGE_PROPERTY(zpos, ZPOS, 1, 255, 1);

	mdp5_plane_install_rotation_property(dev, plane);

#undef INSTALL_RANGE_PROPERTY
#undef INSTALL_ENUM_PROPERTY
#undef INSTALL_PROPERTY
}

static int mdp5_plane_atomic_set_property(struct drm_plane *plane,
		struct drm_plane_state *state, struct drm_property *property,
		uint64_t val)
{
	struct drm_device *dev = plane->dev;
	struct mdp5_plane_state *pstate;
	struct msm_drm_private *dev_priv = dev->dev_private;
	int ret = 0;

	pstate = to_mdp5_plane_state(state);

#define SET_PROPERTY(name, NAME, type) do { \
		if (dev_priv->plane_property[PLANE_PROP_##NAME] == property) { \
			pstate->name = (type)val; \
			DBG("Set property %s %d", #name, (type)val); \
			goto done; \
		} \
	} while (0)

	SET_PROPERTY(zpos, ZPOS, uint8_t);

	dev_err(dev->dev, "Invalid property\n");
	ret = -EINVAL;
done:
	return ret;
#undef SET_PROPERTY
}

static int mdp5_plane_atomic_get_property(struct drm_plane *plane,
		const struct drm_plane_state *state,
		struct drm_property *property, uint64_t *val)
{
	struct drm_device *dev = plane->dev;
	struct mdp5_plane_state *pstate;
	struct msm_drm_private *dev_priv = dev->dev_private;
	int ret = 0;

	pstate = to_mdp5_plane_state(state);

#define GET_PROPERTY(name, NAME, type) do { \
		if (dev_priv->plane_property[PLANE_PROP_##NAME] == property) { \
			*val = pstate->name; \
			DBG("Get property %s %lld", #name, *val); \
			goto done; \
		} \
	} while (0)

	GET_PROPERTY(zpos, ZPOS, uint8_t);

	dev_err(dev->dev, "Invalid property\n");
	ret = -EINVAL;
done:
	return ret;
#undef SET_PROPERTY
}

static void mdp5_plane_reset(struct drm_plane *plane)
{
	struct mdp5_plane_state *mdp5_state;

	if (plane->state && plane->state->fb)
		drm_framebuffer_unreference(plane->state->fb);

	kfree(to_mdp5_plane_state(plane->state));
	plane->state = NULL;
	mdp5_state = kzalloc(sizeof(*mdp5_state), GFP_KERNEL);
	if (!mdp5_state)
		return;
<<<<<<< HEAD
=======

>>>>>>> 0671b46d
	/* assign default blend parameters */
	mdp5_state->alpha = 255;
	mdp5_state->premultiplied = 0;

	if (plane->type == DRM_PLANE_TYPE_PRIMARY)
		mdp5_state->zpos = STAGE_BASE;
	else
		mdp5_state->zpos = STAGE0 + drm_plane_index(plane);

	mdp5_state->base.plane = plane;

	plane->state = &mdp5_state->base;
}

static struct drm_plane_state *
mdp5_plane_duplicate_state(struct drm_plane *plane)
{
	struct mdp5_plane_state *mdp5_state;

	if (WARN_ON(!plane->state))
		return NULL;

	mdp5_state = kmemdup(to_mdp5_plane_state(plane->state),
			sizeof(*mdp5_state), GFP_KERNEL);
	if (!mdp5_state)
		return NULL;

	if (mdp5_state->base.fb)
		drm_framebuffer_reference(mdp5_state->base.fb);

	mdp5_state->mode_changed = false;
	mdp5_state->pending = false;

	return &mdp5_state->base;
}

static void mdp5_plane_destroy_state(struct drm_plane *plane,
		struct drm_plane_state *state)
{
	if (state->fb)
		drm_framebuffer_unreference(state->fb);

	kfree(to_mdp5_plane_state(state));
}

static const struct drm_plane_funcs mdp5_plane_funcs = {
		.update_plane = drm_atomic_helper_update_plane,
		.disable_plane = drm_atomic_helper_disable_plane,
		.destroy = mdp5_plane_destroy,
		.set_property = drm_atomic_helper_plane_set_property,
		.atomic_set_property = mdp5_plane_atomic_set_property,
		.atomic_get_property = mdp5_plane_atomic_get_property,
		.reset = mdp5_plane_reset,
		.atomic_duplicate_state = mdp5_plane_duplicate_state,
		.atomic_destroy_state = mdp5_plane_destroy_state,
};

static int mdp5_plane_prepare_fb(struct drm_plane *plane,
		const struct drm_plane_state *new_state)
{
	struct mdp5_plane *mdp5_plane = to_mdp5_plane(plane);
	struct mdp5_kms *mdp5_kms = get_kms(plane);
	struct drm_framebuffer *fb = new_state->fb;

	if (!new_state->fb)
		return 0;

	DBG("%s: prepare: FB[%u]", mdp5_plane->name, fb->base.id);
	return msm_framebuffer_prepare(fb, mdp5_kms->aspace);
}

static void mdp5_plane_cleanup_fb(struct drm_plane *plane,
		const struct drm_plane_state *old_state)
{
	struct mdp5_plane *mdp5_plane = to_mdp5_plane(plane);
	struct mdp5_kms *mdp5_kms = get_kms(plane);
	struct drm_framebuffer *fb = old_state->fb;

	if (!fb)
		return;

	DBG("%s: cleanup: FB[%u]", mdp5_plane->name, fb->base.id);
	msm_framebuffer_cleanup(fb, mdp5_kms->aspace);
}

static int mdp5_plane_atomic_check(struct drm_plane *plane,
		struct drm_plane_state *state)
{
	struct mdp5_plane *mdp5_plane = to_mdp5_plane(plane);
	struct drm_plane_state *old_state = plane->state;
	const struct mdp_format *format;
	bool vflip, hflip;

	DBG("%s: check (%d -> %d)", mdp5_plane->name,
			plane_enabled(old_state), plane_enabled(state));

	if (plane_enabled(state)) {
		format = to_mdp_format(msm_framebuffer_format(state->fb));
		if (MDP_FORMAT_IS_YUV(format) &&
			!pipe_supports_yuv(mdp5_plane->caps)) {
			dev_err(plane->dev->dev,
				"Pipe doesn't support YUV\n");

			return -EINVAL;
		}

		if (!(mdp5_plane->caps & MDP_PIPE_CAP_SCALE) &&
			(((state->src_w >> 16) != state->crtc_w) ||
			((state->src_h >> 16) != state->crtc_h))) {
			dev_err(plane->dev->dev,
				"Pipe doesn't support scaling (%dx%d -> %dx%d)\n",
				state->src_w >> 16, state->src_h >> 16,
				state->crtc_w, state->crtc_h);

			return -EINVAL;
		}

		hflip = !!(state->rotation & BIT(DRM_REFLECT_X));
		vflip = !!(state->rotation & BIT(DRM_REFLECT_Y));
		if ((vflip && !(mdp5_plane->caps & MDP_PIPE_CAP_VFLIP)) ||
			(hflip && !(mdp5_plane->caps & MDP_PIPE_CAP_HFLIP))) {
			dev_err(plane->dev->dev,
				"Pipe doesn't support flip\n");

			return -EINVAL;
		}
	}

	if (plane_enabled(state) && plane_enabled(old_state)) {
		/* we cannot change SMP block configuration during scanout: */
		bool full_modeset = false;
		if (state->fb->pixel_format != old_state->fb->pixel_format) {
			DBG("%s: pixel_format change!", mdp5_plane->name);
			full_modeset = true;
		}
		if (state->src_w != old_state->src_w) {
			DBG("%s: src_w change!", mdp5_plane->name);
			full_modeset = true;
		}
		if (to_mdp5_plane_state(old_state)->pending) {
			DBG("%s: still pending!", mdp5_plane->name);
			full_modeset = true;
		}
		if (full_modeset) {
			struct drm_crtc_state *crtc_state =
					drm_atomic_get_crtc_state(state->state, state->crtc);
			crtc_state->mode_changed = true;
			to_mdp5_plane_state(state)->mode_changed = true;
		}
	} else {
		to_mdp5_plane_state(state)->mode_changed = true;
	}

	return 0;
}

static void mdp5_plane_atomic_update(struct drm_plane *plane,
				     struct drm_plane_state *old_state)
{
	struct mdp5_plane *mdp5_plane = to_mdp5_plane(plane);
	struct drm_plane_state *state = plane->state;

	DBG("%s: update", mdp5_plane->name);

	if (!plane_enabled(state)) {
		to_mdp5_plane_state(state)->pending = true;
	} else if (to_mdp5_plane_state(state)->mode_changed) {
		int ret;
		to_mdp5_plane_state(state)->pending = true;
		ret = mdp5_plane_mode_set(plane,
				state->crtc, state->fb,
				state->crtc_x, state->crtc_y,
				state->crtc_w, state->crtc_h,
				state->src_x,  state->src_y,
				state->src_w, state->src_h);
		/* atomic_check should have ensured that this doesn't fail */
		WARN_ON(ret < 0);
	} else {
		unsigned long flags;
		spin_lock_irqsave(&mdp5_plane->pipe_lock, flags);
		set_scanout_locked(plane, state->fb);
		spin_unlock_irqrestore(&mdp5_plane->pipe_lock, flags);
	}
}

static const struct drm_plane_helper_funcs mdp5_plane_helper_funcs = {
		.prepare_fb = mdp5_plane_prepare_fb,
		.cleanup_fb = mdp5_plane_cleanup_fb,
		.atomic_check = mdp5_plane_atomic_check,
		.atomic_update = mdp5_plane_atomic_update,
};

static void set_scanout_locked(struct drm_plane *plane,
		struct drm_framebuffer *fb)
{
	struct mdp5_plane *mdp5_plane = to_mdp5_plane(plane);
	struct mdp5_kms *mdp5_kms = get_kms(plane);
	enum mdp5_pipe pipe = mdp5_plane->pipe;

	mdp5_write(mdp5_kms, REG_MDP5_PIPE_SRC_STRIDE_A(pipe),
			MDP5_PIPE_SRC_STRIDE_A_P0(fb->pitches[0]) |
			MDP5_PIPE_SRC_STRIDE_A_P1(fb->pitches[1]));

	mdp5_write(mdp5_kms, REG_MDP5_PIPE_SRC_STRIDE_B(pipe),
			MDP5_PIPE_SRC_STRIDE_B_P2(fb->pitches[2]) |
			MDP5_PIPE_SRC_STRIDE_B_P3(fb->pitches[3]));

	mdp5_write(mdp5_kms, REG_MDP5_PIPE_SRC0_ADDR(pipe),
			msm_framebuffer_iova(fb, mdp5_kms->aspace, 0));
	mdp5_write(mdp5_kms, REG_MDP5_PIPE_SRC1_ADDR(pipe),
			msm_framebuffer_iova(fb, mdp5_kms->aspace, 1));
	mdp5_write(mdp5_kms, REG_MDP5_PIPE_SRC2_ADDR(pipe),
			msm_framebuffer_iova(fb, mdp5_kms->aspace, 2));
	mdp5_write(mdp5_kms, REG_MDP5_PIPE_SRC3_ADDR(pipe),
			msm_framebuffer_iova(fb, mdp5_kms->aspace, 3));

	plane->fb = fb;
}

/* Note: mdp5_plane->pipe_lock must be locked */
static void csc_disable(struct mdp5_kms *mdp5_kms, enum mdp5_pipe pipe)
{
	uint32_t value = mdp5_read(mdp5_kms, REG_MDP5_PIPE_OP_MODE(pipe)) &
			 ~MDP5_PIPE_OP_MODE_CSC_1_EN;

	mdp5_write(mdp5_kms, REG_MDP5_PIPE_OP_MODE(pipe), value);
}

/* Note: mdp5_plane->pipe_lock must be locked */
static void csc_enable(struct mdp5_kms *mdp5_kms, enum mdp5_pipe pipe,
		struct csc_cfg *csc)
{
	uint32_t  i, mode = 0; /* RGB, no CSC */
	uint32_t *matrix;

	if (unlikely(!csc))
		return;

	if ((csc->type == CSC_YUV2RGB) || (CSC_YUV2YUV == csc->type))
		mode |= MDP5_PIPE_OP_MODE_CSC_SRC_DATA_FORMAT(DATA_FORMAT_YUV);
	if ((csc->type == CSC_RGB2YUV) || (CSC_YUV2YUV == csc->type))
		mode |= MDP5_PIPE_OP_MODE_CSC_DST_DATA_FORMAT(DATA_FORMAT_YUV);
	mode |= MDP5_PIPE_OP_MODE_CSC_1_EN;
	mdp5_write(mdp5_kms, REG_MDP5_PIPE_OP_MODE(pipe), mode);

	matrix = csc->matrix;
	mdp5_write(mdp5_kms, REG_MDP5_PIPE_CSC_1_MATRIX_COEFF_0(pipe),
			MDP5_PIPE_CSC_1_MATRIX_COEFF_0_COEFF_11(matrix[0]) |
			MDP5_PIPE_CSC_1_MATRIX_COEFF_0_COEFF_12(matrix[1]));
	mdp5_write(mdp5_kms, REG_MDP5_PIPE_CSC_1_MATRIX_COEFF_1(pipe),
			MDP5_PIPE_CSC_1_MATRIX_COEFF_1_COEFF_13(matrix[2]) |
			MDP5_PIPE_CSC_1_MATRIX_COEFF_1_COEFF_21(matrix[3]));
	mdp5_write(mdp5_kms, REG_MDP5_PIPE_CSC_1_MATRIX_COEFF_2(pipe),
			MDP5_PIPE_CSC_1_MATRIX_COEFF_2_COEFF_22(matrix[4]) |
			MDP5_PIPE_CSC_1_MATRIX_COEFF_2_COEFF_23(matrix[5]));
	mdp5_write(mdp5_kms, REG_MDP5_PIPE_CSC_1_MATRIX_COEFF_3(pipe),
			MDP5_PIPE_CSC_1_MATRIX_COEFF_3_COEFF_31(matrix[6]) |
			MDP5_PIPE_CSC_1_MATRIX_COEFF_3_COEFF_32(matrix[7]));
	mdp5_write(mdp5_kms, REG_MDP5_PIPE_CSC_1_MATRIX_COEFF_4(pipe),
			MDP5_PIPE_CSC_1_MATRIX_COEFF_4_COEFF_33(matrix[8]));

	for (i = 0; i < ARRAY_SIZE(csc->pre_bias); i++) {
		uint32_t *pre_clamp = csc->pre_clamp;
		uint32_t *post_clamp = csc->post_clamp;

		mdp5_write(mdp5_kms, REG_MDP5_PIPE_CSC_1_PRE_CLAMP(pipe, i),
			MDP5_PIPE_CSC_1_PRE_CLAMP_REG_HIGH(pre_clamp[2*i+1]) |
			MDP5_PIPE_CSC_1_PRE_CLAMP_REG_LOW(pre_clamp[2*i]));

		mdp5_write(mdp5_kms, REG_MDP5_PIPE_CSC_1_POST_CLAMP(pipe, i),
			MDP5_PIPE_CSC_1_POST_CLAMP_REG_HIGH(post_clamp[2*i+1]) |
			MDP5_PIPE_CSC_1_POST_CLAMP_REG_LOW(post_clamp[2*i]));

		mdp5_write(mdp5_kms, REG_MDP5_PIPE_CSC_1_PRE_BIAS(pipe, i),
			MDP5_PIPE_CSC_1_PRE_BIAS_REG_VALUE(csc->pre_bias[i]));

		mdp5_write(mdp5_kms, REG_MDP5_PIPE_CSC_1_POST_BIAS(pipe, i),
			MDP5_PIPE_CSC_1_POST_BIAS_REG_VALUE(csc->post_bias[i]));
	}
}

#define PHASE_STEP_SHIFT	21
#define DOWN_SCALE_RATIO_MAX	32	/* 2^(26-21) */

static int calc_phase_step(uint32_t src, uint32_t dst, uint32_t *out_phase)
{
	uint32_t unit;

	if (src == 0 || dst == 0)
		return -EINVAL;

	/*
	 * PHASE_STEP_X/Y is coded on 26 bits (25:0),
	 * where 2^21 represents the unity "1" in fixed-point hardware design.
	 * This leaves 5 bits for the integer part (downscale case):
	 *	-> maximum downscale ratio = 0b1_1111 = 31
	 */
	if (src > (dst * DOWN_SCALE_RATIO_MAX))
		return -EOVERFLOW;

	unit = 1 << PHASE_STEP_SHIFT;
	*out_phase = mult_frac(unit, src, dst);

	return 0;
}

static int calc_scalex_steps(struct drm_plane *plane,
		uint32_t pixel_format, uint32_t src, uint32_t dest,
		uint32_t phasex_steps[COMP_MAX])
{
	struct mdp5_kms *mdp5_kms = get_kms(plane);
	struct device *dev = mdp5_kms->dev->dev;
	uint32_t phasex_step;
	unsigned int hsub;
	int ret;

	ret = calc_phase_step(src, dest, &phasex_step);
	if (ret) {
		dev_err(dev, "X scaling (%d->%d) failed: %d\n", src, dest, ret);
		return ret;
	}

	hsub = drm_format_horz_chroma_subsampling(pixel_format);

	phasex_steps[COMP_0]   = phasex_step;
	phasex_steps[COMP_3]   = phasex_step;
	phasex_steps[COMP_1_2] = phasex_step / hsub;

	return 0;
}

static int calc_scaley_steps(struct drm_plane *plane,
		uint32_t pixel_format, uint32_t src, uint32_t dest,
		uint32_t phasey_steps[COMP_MAX])
{
	struct mdp5_kms *mdp5_kms = get_kms(plane);
	struct device *dev = mdp5_kms->dev->dev;
	uint32_t phasey_step;
	unsigned int vsub;
	int ret;

	ret = calc_phase_step(src, dest, &phasey_step);
	if (ret) {
		dev_err(dev, "Y scaling (%d->%d) failed: %d\n", src, dest, ret);
		return ret;
	}

	vsub = drm_format_vert_chroma_subsampling(pixel_format);

	phasey_steps[COMP_0]   = phasey_step;
	phasey_steps[COMP_3]   = phasey_step;
	phasey_steps[COMP_1_2] = phasey_step / vsub;

	return 0;
}

static uint32_t get_scale_config(const struct mdp_format *format,
		uint32_t src, uint32_t dst, bool horz)
{
	bool scaling = format->is_yuv ? true : (src != dst);
	uint32_t sub, pix_fmt = format->base.pixel_format;
	uint32_t ya_filter, uv_filter;
	bool yuv = format->is_yuv;

	if (!scaling)
		return 0;

	if (yuv) {
		sub = horz ? drm_format_horz_chroma_subsampling(pix_fmt) :
			     drm_format_vert_chroma_subsampling(pix_fmt);
		uv_filter = ((src / sub) <= dst) ?
				   SCALE_FILTER_BIL : SCALE_FILTER_PCMN;
	}
	ya_filter = (src <= dst) ? SCALE_FILTER_BIL : SCALE_FILTER_PCMN;

	if (horz)
		return  MDP5_PIPE_SCALE_CONFIG_SCALEX_EN |
			MDP5_PIPE_SCALE_CONFIG_SCALEX_FILTER_COMP_0(ya_filter) |
			MDP5_PIPE_SCALE_CONFIG_SCALEX_FILTER_COMP_3(ya_filter) |
			COND(yuv, MDP5_PIPE_SCALE_CONFIG_SCALEX_FILTER_COMP_1_2(uv_filter));
	else
		return  MDP5_PIPE_SCALE_CONFIG_SCALEY_EN |
			MDP5_PIPE_SCALE_CONFIG_SCALEY_FILTER_COMP_0(ya_filter) |
			MDP5_PIPE_SCALE_CONFIG_SCALEY_FILTER_COMP_3(ya_filter) |
			COND(yuv, MDP5_PIPE_SCALE_CONFIG_SCALEY_FILTER_COMP_1_2(uv_filter));
}

static void calc_pixel_ext(const struct mdp_format *format,
		uint32_t src, uint32_t dst, uint32_t phase_step[2],
		int pix_ext_edge1[COMP_MAX], int pix_ext_edge2[COMP_MAX],
		bool horz)
{
	bool scaling = format->is_yuv ? true : (src != dst);
	int i;

	/*
	 * Note:
	 * We assume here that:
	 *     1. PCMN filter is used for downscale
	 *     2. bilinear filter is used for upscale
	 *     3. we are in a single pipe configuration
	 */

	for (i = 0; i < COMP_MAX; i++) {
		pix_ext_edge1[i] = 0;
		pix_ext_edge2[i] = scaling ? 1 : 0;
	}
}

static void mdp5_write_pixel_ext(struct mdp5_kms *mdp5_kms, enum mdp5_pipe pipe,
	const struct mdp_format *format,
	uint32_t src_w, int pe_left[COMP_MAX], int pe_right[COMP_MAX],
	uint32_t src_h, int pe_top[COMP_MAX], int pe_bottom[COMP_MAX])
{
	uint32_t pix_fmt = format->base.pixel_format;
	uint32_t lr, tb, req;
	int i;

	for (i = 0; i < COMP_MAX; i++) {
		uint32_t roi_w = src_w;
		uint32_t roi_h = src_h;

		if (format->is_yuv && i == COMP_1_2) {
			roi_w /= drm_format_horz_chroma_subsampling(pix_fmt);
			roi_h /= drm_format_vert_chroma_subsampling(pix_fmt);
		}

		lr  = (pe_left[i] >= 0) ?
			MDP5_PIPE_SW_PIX_EXT_LR_LEFT_RPT(pe_left[i]) :
			MDP5_PIPE_SW_PIX_EXT_LR_LEFT_OVF(pe_left[i]);

		lr |= (pe_right[i] >= 0) ?
			MDP5_PIPE_SW_PIX_EXT_LR_RIGHT_RPT(pe_right[i]) :
			MDP5_PIPE_SW_PIX_EXT_LR_RIGHT_OVF(pe_right[i]);

		tb  = (pe_top[i] >= 0) ?
			MDP5_PIPE_SW_PIX_EXT_TB_TOP_RPT(pe_top[i]) :
			MDP5_PIPE_SW_PIX_EXT_TB_TOP_OVF(pe_top[i]);

		tb |= (pe_bottom[i] >= 0) ?
			MDP5_PIPE_SW_PIX_EXT_TB_BOTTOM_RPT(pe_bottom[i]) :
			MDP5_PIPE_SW_PIX_EXT_TB_BOTTOM_OVF(pe_bottom[i]);

		req  = MDP5_PIPE_SW_PIX_EXT_REQ_PIXELS_LEFT_RIGHT(roi_w +
				pe_left[i] + pe_right[i]);

		req |= MDP5_PIPE_SW_PIX_EXT_REQ_PIXELS_TOP_BOTTOM(roi_h +
				pe_top[i] + pe_bottom[i]);

		mdp5_write(mdp5_kms, REG_MDP5_PIPE_SW_PIX_EXT_LR(pipe, i), lr);
		mdp5_write(mdp5_kms, REG_MDP5_PIPE_SW_PIX_EXT_TB(pipe, i), tb);
		mdp5_write(mdp5_kms, REG_MDP5_PIPE_SW_PIX_EXT_REQ_PIXELS(pipe, i), req);

		DBG("comp-%d (L/R): rpt=%d/%d, ovf=%d/%d, req=%d", i,
			FIELD(lr,  MDP5_PIPE_SW_PIX_EXT_LR_LEFT_RPT),
			FIELD(lr,  MDP5_PIPE_SW_PIX_EXT_LR_RIGHT_RPT),
			FIELD(lr,  MDP5_PIPE_SW_PIX_EXT_LR_LEFT_OVF),
			FIELD(lr,  MDP5_PIPE_SW_PIX_EXT_LR_RIGHT_OVF),
			FIELD(req, MDP5_PIPE_SW_PIX_EXT_REQ_PIXELS_LEFT_RIGHT));

		DBG("comp-%d (T/B): rpt=%d/%d, ovf=%d/%d, req=%d", i,
			FIELD(tb,  MDP5_PIPE_SW_PIX_EXT_TB_TOP_RPT),
			FIELD(tb,  MDP5_PIPE_SW_PIX_EXT_TB_BOTTOM_RPT),
			FIELD(tb,  MDP5_PIPE_SW_PIX_EXT_TB_TOP_OVF),
			FIELD(tb,  MDP5_PIPE_SW_PIX_EXT_TB_BOTTOM_OVF),
			FIELD(req, MDP5_PIPE_SW_PIX_EXT_REQ_PIXELS_TOP_BOTTOM));
	}
}


static int mdp5_plane_mode_set(struct drm_plane *plane,
		struct drm_crtc *crtc, struct drm_framebuffer *fb,
		int crtc_x, int crtc_y,
		unsigned int crtc_w, unsigned int crtc_h,
		uint32_t src_x, uint32_t src_y,
		uint32_t src_w, uint32_t src_h)
{
	struct mdp5_plane *mdp5_plane = to_mdp5_plane(plane);
	struct drm_plane_state *pstate = plane->state;
	struct mdp5_kms *mdp5_kms = get_kms(plane);
	enum mdp5_pipe pipe = mdp5_plane->pipe;
	const struct mdp_format *format;
	uint32_t nplanes, config = 0;
	uint32_t phasex_step[COMP_MAX] = {0,}, phasey_step[COMP_MAX] = {0,};
	bool pe = mdp5_plane->caps & MDP_PIPE_CAP_SW_PIX_EXT;
	int pe_left[COMP_MAX], pe_right[COMP_MAX];
	int pe_top[COMP_MAX], pe_bottom[COMP_MAX];
	uint32_t hdecm = 0, vdecm = 0;
	uint32_t pix_format;
	bool vflip, hflip;
	unsigned long flags;
	int ret;
	const struct msm_format *msm_fmt;

	msm_fmt = msm_framebuffer_format(fb);
	nplanes = drm_format_num_planes(fb->pixel_format);

	/* bad formats should already be rejected: */
	if (WARN_ON(nplanes > pipe2nclients(pipe)))
		return -EINVAL;

	if (!msm_fmt) {
		pr_err("invalid format");
		return -EINVAL;
	}

	format = to_mdp_format(msm_fmt);
	pix_format = format->base.pixel_format;

	/* src values are in Q16 fixed point, convert to integer: */
	src_x = src_x >> 16;
	src_y = src_y >> 16;
	src_w = src_w >> 16;
	src_h = src_h >> 16;

	DBG("%s: FB[%u] %u,%u,%u,%u -> CRTC[%u] %d,%d,%u,%u", mdp5_plane->name,
			fb->base.id, src_x, src_y, src_w, src_h,
			crtc->base.id, crtc_x, crtc_y, crtc_w, crtc_h);

	/* Request some memory from the SMP: */
	if (mdp5_kms->smp) {
		ret = mdp5_smp_request(mdp5_kms->smp,
				mdp5_plane->pipe, format, src_w, false);
		if (ret)
			return ret;
	}

	/*
	 * Currently we update the hw for allocations/requests immediately,
	 * but once atomic modeset/pageflip is in place, the allocation
	 * would move into atomic->check_plane_state(), while updating the
	 * hw would remain here:
	 */
	if (mdp5_kms->smp)
		mdp5_smp_configure(mdp5_kms->smp, pipe);

	ret = calc_scalex_steps(plane, pix_format, src_w, crtc_w, phasex_step);
	if (ret)
		return ret;

	ret = calc_scaley_steps(plane, pix_format, src_h, crtc_h, phasey_step);
	if (ret)
		return ret;

	if (mdp5_plane->caps & MDP_PIPE_CAP_SW_PIX_EXT) {
		calc_pixel_ext(format, src_w, crtc_w, phasex_step,
					 pe_left, pe_right, true);
		calc_pixel_ext(format, src_h, crtc_h, phasey_step,
					pe_top, pe_bottom, false);
	}

	/* TODO calc hdecm, vdecm */

	/* SCALE is used to both scale and up-sample chroma components */
	config |= get_scale_config(format, src_w, crtc_w, true);
	config |= get_scale_config(format, src_h, crtc_h, false);
	DBG("scale config = %x", config);

	hflip = !!(pstate->rotation & BIT(DRM_REFLECT_X));
	vflip = !!(pstate->rotation & BIT(DRM_REFLECT_Y));

	spin_lock_irqsave(&mdp5_plane->pipe_lock, flags);

	mdp5_write(mdp5_kms, REG_MDP5_PIPE_SRC_IMG_SIZE(pipe),
			MDP5_PIPE_SRC_IMG_SIZE_WIDTH(fb->width) |
			MDP5_PIPE_SRC_IMG_SIZE_HEIGHT(fb->height));

	mdp5_write(mdp5_kms, REG_MDP5_PIPE_SRC_SIZE(pipe),
			MDP5_PIPE_SRC_SIZE_WIDTH(src_w) |
			MDP5_PIPE_SRC_SIZE_HEIGHT(src_h));

	mdp5_write(mdp5_kms, REG_MDP5_PIPE_SRC_XY(pipe),
			MDP5_PIPE_SRC_XY_X(src_x) |
			MDP5_PIPE_SRC_XY_Y(src_y));

	mdp5_write(mdp5_kms, REG_MDP5_PIPE_OUT_SIZE(pipe),
			MDP5_PIPE_OUT_SIZE_WIDTH(crtc_w) |
			MDP5_PIPE_OUT_SIZE_HEIGHT(crtc_h));

	mdp5_write(mdp5_kms, REG_MDP5_PIPE_OUT_XY(pipe),
			MDP5_PIPE_OUT_XY_X(crtc_x) |
			MDP5_PIPE_OUT_XY_Y(crtc_y));

	mdp5_write(mdp5_kms, REG_MDP5_PIPE_SRC_FORMAT(pipe),
			MDP5_PIPE_SRC_FORMAT_A_BPC(format->bpc_a) |
			MDP5_PIPE_SRC_FORMAT_R_BPC(format->bpc_r) |
			MDP5_PIPE_SRC_FORMAT_G_BPC(format->bpc_g) |
			MDP5_PIPE_SRC_FORMAT_B_BPC(format->bpc_b) |
			COND(format->alpha_enable, MDP5_PIPE_SRC_FORMAT_ALPHA_ENABLE) |
			MDP5_PIPE_SRC_FORMAT_CPP(format->cpp - 1) |
			MDP5_PIPE_SRC_FORMAT_UNPACK_COUNT(format->unpack_count - 1) |
			COND(format->unpack_tight, MDP5_PIPE_SRC_FORMAT_UNPACK_TIGHT) |
			MDP5_PIPE_SRC_FORMAT_FETCH_TYPE(format->fetch_type) |
			MDP5_PIPE_SRC_FORMAT_CHROMA_SAMP(format->chroma_sample));

	mdp5_write(mdp5_kms, REG_MDP5_PIPE_SRC_UNPACK(pipe),
			MDP5_PIPE_SRC_UNPACK_ELEM0(format->unpack[0]) |
			MDP5_PIPE_SRC_UNPACK_ELEM1(format->unpack[1]) |
			MDP5_PIPE_SRC_UNPACK_ELEM2(format->unpack[2]) |
			MDP5_PIPE_SRC_UNPACK_ELEM3(format->unpack[3]));

	mdp5_write(mdp5_kms, REG_MDP5_PIPE_SRC_OP_MODE(pipe),
			(hflip ? MDP5_PIPE_SRC_OP_MODE_FLIP_LR : 0) |
			(vflip ? MDP5_PIPE_SRC_OP_MODE_FLIP_UD : 0) |
			COND(pe, MDP5_PIPE_SRC_OP_MODE_SW_PIX_EXT_OVERRIDE) |
			MDP5_PIPE_SRC_OP_MODE_BWC(BWC_LOSSLESS));

	/* not using secure mode: */
	mdp5_write(mdp5_kms, REG_MDP5_PIPE_SRC_ADDR_SW_STATUS(pipe), 0);

	if (mdp5_plane->caps & MDP_PIPE_CAP_SW_PIX_EXT)
		mdp5_write_pixel_ext(mdp5_kms, pipe, format,
				src_w, pe_left, pe_right,
				src_h, pe_top, pe_bottom);

	if (mdp5_plane->caps & MDP_PIPE_CAP_SCALE) {
		mdp5_write(mdp5_kms, REG_MDP5_PIPE_SCALE_PHASE_STEP_X(pipe),
				phasex_step[COMP_0]);
		mdp5_write(mdp5_kms, REG_MDP5_PIPE_SCALE_PHASE_STEP_Y(pipe),
				phasey_step[COMP_0]);
		mdp5_write(mdp5_kms, REG_MDP5_PIPE_SCALE_CR_PHASE_STEP_X(pipe),
				phasex_step[COMP_1_2]);
		mdp5_write(mdp5_kms, REG_MDP5_PIPE_SCALE_CR_PHASE_STEP_Y(pipe),
				phasey_step[COMP_1_2]);
		mdp5_write(mdp5_kms, REG_MDP5_PIPE_DECIMATION(pipe),
				MDP5_PIPE_DECIMATION_VERT(vdecm) |
				MDP5_PIPE_DECIMATION_HORZ(hdecm));
		mdp5_write(mdp5_kms, REG_MDP5_PIPE_SCALE_CONFIG(pipe), config);
	}

	if (mdp5_plane->caps & MDP_PIPE_CAP_CSC) {
		if (MDP_FORMAT_IS_YUV(format))
			csc_enable(mdp5_kms, pipe,
					mdp_get_default_csc_cfg(CSC_YUV2RGB));
		else
			csc_disable(mdp5_kms, pipe);
	}

	set_scanout_locked(plane, fb);

	spin_unlock_irqrestore(&mdp5_plane->pipe_lock, flags);

	return ret;
}

void mdp5_plane_complete_flip(struct drm_plane *plane)
{
	struct mdp5_kms *mdp5_kms = get_kms(plane);
	struct mdp5_plane *mdp5_plane = to_mdp5_plane(plane);
	enum mdp5_pipe pipe = mdp5_plane->pipe;

	DBG("%s: complete flip", mdp5_plane->name);

	if (mdp5_kms->smp)
		mdp5_smp_commit(mdp5_kms->smp, pipe);

	to_mdp5_plane_state(plane->state)->pending = false;
}

enum mdp5_pipe mdp5_plane_pipe(struct drm_plane *plane)
{
	struct mdp5_plane *mdp5_plane = to_mdp5_plane(plane);
	return mdp5_plane->pipe;
}

uint32_t mdp5_plane_get_flush(struct drm_plane *plane)
{
	struct mdp5_plane *mdp5_plane = to_mdp5_plane(plane);

	return mdp5_plane->flush_mask;
}

/* called after vsync in thread context */
void mdp5_plane_complete_commit(struct drm_plane *plane,
	struct drm_plane_state *state)
{
	struct mdp5_kms *mdp5_kms = get_kms(plane);
	struct mdp5_plane *mdp5_plane = to_mdp5_plane(plane);
	enum mdp5_pipe pipe = mdp5_plane->pipe;

	if (!plane_enabled(plane->state) && mdp5_kms->smp) {
		DBG("%s: free SMP", mdp5_plane->name);
		mdp5_smp_release(mdp5_kms->smp, pipe);
	}
}

/* initialize plane */
struct drm_plane *mdp5_plane_init(struct drm_device *dev,
		enum mdp5_pipe pipe, bool private_plane, uint32_t reg_offset,
		uint32_t caps)
{
	struct drm_plane *plane = NULL;
	struct mdp5_plane *mdp5_plane;
	int ret;
	enum drm_plane_type type;

	mdp5_plane = kzalloc(sizeof(*mdp5_plane), GFP_KERNEL);
	if (!mdp5_plane) {
		ret = -ENOMEM;
		goto fail;
	}

	plane = &mdp5_plane->base;

	mdp5_plane->pipe = pipe;
	mdp5_plane->name = pipe2name(pipe);
	mdp5_plane->caps = caps;

	mdp5_plane->nformats = mdp_get_formats(mdp5_plane->formats,
		ARRAY_SIZE(mdp5_plane->formats),
		!pipe_supports_yuv(mdp5_plane->caps));

	mdp5_plane->flush_mask = mdp_ctl_flush_mask_pipe(pipe);
	mdp5_plane->reg_offset = reg_offset;
	spin_lock_init(&mdp5_plane->pipe_lock);

	type = private_plane ? DRM_PLANE_TYPE_PRIMARY : DRM_PLANE_TYPE_OVERLAY;
	ret = drm_universal_plane_init(dev, plane, 0xff, &mdp5_plane_funcs,
				 mdp5_plane->formats, mdp5_plane->nformats,
				 type);
	if (ret)
		goto fail;

	drm_plane_helper_add(plane, &mdp5_plane_helper_funcs);

	mdp5_plane_install_properties(plane, &plane->base);

	return plane;

fail:
	if (plane)
		mdp5_plane_destroy(plane);

	return ERR_PTR(ret);
}<|MERGE_RESOLUTION|>--- conflicted
+++ resolved
@@ -196,10 +196,6 @@
 	mdp5_state = kzalloc(sizeof(*mdp5_state), GFP_KERNEL);
 	if (!mdp5_state)
 		return;
-<<<<<<< HEAD
-=======
-
->>>>>>> 0671b46d
 	/* assign default blend parameters */
 	mdp5_state->alpha = 255;
 	mdp5_state->premultiplied = 0;
