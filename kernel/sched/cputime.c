#include <linux/export.h>
#include <linux/sched.h>
#include <linux/tsacct_kern.h>
#include <linux/kernel_stat.h>
#include <linux/static_key.h>
#include <linux/context_tracking.h>
#include "sched.h"
#include "walt.h"


#ifdef CONFIG_IRQ_TIME_ACCOUNTING

/*
 * There are no locks covering percpu hardirq/softirq time.
 * They are only modified in vtime_account, on corresponding CPU
 * with interrupts disabled. So, writes are safe.
 * They are read and saved off onto struct rq in update_rq_clock().
 * This may result in other CPU reading this CPU's irq time and can
 * race with irq/vtime_account on this CPU. We would either get old
 * or new value with a side effect of accounting a slice of irq time to wrong
 * task when irq is in progress while we read rq->clock. That is a worthy
 * compromise in place of having locks on each irq in account_system_time.
 */
DEFINE_PER_CPU(u64, cpu_hardirq_time);
DEFINE_PER_CPU(u64, cpu_softirq_time);

static DEFINE_PER_CPU(u64, irq_start_time);
static int sched_clock_irqtime;

void enable_sched_clock_irqtime(void)
{
	sched_clock_irqtime = 1;
}

void disable_sched_clock_irqtime(void)
{
	sched_clock_irqtime = 0;
}

#ifndef CONFIG_64BIT
DEFINE_PER_CPU(seqcount_t, irq_time_seq);
#endif /* CONFIG_64BIT */

/*
 * Called before incrementing preempt_count on {soft,}irq_enter
 * and before decrementing preempt_count on {soft,}irq_exit.
 */
void irqtime_account_irq(struct task_struct *curr)
{
	unsigned long flags;
	s64 delta;
	int cpu;
<<<<<<< HEAD
	u64 wallclock;
	bool account = true;
=======
#ifdef CONFIG_SCHED_WALT
	u64 wallclock;
	bool account = true;
#endif
>>>>>>> 0a9cbce7

	if (!sched_clock_irqtime)
		return;

	local_irq_save(flags);

	cpu = smp_processor_id();
<<<<<<< HEAD
	wallclock = sched_clock_cpu(cpu);
	delta = wallclock - __this_cpu_read(irq_start_time);
=======
#ifdef CONFIG_SCHED_WALT
	wallclock = sched_clock_cpu(cpu);
#endif
	delta = sched_clock_cpu(cpu) - __this_cpu_read(irq_start_time);
>>>>>>> 0a9cbce7
	__this_cpu_add(irq_start_time, delta);

	irq_time_write_begin();
	/*
	 * We do not account for softirq time from ksoftirqd here.
	 * We want to continue accounting softirq time to ksoftirqd thread
	 * in that case, so as not to confuse scheduler with a special task
	 * that do not consume any time, but still wants to run.
	 */
	if (hardirq_count())
		__this_cpu_add(cpu_hardirq_time, delta);
	else if (in_serving_softirq() && curr != this_cpu_ksoftirqd())
		__this_cpu_add(cpu_softirq_time, delta);
<<<<<<< HEAD
	else
		account = false;

	irq_time_write_end();

	if (account)
		sched_account_irqtime(cpu, curr, delta, wallclock);
	else if (curr != this_cpu_ksoftirqd())
		sched_account_irqstart(cpu, curr, wallclock);

=======
#ifdef CONFIG_SCHED_WALT
	else
		account = false;
#endif

	irq_time_write_end();
#ifdef CONFIG_SCHED_WALT
	if (account)
		walt_account_irqtime(cpu, curr, delta, wallclock);
#endif
>>>>>>> 0a9cbce7
	local_irq_restore(flags);
}
EXPORT_SYMBOL_GPL(irqtime_account_irq);

static int irqtime_account_hi_update(void)
{
	u64 *cpustat = kcpustat_this_cpu->cpustat;
	unsigned long flags;
	u64 latest_ns;
	int ret = 0;

	local_irq_save(flags);
	latest_ns = this_cpu_read(cpu_hardirq_time);
	if (nsecs_to_cputime64(latest_ns) > cpustat[CPUTIME_IRQ])
		ret = 1;
	local_irq_restore(flags);
	return ret;
}

static int irqtime_account_si_update(void)
{
	u64 *cpustat = kcpustat_this_cpu->cpustat;
	unsigned long flags;
	u64 latest_ns;
	int ret = 0;

	local_irq_save(flags);
	latest_ns = this_cpu_read(cpu_softirq_time);
	if (nsecs_to_cputime64(latest_ns) > cpustat[CPUTIME_SOFTIRQ])
		ret = 1;
	local_irq_restore(flags);
	return ret;
}

#else /* CONFIG_IRQ_TIME_ACCOUNTING */

#define sched_clock_irqtime	(0)

#endif /* !CONFIG_IRQ_TIME_ACCOUNTING */

static inline void task_group_account_field(struct task_struct *p, int index,
					    u64 tmp)
{
	/*
	 * Since all updates are sure to touch the root cgroup, we
	 * get ourselves ahead and touch it first. If the root cgroup
	 * is the only cgroup, then nothing else should be necessary.
	 *
	 */
	__this_cpu_add(kernel_cpustat.cpustat[index], tmp);

	cpuacct_account_field(p, index, tmp);
}

/*
 * Account user cpu time to a process.
 * @p: the process that the cpu time gets accounted to
 * @cputime: the cpu time spent in user space since the last update
 * @cputime_scaled: cputime scaled by cpu frequency
 */
void account_user_time(struct task_struct *p, cputime_t cputime,
		       cputime_t cputime_scaled)
{
	int index;

	/* Add user time to process. */
	p->utime += cputime;
	p->utimescaled += cputime_scaled;
	account_group_user_time(p, cputime);

	index = (task_nice(p) > 0) ? CPUTIME_NICE : CPUTIME_USER;

	/* Add user time to cpustat. */
	task_group_account_field(p, index, (__force u64) cputime);

	/* Account for user time used */
	acct_account_cputime(p);
}

/*
 * Account guest cpu time to a process.
 * @p: the process that the cpu time gets accounted to
 * @cputime: the cpu time spent in virtual machine since the last update
 * @cputime_scaled: cputime scaled by cpu frequency
 */
static void account_guest_time(struct task_struct *p, cputime_t cputime,
			       cputime_t cputime_scaled)
{
	u64 *cpustat = kcpustat_this_cpu->cpustat;

	/* Add guest time to process. */
	p->utime += cputime;
	p->utimescaled += cputime_scaled;
	account_group_user_time(p, cputime);
	p->gtime += cputime;

	/* Add guest time to cpustat. */
	if (task_nice(p) > 0) {
		cpustat[CPUTIME_NICE] += (__force u64) cputime;
		cpustat[CPUTIME_GUEST_NICE] += (__force u64) cputime;
	} else {
		cpustat[CPUTIME_USER] += (__force u64) cputime;
		cpustat[CPUTIME_GUEST] += (__force u64) cputime;
	}
}

/*
 * Account system cpu time to a process and desired cpustat field
 * @p: the process that the cpu time gets accounted to
 * @cputime: the cpu time spent in kernel space since the last update
 * @cputime_scaled: cputime scaled by cpu frequency
 * @target_cputime64: pointer to cpustat field that has to be updated
 */
static inline
void __account_system_time(struct task_struct *p, cputime_t cputime,
			cputime_t cputime_scaled, int index)
{
	/* Add system time to process. */
	p->stime += cputime;
	p->stimescaled += cputime_scaled;
	account_group_system_time(p, cputime);

	/* Add system time to cpustat. */
	task_group_account_field(p, index, (__force u64) cputime);

	/* Account for system time used */
	acct_account_cputime(p);
}

/*
 * Account system cpu time to a process.
 * @p: the process that the cpu time gets accounted to
 * @hardirq_offset: the offset to subtract from hardirq_count()
 * @cputime: the cpu time spent in kernel space since the last update
 * @cputime_scaled: cputime scaled by cpu frequency
 */
void account_system_time(struct task_struct *p, int hardirq_offset,
			 cputime_t cputime, cputime_t cputime_scaled)
{
	int index;

	if ((p->flags & PF_VCPU) && (irq_count() - hardirq_offset == 0)) {
		account_guest_time(p, cputime, cputime_scaled);
		return;
	}

	if (hardirq_count() - hardirq_offset)
		index = CPUTIME_IRQ;
	else if (in_serving_softirq())
		index = CPUTIME_SOFTIRQ;
	else
		index = CPUTIME_SYSTEM;

	__account_system_time(p, cputime, cputime_scaled, index);
}

/*
 * Account for involuntary wait time.
 * @cputime: the cpu time spent in involuntary wait
 */
void account_steal_time(cputime_t cputime)
{
	u64 *cpustat = kcpustat_this_cpu->cpustat;

	cpustat[CPUTIME_STEAL] += (__force u64) cputime;
}

/*
 * Account for idle time.
 * @cputime: the cpu time spent in idle wait
 */
void account_idle_time(cputime_t cputime)
{
	u64 *cpustat = kcpustat_this_cpu->cpustat;
	struct rq *rq = this_rq();

	if (atomic_read(&rq->nr_iowait) > 0)
		cpustat[CPUTIME_IOWAIT] += (__force u64) cputime;
	else
		cpustat[CPUTIME_IDLE] += (__force u64) cputime;
}

static __always_inline bool steal_account_process_tick(void)
{
#ifdef CONFIG_PARAVIRT
	if (static_key_false(&paravirt_steal_enabled)) {
		u64 steal;
		unsigned long steal_jiffies;

		steal = paravirt_steal_clock(smp_processor_id());
		steal -= this_rq()->prev_steal_time;

		/*
		 * steal is in nsecs but our caller is expecting steal
		 * time in jiffies. Lets cast the result to jiffies
		 * granularity and account the rest on the next rounds.
		 */
		steal_jiffies = nsecs_to_jiffies(steal);
		this_rq()->prev_steal_time += jiffies_to_nsecs(steal_jiffies);

		account_steal_time(jiffies_to_cputime(steal_jiffies));
		return steal_jiffies;
	}
#endif
	return false;
}

/*
 * Accumulate raw cputime values of dead tasks (sig->[us]time) and live
 * tasks (sum on group iteration) belonging to @tsk's group.
 */
void thread_group_cputime(struct task_struct *tsk, struct task_cputime *times)
{
	struct signal_struct *sig = tsk->signal;
	cputime_t utime, stime;
	struct task_struct *t;
	unsigned int seq, nextseq;
	unsigned long flags;

	rcu_read_lock();
	/* Attempt a lockless read on the first round. */
	nextseq = 0;
	do {
		seq = nextseq;
		flags = read_seqbegin_or_lock_irqsave(&sig->stats_lock, &seq);
		times->utime = sig->utime;
		times->stime = sig->stime;
		times->sum_exec_runtime = sig->sum_sched_runtime;

		for_each_thread(tsk, t) {
			task_cputime(t, &utime, &stime);
			times->utime += utime;
			times->stime += stime;
			times->sum_exec_runtime += task_sched_runtime(t);
		}
		/* If lockless access failed, take the lock. */
		nextseq = 1;
	} while (need_seqretry(&sig->stats_lock, seq));
	done_seqretry_irqrestore(&sig->stats_lock, seq, flags);
	rcu_read_unlock();
}

#ifdef CONFIG_IRQ_TIME_ACCOUNTING
/*
 * Account a tick to a process and cpustat
 * @p: the process that the cpu time gets accounted to
 * @user_tick: is the tick from userspace
 * @rq: the pointer to rq
 *
 * Tick demultiplexing follows the order
 * - pending hardirq update
 * - pending softirq update
 * - user_time
 * - idle_time
 * - system time
 *   - check for guest_time
 *   - else account as system_time
 *
 * Check for hardirq is done both for system and user time as there is
 * no timer going off while we are on hardirq and hence we may never get an
 * opportunity to update it solely in system time.
 * p->stime and friends are only updated on system time and not on irq
 * softirq as those do not count in task exec_runtime any more.
 */
static void irqtime_account_process_tick(struct task_struct *p, int user_tick,
					 struct rq *rq, int ticks)
{
	cputime_t scaled = cputime_to_scaled(cputime_one_jiffy);
	u64 cputime = (__force u64) cputime_one_jiffy;
	u64 *cpustat = kcpustat_this_cpu->cpustat;

	if (steal_account_process_tick())
		return;

	cputime *= ticks;
	scaled *= ticks;

	if (irqtime_account_hi_update()) {
		cpustat[CPUTIME_IRQ] += cputime;
	} else if (irqtime_account_si_update()) {
		cpustat[CPUTIME_SOFTIRQ] += cputime;
	} else if (this_cpu_ksoftirqd() == p) {
		/*
		 * ksoftirqd time do not get accounted in cpu_softirq_time.
		 * So, we have to handle it separately here.
		 * Also, p->stime needs to be updated for ksoftirqd.
		 */
		__account_system_time(p, cputime, scaled, CPUTIME_SOFTIRQ);
	} else if (user_tick) {
		account_user_time(p, cputime, scaled);
	} else if (p == rq->idle) {
		account_idle_time(cputime);
	} else if (p->flags & PF_VCPU) { /* System time or guest time */
		account_guest_time(p, cputime, scaled);
	} else {
		__account_system_time(p, cputime, scaled,	CPUTIME_SYSTEM);
	}
}

static void irqtime_account_idle_ticks(int ticks)
{
	struct rq *rq = this_rq();

	irqtime_account_process_tick(current, 0, rq, ticks);
}
#else /* CONFIG_IRQ_TIME_ACCOUNTING */
static inline void irqtime_account_idle_ticks(int ticks) {}
static inline void irqtime_account_process_tick(struct task_struct *p, int user_tick,
						struct rq *rq, int nr_ticks) {}
#endif /* CONFIG_IRQ_TIME_ACCOUNTING */

/*
 * Use precise platform statistics if available:
 */
#ifdef CONFIG_VIRT_CPU_ACCOUNTING

#ifndef __ARCH_HAS_VTIME_TASK_SWITCH
void vtime_common_task_switch(struct task_struct *prev)
{
	if (is_idle_task(prev))
		vtime_account_idle(prev);
	else
		vtime_account_system(prev);

#ifdef CONFIG_VIRT_CPU_ACCOUNTING_NATIVE
	vtime_account_user(prev);
#endif
	arch_vtime_task_switch(prev);
}
#endif

/*
 * Archs that account the whole time spent in the idle task
 * (outside irq) as idle time can rely on this and just implement
 * vtime_account_system() and vtime_account_idle(). Archs that
 * have other meaning of the idle time (s390 only includes the
 * time spent by the CPU when it's in low power mode) must override
 * vtime_account().
 */
#ifndef __ARCH_HAS_VTIME_ACCOUNT
void vtime_common_account_irq_enter(struct task_struct *tsk)
{
	if (!in_interrupt()) {
		/*
		 * If we interrupted user, context_tracking_in_user()
		 * is 1 because the context tracking don't hook
		 * on irq entry/exit. This way we know if
		 * we need to flush user time on kernel entry.
		 */
		if (context_tracking_in_user()) {
			vtime_account_user(tsk);
			return;
		}

		if (is_idle_task(tsk)) {
			vtime_account_idle(tsk);
			return;
		}
	}
	vtime_account_system(tsk);
}
EXPORT_SYMBOL_GPL(vtime_common_account_irq_enter);
#endif /* __ARCH_HAS_VTIME_ACCOUNT */
#endif /* CONFIG_VIRT_CPU_ACCOUNTING */


#ifdef CONFIG_VIRT_CPU_ACCOUNTING_NATIVE
void task_cputime_adjusted(struct task_struct *p, cputime_t *ut, cputime_t *st)
{
	*ut = p->utime;
	*st = p->stime;
}
EXPORT_SYMBOL_GPL(task_cputime_adjusted);

void thread_group_cputime_adjusted(struct task_struct *p, cputime_t *ut, cputime_t *st)
{
	struct task_cputime cputime;

	thread_group_cputime(p, &cputime);

	*ut = cputime.utime;
	*st = cputime.stime;
}
#else /* !CONFIG_VIRT_CPU_ACCOUNTING_NATIVE */
/*
 * Account a single tick of cpu time.
 * @p: the process that the cpu time gets accounted to
 * @user_tick: indicates if the tick is a user or a system tick
 */
void account_process_tick(struct task_struct *p, int user_tick)
{
	cputime_t one_jiffy_scaled = cputime_to_scaled(cputime_one_jiffy);
	struct rq *rq = this_rq();

	if (vtime_accounting_enabled())
		return;

	if (sched_clock_irqtime) {
		irqtime_account_process_tick(p, user_tick, rq, 1);
		return;
	}

	if (steal_account_process_tick())
		return;

	if (user_tick)
		account_user_time(p, cputime_one_jiffy, one_jiffy_scaled);
	else if ((p != rq->idle) || (irq_count() != HARDIRQ_OFFSET))
		account_system_time(p, HARDIRQ_OFFSET, cputime_one_jiffy,
				    one_jiffy_scaled);
	else
		account_idle_time(cputime_one_jiffy);
}

/*
 * Account multiple ticks of steal time.
 * @p: the process from which the cpu time has been stolen
 * @ticks: number of stolen ticks
 */
void account_steal_ticks(unsigned long ticks)
{
	account_steal_time(jiffies_to_cputime(ticks));
}

/*
 * Account multiple ticks of idle time.
 * @ticks: number of stolen ticks
 */
void account_idle_ticks(unsigned long ticks)
{

	if (sched_clock_irqtime) {
		irqtime_account_idle_ticks(ticks);
		return;
	}

	account_idle_time(jiffies_to_cputime(ticks));
}

/*
 * Perform (stime * rtime) / total, but avoid multiplication overflow by
 * loosing precision when the numbers are big.
 */
static cputime_t scale_stime(u64 stime, u64 rtime, u64 total)
{
	u64 scaled;

	for (;;) {
		/* Make sure "rtime" is the bigger of stime/rtime */
		if (stime > rtime)
			swap(rtime, stime);

		/* Make sure 'total' fits in 32 bits */
		if (total >> 32)
			goto drop_precision;

		/* Does rtime (and thus stime) fit in 32 bits? */
		if (!(rtime >> 32))
			break;

		/* Can we just balance rtime/stime rather than dropping bits? */
		if (stime >> 31)
			goto drop_precision;

		/* We can grow stime and shrink rtime and try to make them both fit */
		stime <<= 1;
		rtime >>= 1;
		continue;

drop_precision:
		/* We drop from rtime, it has more bits than stime */
		rtime >>= 1;
		total >>= 1;
	}

	/*
	 * Make sure gcc understands that this is a 32x32->64 multiply,
	 * followed by a 64/32->64 divide.
	 */
	scaled = div_u64((u64) (u32) stime * (u64) (u32) rtime, (u32)total);
	return (__force cputime_t) scaled;
}

/*
 * Adjust tick based cputime random precision against scheduler runtime
 * accounting.
 *
 * Tick based cputime accounting depend on random scheduling timeslices of a
 * task to be interrupted or not by the timer.  Depending on these
 * circumstances, the number of these interrupts may be over or
 * under-optimistic, matching the real user and system cputime with a variable
 * precision.
 *
 * Fix this by scaling these tick based values against the total runtime
 * accounted by the CFS scheduler.
 *
 * This code provides the following guarantees:
 *
 *   stime + utime == rtime
 *   stime_i+1 >= stime_i, utime_i+1 >= utime_i
 *
 * Assuming that rtime_i+1 >= rtime_i.
 */
static void cputime_adjust(struct task_cputime *curr,
			   struct prev_cputime *prev,
			   cputime_t *ut, cputime_t *st)
{
	cputime_t rtime, stime, utime;
	unsigned long flags;

	/* Serialize concurrent callers such that we can honour our guarantees */
	raw_spin_lock_irqsave(&prev->lock, flags);
	rtime = nsecs_to_cputime(curr->sum_exec_runtime);

	/*
	 * This is possible under two circumstances:
	 *  - rtime isn't monotonic after all (a bug);
	 *  - we got reordered by the lock.
	 *
	 * In both cases this acts as a filter such that the rest of the code
	 * can assume it is monotonic regardless of anything else.
	 */
	if (prev->stime + prev->utime >= rtime)
		goto out;

	stime = curr->stime;
	utime = curr->utime;

	/*
	 * If either stime or both stime and utime are 0, assume all runtime is
	 * userspace. Once a task gets some ticks, the monotonicy code at
	 * 'update' will ensure things converge to the observed ratio.
	 */
	if (stime == 0) {
		utime = rtime;
		goto update;
	}

	if (utime == 0) {
		stime = rtime;
		goto update;
	}

	stime = scale_stime((__force u64)stime, (__force u64)rtime,
			    (__force u64)(stime + utime));

update:
	/*
	 * Make sure stime doesn't go backwards; this preserves monotonicity
	 * for utime because rtime is monotonic.
	 *
	 *  utime_i+1 = rtime_i+1 - stime_i
	 *            = rtime_i+1 - (rtime_i - utime_i)
	 *            = (rtime_i+1 - rtime_i) + utime_i
	 *            >= utime_i
	 */
	if (stime < prev->stime)
		stime = prev->stime;
	utime = rtime - stime;

	/*
	 * Make sure utime doesn't go backwards; this still preserves
	 * monotonicity for stime, analogous argument to above.
	 */
	if (utime < prev->utime) {
		utime = prev->utime;
		stime = rtime - utime;
	}

	prev->stime = stime;
	prev->utime = utime;
out:
	*ut = prev->utime;
	*st = prev->stime;
	raw_spin_unlock_irqrestore(&prev->lock, flags);
}

void task_cputime_adjusted(struct task_struct *p, cputime_t *ut, cputime_t *st)
{
	struct task_cputime cputime = {
		.sum_exec_runtime = p->se.sum_exec_runtime,
	};

	task_cputime(p, &cputime.utime, &cputime.stime);
	cputime_adjust(&cputime, &p->prev_cputime, ut, st);
}
EXPORT_SYMBOL_GPL(task_cputime_adjusted);

void thread_group_cputime_adjusted(struct task_struct *p, cputime_t *ut, cputime_t *st)
{
	struct task_cputime cputime;

	thread_group_cputime(p, &cputime);
	cputime_adjust(&cputime, &p->signal->prev_cputime, ut, st);
}
#endif /* !CONFIG_VIRT_CPU_ACCOUNTING_NATIVE */

#ifdef CONFIG_VIRT_CPU_ACCOUNTING_GEN
static unsigned long long vtime_delta(struct task_struct *tsk)
{
	unsigned long long clock;

	clock = local_clock();
	if (clock < tsk->vtime_snap)
		return 0;

	return clock - tsk->vtime_snap;
}

static cputime_t get_vtime_delta(struct task_struct *tsk)
{
	unsigned long long delta = vtime_delta(tsk);

	WARN_ON_ONCE(tsk->vtime_snap_whence == VTIME_SLEEPING);
	tsk->vtime_snap += delta;

	/* CHECKME: always safe to convert nsecs to cputime? */
	return nsecs_to_cputime(delta);
}

static void __vtime_account_system(struct task_struct *tsk)
{
	cputime_t delta_cpu = get_vtime_delta(tsk);

	account_system_time(tsk, irq_count(), delta_cpu, cputime_to_scaled(delta_cpu));
}

void vtime_account_system(struct task_struct *tsk)
{
	write_seqlock(&tsk->vtime_seqlock);
	__vtime_account_system(tsk);
	write_sequnlock(&tsk->vtime_seqlock);
}

void vtime_gen_account_irq_exit(struct task_struct *tsk)
{
	write_seqlock(&tsk->vtime_seqlock);
	__vtime_account_system(tsk);
	if (context_tracking_in_user())
		tsk->vtime_snap_whence = VTIME_USER;
	write_sequnlock(&tsk->vtime_seqlock);
}

void vtime_account_user(struct task_struct *tsk)
{
	cputime_t delta_cpu;

	write_seqlock(&tsk->vtime_seqlock);
	delta_cpu = get_vtime_delta(tsk);
	tsk->vtime_snap_whence = VTIME_SYS;
	account_user_time(tsk, delta_cpu, cputime_to_scaled(delta_cpu));
	write_sequnlock(&tsk->vtime_seqlock);
}

void vtime_user_enter(struct task_struct *tsk)
{
	write_seqlock(&tsk->vtime_seqlock);
	__vtime_account_system(tsk);
	tsk->vtime_snap_whence = VTIME_USER;
	write_sequnlock(&tsk->vtime_seqlock);
}

void vtime_guest_enter(struct task_struct *tsk)
{
	/*
	 * The flags must be updated under the lock with
	 * the vtime_snap flush and update.
	 * That enforces a right ordering and update sequence
	 * synchronization against the reader (task_gtime())
	 * that can thus safely catch up with a tickless delta.
	 */
	write_seqlock(&tsk->vtime_seqlock);
	__vtime_account_system(tsk);
	current->flags |= PF_VCPU;
	write_sequnlock(&tsk->vtime_seqlock);
}
EXPORT_SYMBOL_GPL(vtime_guest_enter);

void vtime_guest_exit(struct task_struct *tsk)
{
	write_seqlock(&tsk->vtime_seqlock);
	__vtime_account_system(tsk);
	current->flags &= ~PF_VCPU;
	write_sequnlock(&tsk->vtime_seqlock);
}
EXPORT_SYMBOL_GPL(vtime_guest_exit);

void vtime_account_idle(struct task_struct *tsk)
{
	cputime_t delta_cpu = get_vtime_delta(tsk);

	account_idle_time(delta_cpu);
}

void arch_vtime_task_switch(struct task_struct *prev)
{
	write_seqlock(&prev->vtime_seqlock);
	prev->vtime_snap_whence = VTIME_SLEEPING;
	write_sequnlock(&prev->vtime_seqlock);

	write_seqlock(&current->vtime_seqlock);
	current->vtime_snap_whence = VTIME_SYS;
	current->vtime_snap = sched_clock_cpu(smp_processor_id());
	write_sequnlock(&current->vtime_seqlock);
}

void vtime_init_idle(struct task_struct *t, int cpu)
{
	unsigned long flags;

	write_seqlock_irqsave(&t->vtime_seqlock, flags);
	t->vtime_snap_whence = VTIME_SYS;
	t->vtime_snap = sched_clock_cpu(cpu);
	write_sequnlock_irqrestore(&t->vtime_seqlock, flags);
}

cputime_t task_gtime(struct task_struct *t)
{
	unsigned int seq;
	cputime_t gtime;

	if (!context_tracking_is_enabled())
		return t->gtime;

	do {
		seq = read_seqbegin(&t->vtime_seqlock);

		gtime = t->gtime;
		if (t->flags & PF_VCPU)
			gtime += vtime_delta(t);

	} while (read_seqretry(&t->vtime_seqlock, seq));

	return gtime;
}

/*
 * Fetch cputime raw values from fields of task_struct and
 * add up the pending nohz execution time since the last
 * cputime snapshot.
 */
static void
fetch_task_cputime(struct task_struct *t,
		   cputime_t *u_dst, cputime_t *s_dst,
		   cputime_t *u_src, cputime_t *s_src,
		   cputime_t *udelta, cputime_t *sdelta)
{
	unsigned int seq;
	unsigned long long delta;

	do {
		*udelta = 0;
		*sdelta = 0;

		seq = read_seqbegin(&t->vtime_seqlock);

		if (u_dst)
			*u_dst = *u_src;
		if (s_dst)
			*s_dst = *s_src;

		/* Task is sleeping, nothing to add */
		if (t->vtime_snap_whence == VTIME_SLEEPING ||
		    is_idle_task(t))
			continue;

		delta = vtime_delta(t);

		/*
		 * Task runs either in user or kernel space, add pending nohz time to
		 * the right place.
		 */
		if (t->vtime_snap_whence == VTIME_USER || t->flags & PF_VCPU) {
			*udelta = delta;
		} else {
			if (t->vtime_snap_whence == VTIME_SYS)
				*sdelta = delta;
		}
	} while (read_seqretry(&t->vtime_seqlock, seq));
}


void task_cputime(struct task_struct *t, cputime_t *utime, cputime_t *stime)
{
	cputime_t udelta, sdelta;

	fetch_task_cputime(t, utime, stime, &t->utime,
			   &t->stime, &udelta, &sdelta);
	if (utime)
		*utime += udelta;
	if (stime)
		*stime += sdelta;
}

void task_cputime_scaled(struct task_struct *t,
			 cputime_t *utimescaled, cputime_t *stimescaled)
{
	cputime_t udelta, sdelta;

	fetch_task_cputime(t, utimescaled, stimescaled,
			   &t->utimescaled, &t->stimescaled, &udelta, &sdelta);
	if (utimescaled)
		*utimescaled += cputime_to_scaled(udelta);
	if (stimescaled)
		*stimescaled += cputime_to_scaled(sdelta);
}
#endif /* CONFIG_VIRT_CPU_ACCOUNTING_GEN */<|MERGE_RESOLUTION|>--- conflicted
+++ resolved
@@ -5,7 +5,6 @@
 #include <linux/static_key.h>
 #include <linux/context_tracking.h>
 #include "sched.h"
-#include "walt.h"
 
 
 #ifdef CONFIG_IRQ_TIME_ACCOUNTING
@@ -50,15 +49,8 @@
 	unsigned long flags;
 	s64 delta;
 	int cpu;
-<<<<<<< HEAD
 	u64 wallclock;
 	bool account = true;
-=======
-#ifdef CONFIG_SCHED_WALT
-	u64 wallclock;
-	bool account = true;
-#endif
->>>>>>> 0a9cbce7
 
 	if (!sched_clock_irqtime)
 		return;
@@ -66,15 +58,8 @@
 	local_irq_save(flags);
 
 	cpu = smp_processor_id();
-<<<<<<< HEAD
 	wallclock = sched_clock_cpu(cpu);
 	delta = wallclock - __this_cpu_read(irq_start_time);
-=======
-#ifdef CONFIG_SCHED_WALT
-	wallclock = sched_clock_cpu(cpu);
-#endif
-	delta = sched_clock_cpu(cpu) - __this_cpu_read(irq_start_time);
->>>>>>> 0a9cbce7
 	__this_cpu_add(irq_start_time, delta);
 
 	irq_time_write_begin();
@@ -88,7 +73,6 @@
 		__this_cpu_add(cpu_hardirq_time, delta);
 	else if (in_serving_softirq() && curr != this_cpu_ksoftirqd())
 		__this_cpu_add(cpu_softirq_time, delta);
-<<<<<<< HEAD
 	else
 		account = false;
 
@@ -99,18 +83,6 @@
 	else if (curr != this_cpu_ksoftirqd())
 		sched_account_irqstart(cpu, curr, wallclock);
 
-=======
-#ifdef CONFIG_SCHED_WALT
-	else
-		account = false;
-#endif
-
-	irq_time_write_end();
-#ifdef CONFIG_SCHED_WALT
-	if (account)
-		walt_account_irqtime(cpu, curr, delta, wallclock);
-#endif
->>>>>>> 0a9cbce7
 	local_irq_restore(flags);
 }
 EXPORT_SYMBOL_GPL(irqtime_account_irq);
