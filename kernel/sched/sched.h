--- conflicted
+++ resolved
@@ -2422,65 +2422,6 @@
 
 #endif
 
-<<<<<<< HEAD
-#ifdef CONFIG_CPU_FREQ_GOV_SCHED
-#define capacity_max SCHED_CAPACITY_SCALE
-extern unsigned int capacity_margin;
-extern struct static_key __sched_freq;
-
-static inline bool sched_freq(void)
-{
-	return static_key_false(&__sched_freq);
-}
-
-/*
- * sched_capacity_reqs expects capacity requests to be normalised.
- * All capacities should sum to the range of 0-1024.
- */
-DECLARE_PER_CPU(struct sched_capacity_reqs, cpu_sched_capacity_reqs);
-void update_cpu_capacity_request(int cpu, bool request);
-
-static inline void set_cfs_cpu_capacity(int cpu, bool request,
-					unsigned long capacity)
-{
-	struct sched_capacity_reqs *scr = &per_cpu(cpu_sched_capacity_reqs, cpu);
-
-	if (scr->cfs != capacity) {
-		scr->cfs = capacity;
-		update_cpu_capacity_request(cpu, request);
-	}
-}
-
-static inline void set_rt_cpu_capacity(int cpu, bool request,
-				       unsigned long capacity)
-{
-	if (per_cpu(cpu_sched_capacity_reqs, cpu).rt != capacity) {
-		per_cpu(cpu_sched_capacity_reqs, cpu).rt = capacity;
-		update_cpu_capacity_request(cpu, request);
-	}
-}
-
-static inline void set_dl_cpu_capacity(int cpu, bool request,
-				       unsigned long capacity)
-{
-	if (per_cpu(cpu_sched_capacity_reqs, cpu).dl != capacity) {
-		per_cpu(cpu_sched_capacity_reqs, cpu).dl = capacity;
-		update_cpu_capacity_request(cpu, request);
-	}
-}
-#else
-#define sched_freq() false
-static inline void set_cfs_cpu_capacity(int cpu, bool request,
-					unsigned long capacity)
-{ }
-static inline void set_rt_cpu_capacity(int cpu, bool request,
-				       unsigned long capacity)
-{ }
-static inline void set_dl_cpu_capacity(int cpu, bool request,
-				       unsigned long capacity)
-{ }
-#endif
-
 #ifdef CONFIG_SCHED_HMP
 /*
  * HMP and EAS are orthogonal. Hopefully the compiler just elides out all code
@@ -2495,8 +2436,6 @@
 }
 #endif
 
-=======
->>>>>>> 46d256da
 static inline void sched_rt_avg_update(struct rq *rq, u64 rt_delta)
 {
 	rq->rt_avg += rt_delta * arch_scale_freq_capacity(NULL, cpu_of(rq));
