/*
 *  linux/kernel/exit.c
 *
 *  Copyright (C) 1991, 1992  Linus Torvalds
 */

#include <linux/mm.h>
#include <linux/slab.h>
#include <linux/interrupt.h>
#include <linux/module.h>
#include <linux/capability.h>
#include <linux/completion.h>
#include <linux/personality.h>
#include <linux/tty.h>
#include <linux/iocontext.h>
#include <linux/key.h>
#include <linux/security.h>
#include <linux/cpu.h>
#include <linux/acct.h>
#include <linux/tsacct_kern.h>
#include <linux/file.h>
#include <linux/fdtable.h>
#include <linux/freezer.h>
#include <linux/binfmts.h>
#include <linux/nsproxy.h>
#include <linux/pid_namespace.h>
#include <linux/ptrace.h>
#include <linux/profile.h>
#include <linux/mount.h>
#include <linux/proc_fs.h>
#include <linux/kthread.h>
#include <linux/mempolicy.h>
#include <linux/taskstats_kern.h>
#include <linux/delayacct.h>
#include <linux/cgroup.h>
#include <linux/syscalls.h>
#include <linux/signal.h>
#include <linux/posix-timers.h>
#include <linux/cn_proc.h>
#include <linux/mutex.h>
#include <linux/futex.h>
#include <linux/pipe_fs_i.h>
#include <linux/audit.h> /* for audit_free() */
#include <linux/resource.h>
#include <linux/blkdev.h>
#include <linux/task_io_accounting_ops.h>
#include <linux/tracehook.h>
#include <linux/fs_struct.h>
#include <linux/init_task.h>
#include <linux/perf_event.h>
#include <trace/events/sched.h>
#include <linux/hw_breakpoint.h>
#include <linux/oom.h>
#include <linux/writeback.h>
#include <linux/shm.h>

#include "sched/tune.h"

#include <asm/uaccess.h>
#include <asm/unistd.h>
#include <asm/pgtable.h>
#include <asm/mmu_context.h>

static void exit_mm(struct task_struct *tsk);

static void __unhash_process(struct task_struct *p, bool group_dead)
{
	nr_threads--;
	detach_pid(p, PIDTYPE_PID);
	if (group_dead) {
		detach_pid(p, PIDTYPE_PGID);
		detach_pid(p, PIDTYPE_SID);

		list_del_rcu(&p->tasks);
		list_del_init(&p->sibling);
		__this_cpu_dec(process_counts);
	}
	list_del_rcu(&p->thread_group);
	list_del_rcu(&p->thread_node);
}

/*
 * This function expects the tasklist_lock write-locked.
 */
static void __exit_signal(struct task_struct *tsk)
{
	struct signal_struct *sig = tsk->signal;
	bool group_dead = thread_group_leader(tsk);
	struct sighand_struct *sighand;
	struct tty_struct *uninitialized_var(tty);
	cputime_t utime, stime;

	sighand = rcu_dereference_check(tsk->sighand,
					lockdep_tasklist_lock_is_held());
	spin_lock(&sighand->siglock);

	posix_cpu_timers_exit(tsk);
	if (group_dead) {
		posix_cpu_timers_exit_group(tsk);
		tty = sig->tty;
		sig->tty = NULL;
	} else {
		/*
		 * This can only happen if the caller is de_thread().
		 * FIXME: this is the temporary hack, we should teach
		 * posix-cpu-timers to handle this case correctly.
		 */
		if (unlikely(has_group_leader_pid(tsk)))
			posix_cpu_timers_exit_group(tsk);

		/*
		 * If there is any task waiting for the group exit
		 * then notify it:
		 */
		if (sig->notify_count > 0 && !--sig->notify_count)
			wake_up_process(sig->group_exit_task);

		if (tsk == sig->curr_target)
			sig->curr_target = next_thread(tsk);
	}

	/*
	 * Accumulate here the counters for all threads as they die. We could
	 * skip the group leader because it is the last user of signal_struct,
	 * but we want to avoid the race with thread_group_cputime() which can
	 * see the empty ->thread_head list.
	 */
	task_cputime(tsk, &utime, &stime);
	write_seqlock(&sig->stats_lock);
	sig->utime += utime;
	sig->stime += stime;
	sig->gtime += task_gtime(tsk);
	sig->min_flt += tsk->min_flt;
	sig->maj_flt += tsk->maj_flt;
	sig->nvcsw += tsk->nvcsw;
	sig->nivcsw += tsk->nivcsw;
	sig->inblock += task_io_get_inblock(tsk);
	sig->oublock += task_io_get_oublock(tsk);
	task_io_accounting_add(&sig->ioac, &tsk->ioac);
	sig->sum_sched_runtime += tsk->se.sum_exec_runtime;
	sig->nr_threads--;
	__unhash_process(tsk, group_dead);
	write_sequnlock(&sig->stats_lock);

	/*
	 * Do this under ->siglock, we can race with another thread
	 * doing sigqueue_free() if we have SIGQUEUE_PREALLOC signals.
	 */
	flush_sigqueue(&tsk->pending);
	tsk->sighand = NULL;
	spin_unlock(&sighand->siglock);

	__cleanup_sighand(sighand);
	clear_tsk_thread_flag(tsk, TIF_SIGPENDING);
	if (group_dead) {
		flush_sigqueue(&sig->shared_pending);
		tty_kref_put(tty);
	}
}

static void delayed_put_task_struct(struct rcu_head *rhp)
{
	struct task_struct *tsk = container_of(rhp, struct task_struct, rcu);

	perf_event_delayed_put(tsk);
	trace_sched_process_free(tsk);
	put_task_struct(tsk);
}


void release_task(struct task_struct *p)
{
	struct task_struct *leader;
	int zap_leader;
repeat:
	/* don't need to get the RCU readlock here - the process is dead and
	 * can't be modifying its own credentials. But shut RCU-lockdep up */
	rcu_read_lock();
	atomic_dec(&__task_cred(p)->user->processes);
	rcu_read_unlock();

	proc_flush_task(p);

	write_lock_irq(&tasklist_lock);
	ptrace_release_task(p);
	__exit_signal(p);

	/*
	 * If we are the last non-leader member of the thread
	 * group, and the leader is zombie, then notify the
	 * group leader's parent process. (if it wants notification.)
	 */
	zap_leader = 0;
	leader = p->group_leader;
	if (leader != p && thread_group_empty(leader)
			&& leader->exit_state == EXIT_ZOMBIE) {
		/*
		 * If we were the last child thread and the leader has
		 * exited already, and the leader's parent ignores SIGCHLD,
		 * then we are the one who should release the leader.
		 */
		zap_leader = do_notify_parent(leader, leader->exit_signal);
		if (zap_leader)
			leader->exit_state = EXIT_DEAD;
	}

	write_unlock_irq(&tasklist_lock);
	release_thread(p);
	call_rcu(&p->rcu, delayed_put_task_struct);

	p = leader;
	if (unlikely(zap_leader))
		goto repeat;
}

/*
 * Determine if a process group is "orphaned", according to the POSIX
 * definition in 2.2.2.52.  Orphaned process groups are not to be affected
 * by terminal-generated stop signals.  Newly orphaned process groups are
 * to receive a SIGHUP and a SIGCONT.
 *
 * "I ask you, have you ever known what it is to be an orphan?"
 */
static int will_become_orphaned_pgrp(struct pid *pgrp,
					struct task_struct *ignored_task)
{
	struct task_struct *p;

	do_each_pid_task(pgrp, PIDTYPE_PGID, p) {
		if ((p == ignored_task) ||
		    (p->exit_state && thread_group_empty(p)) ||
		    is_global_init(p->real_parent))
			continue;

		if (task_pgrp(p->real_parent) != pgrp &&
		    task_session(p->real_parent) == task_session(p))
			return 0;
	} while_each_pid_task(pgrp, PIDTYPE_PGID, p);

	return 1;
}

int is_current_pgrp_orphaned(void)
{
	int retval;

	read_lock(&tasklist_lock);
	retval = will_become_orphaned_pgrp(task_pgrp(current), NULL);
	read_unlock(&tasklist_lock);

	return retval;
}

static bool has_stopped_jobs(struct pid *pgrp)
{
	struct task_struct *p;

	do_each_pid_task(pgrp, PIDTYPE_PGID, p) {
		if (p->signal->flags & SIGNAL_STOP_STOPPED)
			return true;
	} while_each_pid_task(pgrp, PIDTYPE_PGID, p);

	return false;
}

/*
 * Check to see if any process groups have become orphaned as
 * a result of our exiting, and if they have any stopped jobs,
 * send them a SIGHUP and then a SIGCONT. (POSIX 3.2.2.2)
 */
static void
kill_orphaned_pgrp(struct task_struct *tsk, struct task_struct *parent)
{
	struct pid *pgrp = task_pgrp(tsk);
	struct task_struct *ignored_task = tsk;

	if (!parent)
		/* exit: our father is in a different pgrp than
		 * we are and we were the only connection outside.
		 */
		parent = tsk->real_parent;
	else
		/* reparent: our child is in a different pgrp than
		 * we are, and it was the only connection outside.
		 */
		ignored_task = NULL;

	if (task_pgrp(parent) != pgrp &&
	    task_session(parent) == task_session(tsk) &&
	    will_become_orphaned_pgrp(pgrp, ignored_task) &&
	    has_stopped_jobs(pgrp)) {
		__kill_pgrp_info(SIGHUP, SEND_SIG_PRIV, pgrp);
		__kill_pgrp_info(SIGCONT, SEND_SIG_PRIV, pgrp);
	}
}

#ifdef CONFIG_MEMCG
/*
 * A task is exiting.   If it owned this mm, find a new owner for the mm.
 */
void mm_update_next_owner(struct mm_struct *mm)
{
	struct task_struct *c, *g, *p = current;

retry:
	/*
	 * If the exiting or execing task is not the owner, it's
	 * someone else's problem.
	 */
	if (mm->owner != p)
		return;
	/*
	 * The current owner is exiting/execing and there are no other
	 * candidates.  Do not leave the mm pointing to a possibly
	 * freed task structure.
	 */
	if (atomic_read(&mm->mm_users) <= 1) {
		mm->owner = NULL;
		return;
	}

	read_lock(&tasklist_lock);
	/*
	 * Search in the children
	 */
	list_for_each_entry(c, &p->children, sibling) {
		if (c->mm == mm)
			goto assign_new_owner;
	}

	/*
	 * Search in the siblings
	 */
	list_for_each_entry(c, &p->real_parent->children, sibling) {
		if (c->mm == mm)
			goto assign_new_owner;
	}

	/*
	 * Search through everything else, we should not get here often.
	 */
	for_each_process(g) {
		if (g->flags & PF_KTHREAD)
			continue;
		for_each_thread(g, c) {
			if (c->mm == mm)
				goto assign_new_owner;
			if (c->mm)
				break;
		}
	}
	read_unlock(&tasklist_lock);
	/*
	 * We found no owner yet mm_users > 1: this implies that we are
	 * most likely racing with swapoff (try_to_unuse()) or /proc or
	 * ptrace or page migration (get_task_mm()).  Mark owner as NULL.
	 */
	mm->owner = NULL;
	return;

assign_new_owner:
	BUG_ON(c == p);
	get_task_struct(c);
	/*
	 * The task_lock protects c->mm from changing.
	 * We always want mm->owner->mm == mm
	 */
	task_lock(c);
	/*
	 * Delay read_unlock() till we have the task_lock()
	 * to ensure that c does not slip away underneath us
	 */
	read_unlock(&tasklist_lock);
	if (c->mm != mm) {
		task_unlock(c);
		put_task_struct(c);
		goto retry;
	}
	mm->owner = c;
	task_unlock(c);
	put_task_struct(c);
}
#endif /* CONFIG_MEMCG */

/*
 * Turn us into a lazy TLB process if we
 * aren't already..
 */
static void exit_mm(struct task_struct *tsk)
{
	struct mm_struct *mm = tsk->mm;
	struct core_state *core_state;
	int mm_released;

	mm_release(tsk, mm);
	if (!mm)
		return;
	sync_mm_rss(mm);
	/*
	 * Serialize with any possible pending coredump.
	 * We must hold mmap_sem around checking core_state
	 * and clearing tsk->mm.  The core-inducing thread
	 * will increment ->nr_threads for each thread in the
	 * group with ->mm != NULL.
	 */
	down_read(&mm->mmap_sem);
	core_state = mm->core_state;
	if (core_state) {
		struct core_thread self;

		up_read(&mm->mmap_sem);

		self.task = tsk;
		self.next = xchg(&core_state->dumper.next, &self);
		/*
		 * Implies mb(), the result of xchg() must be visible
		 * to core_state->dumper.
		 */
		if (atomic_dec_and_test(&core_state->nr_threads))
			complete(&core_state->startup);

		for (;;) {
			set_task_state(tsk, TASK_UNINTERRUPTIBLE);
			if (!self.task) /* see coredump_finish() */
				break;
			freezable_schedule();
		}
		__set_task_state(tsk, TASK_RUNNING);
		down_read(&mm->mmap_sem);
	}
	atomic_inc(&mm->mm_count);
	BUG_ON(mm != tsk->active_mm);
	/* more a memory barrier than a real lock */
	task_lock(tsk);
	tsk->mm = NULL;
	up_read(&mm->mmap_sem);
	enter_lazy_tlb(mm, current);
	task_unlock(tsk);
	mm_update_next_owner(mm);

	mm_released = mmput(mm);
	if (test_thread_flag(TIF_MEMDIE))
		exit_oom_victim();
	if (mm_released)
		set_tsk_thread_flag(tsk, TIF_MM_RELEASED);
}

static struct task_struct *find_alive_thread(struct task_struct *p)
{
	struct task_struct *t;

	for_each_thread(p, t) {
		if (!(t->flags & PF_EXITING))
			return t;
	}
	return NULL;
}

static struct task_struct *find_child_reaper(struct task_struct *father)
	__releases(&tasklist_lock)
	__acquires(&tasklist_lock)
{
	struct pid_namespace *pid_ns = task_active_pid_ns(father);
	struct task_struct *reaper = pid_ns->child_reaper;

	if (likely(reaper != father))
		return reaper;

	reaper = find_alive_thread(father);
	if (reaper) {
		pid_ns->child_reaper = reaper;
		return reaper;
	}

	write_unlock_irq(&tasklist_lock);
	if (unlikely(pid_ns == &init_pid_ns)) {
		panic("Attempted to kill init! exitcode=0x%08x\n",
			father->signal->group_exit_code ?: father->exit_code);
	}
	zap_pid_ns_processes(pid_ns);
	write_lock_irq(&tasklist_lock);

	return father;
}

/*
 * When we die, we re-parent all our children, and try to:
 * 1. give them to another thread in our thread group, if such a member exists
 * 2. give it to the first ancestor process which prctl'd itself as a
 *    child_subreaper for its children (like a service manager)
 * 3. give it to the init process (PID 1) in our pid namespace
 */
static struct task_struct *find_new_reaper(struct task_struct *father,
					   struct task_struct *child_reaper)
{
	struct task_struct *thread, *reaper;

	thread = find_alive_thread(father);
	if (thread)
		return thread;

	if (father->signal->has_child_subreaper) {
		/*
		 * Find the first ->is_child_subreaper ancestor in our pid_ns.
		 * We start from father to ensure we can not look into another
		 * namespace, this is safe because all its threads are dead.
		 */
		for (reaper = father;
		     !same_thread_group(reaper, child_reaper);
		     reaper = reaper->real_parent) {
			/* call_usermodehelper() descendants need this check */
			if (reaper == &init_task)
				break;
			if (!reaper->signal->is_child_subreaper)
				continue;
			thread = find_alive_thread(reaper);
			if (thread)
				return thread;
		}
	}

	return child_reaper;
}

/*
* Any that need to be release_task'd are put on the @dead list.
 */
static void reparent_leader(struct task_struct *father, struct task_struct *p,
				struct list_head *dead)
{
	if (unlikely(p->exit_state == EXIT_DEAD))
		return;

	/* We don't want people slaying init. */
	p->exit_signal = SIGCHLD;

	/* If it has exited notify the new parent about this child's death. */
	if (!p->ptrace &&
	    p->exit_state == EXIT_ZOMBIE && thread_group_empty(p)) {
		if (do_notify_parent(p, p->exit_signal)) {
			p->exit_state = EXIT_DEAD;
			list_add(&p->ptrace_entry, dead);
		}
	}

	kill_orphaned_pgrp(p, father);
}

/*
 * This does two things:
 *
 * A.  Make init inherit all the child processes
 * B.  Check to see if any process groups have become orphaned
 *	as a result of our exiting, and if they have any stopped
 *	jobs, send them a SIGHUP and then a SIGCONT.  (POSIX 3.2.2.2)
 */
static void forget_original_parent(struct task_struct *father,
					struct list_head *dead)
{
	struct task_struct *p, *t, *reaper;

	if (unlikely(!list_empty(&father->ptraced)))
		exit_ptrace(father, dead);

	/* Can drop and reacquire tasklist_lock */
	reaper = find_child_reaper(father);
	if (list_empty(&father->children))
		return;

	reaper = find_new_reaper(father, reaper);
	list_for_each_entry(p, &father->children, sibling) {
		for_each_thread(p, t) {
			t->real_parent = reaper;
			BUG_ON((!t->ptrace) != (t->parent == father));
			if (likely(!t->ptrace))
				t->parent = t->real_parent;
			if (t->pdeath_signal)
				group_send_sig_info(t->pdeath_signal,
						    SEND_SIG_NOINFO, t);
		}
		/*
		 * If this is a threaded reparent there is no need to
		 * notify anyone anything has happened.
		 */
		if (!same_thread_group(reaper, father))
			reparent_leader(father, p, dead);
	}
	list_splice_tail_init(&father->children, &reaper->children);
}

/*
 * Send signals to all our closest relatives so that they know
 * to properly mourn us..
 */
static void exit_notify(struct task_struct *tsk, int group_dead)
{
	bool autoreap;
	struct task_struct *p, *n;
	LIST_HEAD(dead);

	write_lock_irq(&tasklist_lock);
	forget_original_parent(tsk, &dead);

	if (group_dead)
		kill_orphaned_pgrp(tsk->group_leader, NULL);

	if (unlikely(tsk->ptrace)) {
		int sig = thread_group_leader(tsk) &&
				thread_group_empty(tsk) &&
				!ptrace_reparented(tsk) ?
			tsk->exit_signal : SIGCHLD;
		autoreap = do_notify_parent(tsk, sig);
	} else if (thread_group_leader(tsk)) {
		autoreap = thread_group_empty(tsk) &&
			do_notify_parent(tsk, tsk->exit_signal);
	} else {
		autoreap = true;
	}

	tsk->exit_state = autoreap ? EXIT_DEAD : EXIT_ZOMBIE;
	if (tsk->exit_state == EXIT_DEAD)
		list_add(&tsk->ptrace_entry, &dead);

	/* mt-exec, de_thread() is waiting for group leader */
	if (unlikely(tsk->signal->notify_count < 0))
		wake_up_process(tsk->signal->group_exit_task);
	write_unlock_irq(&tasklist_lock);

	list_for_each_entry_safe(p, n, &dead, ptrace_entry) {
		list_del_init(&p->ptrace_entry);
		release_task(p);
	}
}

#ifdef CONFIG_DEBUG_STACK_USAGE
static void check_stack_usage(void)
{
	static DEFINE_SPINLOCK(low_water_lock);
	static int lowest_to_date = THREAD_SIZE;
	unsigned long free;
	int islower = false;

	free = stack_not_used(current);

	if (free >= lowest_to_date)
		return;

	spin_lock(&low_water_lock);
	if (free < lowest_to_date) {
		lowest_to_date = free;
		islower = true;
	}
	spin_unlock(&low_water_lock);

	if (islower) {
		printk(KERN_WARNING "%s (%d) used greatest stack depth: "
				"%lu bytes left\n",
				current->comm, task_pid_nr(current), free);
	}
}
#else
static inline void check_stack_usage(void) {}
#endif

void do_exit(long code)
{
	struct task_struct *tsk = current;
	int group_dead;
	TASKS_RCU(int tasks_rcu_i);

	profile_task_exit(tsk);

	WARN_ON(blk_needs_flush_plug(tsk));

	if (unlikely(in_interrupt()))
		panic("Aiee, killing interrupt handler!");
	if (unlikely(!tsk->pid))
		panic("Attempted to kill the idle task!");

	/*
	 * If do_exit is called because this processes oopsed, it's possible
	 * that get_fs() was left as KERNEL_DS, so reset it to USER_DS before
	 * continuing. Amongst other possible reasons, this is to prevent
	 * mm_release()->clear_child_tid() from writing to a user-controlled
	 * kernel address.
	 */
	set_fs(USER_DS);

	ptrace_event(PTRACE_EVENT_EXIT, code);

	validate_creds_for_do_exit(tsk);

	/*
	 * We're taking recursive faults here in do_exit. Safest is to just
	 * leave this task alone and wait for reboot.
	 */
	if (unlikely(tsk->flags & PF_EXITING)) {
		pr_alert("Fixing recursive fault but reboot is needed!\n");
		/*
		 * We can do this unlocked here. The futex code uses
		 * this flag just to verify whether the pi state
		 * cleanup has been done or not. In the worst case it
		 * loops once more. We pretend that the cleanup was
		 * done as there is no way to return. Either the
		 * OWNER_DIED bit is set by now or we push the blocked
		 * task into the wait for ever nirwana as well.
		 */
		tsk->flags |= PF_EXITPIDONE;
		set_current_state(TASK_UNINTERRUPTIBLE);
		schedule();
	}

	exit_signals(tsk);  /* sets PF_EXITING */

<<<<<<< HEAD
	sched_exit(tsk);
=======
	schedtune_exit_task(tsk);
>>>>>>> 0a9cbce7

	/*
	 * tsk->flags are checked in the futex code to protect against
	 * an exiting task cleaning up the robust pi futexes.
	 */
	smp_mb();
	raw_spin_unlock_wait(&tsk->pi_lock);

	if (unlikely(in_atomic())) {
		pr_info("note: %s[%d] exited with preempt_count %d\n",
			current->comm, task_pid_nr(current),
			preempt_count());
		preempt_count_set(PREEMPT_ENABLED);
	}

	/* sync mm's RSS info before statistics gathering */
	if (tsk->mm)
		sync_mm_rss(tsk->mm);
	acct_update_integrals(tsk);
	group_dead = atomic_dec_and_test(&tsk->signal->live);
	if (group_dead) {
		hrtimer_cancel(&tsk->signal->real_timer);
		exit_itimers(tsk->signal);
		if (tsk->mm)
			setmax_mm_hiwater_rss(&tsk->signal->maxrss, tsk->mm);
	}
	acct_collect(code, group_dead);
	if (group_dead)
		tty_audit_exit();
	audit_free(tsk);

	tsk->exit_code = code;
	taskstats_exit(tsk, group_dead);

	exit_mm(tsk);

	if (group_dead)
		acct_process();
	trace_sched_process_exit(tsk);

	exit_sem(tsk);
	exit_shm(tsk);
	exit_files(tsk);
	exit_fs(tsk);
	if (group_dead)
		disassociate_ctty(1);
	exit_task_namespaces(tsk);
	exit_task_work(tsk);
	exit_thread();

	/*
	 * Flush inherited counters to the parent - before the parent
	 * gets woken up by child-exit notifications.
	 *
	 * because of cgroup mode, must be called before cgroup_exit()
	 */
	perf_event_exit_task(tsk);

	cgroup_exit(tsk);

	/*
	 * FIXME: do that only when needed, using sched_exit tracepoint
	 */
	flush_ptrace_hw_breakpoint(tsk);

	TASKS_RCU(preempt_disable());
	TASKS_RCU(tasks_rcu_i = __srcu_read_lock(&tasks_rcu_exit_srcu));
	TASKS_RCU(preempt_enable());
	exit_notify(tsk, group_dead);
	proc_exit_connector(tsk);
#ifdef CONFIG_NUMA
	task_lock(tsk);
	mpol_put(tsk->mempolicy);
	tsk->mempolicy = NULL;
	task_unlock(tsk);
#endif
#ifdef CONFIG_FUTEX
	if (unlikely(current->pi_state_cache))
		kfree(current->pi_state_cache);
#endif
	/*
	 * Make sure we are holding no locks:
	 */
	debug_check_no_locks_held();
	/*
	 * We can do this unlocked here. The futex code uses this flag
	 * just to verify whether the pi state cleanup has been done
	 * or not. In the worst case it loops once more.
	 */
	tsk->flags |= PF_EXITPIDONE;

	if (tsk->io_context)
		exit_io_context(tsk);

	if (tsk->splice_pipe)
		free_pipe_info(tsk->splice_pipe);

	if (tsk->task_frag.page)
		put_page(tsk->task_frag.page);

	validate_creds_for_do_exit(tsk);

	check_stack_usage();
	preempt_disable();
	if (tsk->nr_dirtied)
		__this_cpu_add(dirty_throttle_leaks, tsk->nr_dirtied);
	exit_rcu();
	TASKS_RCU(__srcu_read_unlock(&tasks_rcu_exit_srcu, tasks_rcu_i));

	/*
	 * The setting of TASK_RUNNING by try_to_wake_up() may be delayed
	 * when the following two conditions become true.
	 *   - There is race condition of mmap_sem (It is acquired by
	 *     exit_mm()), and
	 *   - SMI occurs before setting TASK_RUNINNG.
	 *     (or hypervisor of virtual machine switches to other guest)
	 *  As a result, we may become TASK_RUNNING after becoming TASK_DEAD
	 *
	 * To avoid it, we have to wait for releasing tsk->pi_lock which
	 * is held by try_to_wake_up()
	 */
	smp_mb();
	raw_spin_unlock_wait(&tsk->pi_lock);

	/* causes final put_task_struct in finish_task_switch(). */
	tsk->state = TASK_DEAD;
	tsk->flags |= PF_NOFREEZE;	/* tell freezer to ignore us */
	schedule();
	BUG();
	/* Avoid "noreturn function does return".  */
	for (;;)
		cpu_relax();	/* For when BUG is null */
}
EXPORT_SYMBOL_GPL(do_exit);

void complete_and_exit(struct completion *comp, long code)
{
	if (comp)
		complete(comp);

	do_exit(code);
}
EXPORT_SYMBOL(complete_and_exit);

SYSCALL_DEFINE1(exit, int, error_code)
{
	do_exit((error_code&0xff)<<8);
}

/*
 * Take down every thread in the group.  This is called by fatal signals
 * as well as by sys_exit_group (below).
 */
void
do_group_exit(int exit_code)
{
	struct signal_struct *sig = current->signal;

	BUG_ON(exit_code & 0x80); /* core dumps don't get here */

	if (signal_group_exit(sig))
		exit_code = sig->group_exit_code;
	else if (!thread_group_empty(current)) {
		struct sighand_struct *const sighand = current->sighand;

		spin_lock_irq(&sighand->siglock);
		if (signal_group_exit(sig))
			/* Another thread got here before we took the lock.  */
			exit_code = sig->group_exit_code;
		else {
			sig->group_exit_code = exit_code;
			sig->flags = SIGNAL_GROUP_EXIT;
			zap_other_threads(current);
		}
		spin_unlock_irq(&sighand->siglock);
	}

	do_exit(exit_code);
	/* NOTREACHED */
}

/*
 * this kills every thread in the thread group. Note that any externally
 * wait4()-ing process will get the correct exit code - even if this
 * thread is not the thread group leader.
 */
SYSCALL_DEFINE1(exit_group, int, error_code)
{
	do_group_exit((error_code & 0xff) << 8);
	/* NOTREACHED */
	return 0;
}

struct wait_opts {
	enum pid_type		wo_type;
	int			wo_flags;
	struct pid		*wo_pid;

	struct siginfo __user	*wo_info;
	int __user		*wo_stat;
	struct rusage __user	*wo_rusage;

	wait_queue_t		child_wait;
	int			notask_error;
};

static inline
struct pid *task_pid_type(struct task_struct *task, enum pid_type type)
{
	if (type != PIDTYPE_PID)
		task = task->group_leader;
	return task->pids[type].pid;
}

static int eligible_pid(struct wait_opts *wo, struct task_struct *p)
{
	return	wo->wo_type == PIDTYPE_MAX ||
		task_pid_type(p, wo->wo_type) == wo->wo_pid;
}

static int
eligible_child(struct wait_opts *wo, bool ptrace, struct task_struct *p)
{
	if (!eligible_pid(wo, p))
		return 0;

	/*
	 * Wait for all children (clone and not) if __WALL is set or
	 * if it is traced by us.
	 */
	if (ptrace || (wo->wo_flags & __WALL))
		return 1;

	/*
	 * Otherwise, wait for clone children *only* if __WCLONE is set;
	 * otherwise, wait for non-clone children *only*.
	 *
	 * Note: a "clone" child here is one that reports to its parent
	 * using a signal other than SIGCHLD, or a non-leader thread which
	 * we can only see if it is traced by us.
	 */
	if ((p->exit_signal != SIGCHLD) ^ !!(wo->wo_flags & __WCLONE))
		return 0;

	return 1;
}

static int wait_noreap_copyout(struct wait_opts *wo, struct task_struct *p,
				pid_t pid, uid_t uid, int why, int status)
{
	struct siginfo __user *infop;
	int retval = wo->wo_rusage
		? getrusage(p, RUSAGE_BOTH, wo->wo_rusage) : 0;

	put_task_struct(p);
	infop = wo->wo_info;
	if (infop) {
		if (!retval)
			retval = put_user(SIGCHLD, &infop->si_signo);
		if (!retval)
			retval = put_user(0, &infop->si_errno);
		if (!retval)
			retval = put_user((short)why, &infop->si_code);
		if (!retval)
			retval = put_user(pid, &infop->si_pid);
		if (!retval)
			retval = put_user(uid, &infop->si_uid);
		if (!retval)
			retval = put_user(status, &infop->si_status);
	}
	if (!retval)
		retval = pid;
	return retval;
}

/*
 * Handle sys_wait4 work for one task in state EXIT_ZOMBIE.  We hold
 * read_lock(&tasklist_lock) on entry.  If we return zero, we still hold
 * the lock and this task is uninteresting.  If we return nonzero, we have
 * released the lock and the system call should return.
 */
static int wait_task_zombie(struct wait_opts *wo, struct task_struct *p)
{
	int state, retval, status;
	pid_t pid = task_pid_vnr(p);
	uid_t uid = from_kuid_munged(current_user_ns(), task_uid(p));
	struct siginfo __user *infop;

	if (!likely(wo->wo_flags & WEXITED))
		return 0;

	if (unlikely(wo->wo_flags & WNOWAIT)) {
		int exit_code = p->exit_code;
		int why;

		get_task_struct(p);
		read_unlock(&tasklist_lock);
		sched_annotate_sleep();

		if ((exit_code & 0x7f) == 0) {
			why = CLD_EXITED;
			status = exit_code >> 8;
		} else {
			why = (exit_code & 0x80) ? CLD_DUMPED : CLD_KILLED;
			status = exit_code & 0x7f;
		}
		return wait_noreap_copyout(wo, p, pid, uid, why, status);
	}
	/*
	 * Move the task's state to DEAD/TRACE, only one thread can do this.
	 */
	state = (ptrace_reparented(p) && thread_group_leader(p)) ?
		EXIT_TRACE : EXIT_DEAD;
	if (cmpxchg(&p->exit_state, EXIT_ZOMBIE, state) != EXIT_ZOMBIE)
		return 0;
	/*
	 * We own this thread, nobody else can reap it.
	 */
	read_unlock(&tasklist_lock);
	sched_annotate_sleep();

	/*
	 * Check thread_group_leader() to exclude the traced sub-threads.
	 */
	if (state == EXIT_DEAD && thread_group_leader(p)) {
		struct signal_struct *sig = p->signal;
		struct signal_struct *psig = current->signal;
		unsigned long maxrss;
		cputime_t tgutime, tgstime;

		/*
		 * The resource counters for the group leader are in its
		 * own task_struct.  Those for dead threads in the group
		 * are in its signal_struct, as are those for the child
		 * processes it has previously reaped.  All these
		 * accumulate in the parent's signal_struct c* fields.
		 *
		 * We don't bother to take a lock here to protect these
		 * p->signal fields because the whole thread group is dead
		 * and nobody can change them.
		 *
		 * psig->stats_lock also protects us from our sub-theads
		 * which can reap other children at the same time. Until
		 * we change k_getrusage()-like users to rely on this lock
		 * we have to take ->siglock as well.
		 *
		 * We use thread_group_cputime_adjusted() to get times for
		 * the thread group, which consolidates times for all threads
		 * in the group including the group leader.
		 */
		thread_group_cputime_adjusted(p, &tgutime, &tgstime);
		spin_lock_irq(&current->sighand->siglock);
		write_seqlock(&psig->stats_lock);
		psig->cutime += tgutime + sig->cutime;
		psig->cstime += tgstime + sig->cstime;
		psig->cgtime += task_gtime(p) + sig->gtime + sig->cgtime;
		psig->cmin_flt +=
			p->min_flt + sig->min_flt + sig->cmin_flt;
		psig->cmaj_flt +=
			p->maj_flt + sig->maj_flt + sig->cmaj_flt;
		psig->cnvcsw +=
			p->nvcsw + sig->nvcsw + sig->cnvcsw;
		psig->cnivcsw +=
			p->nivcsw + sig->nivcsw + sig->cnivcsw;
		psig->cinblock +=
			task_io_get_inblock(p) +
			sig->inblock + sig->cinblock;
		psig->coublock +=
			task_io_get_oublock(p) +
			sig->oublock + sig->coublock;
		maxrss = max(sig->maxrss, sig->cmaxrss);
		if (psig->cmaxrss < maxrss)
			psig->cmaxrss = maxrss;
		task_io_accounting_add(&psig->ioac, &p->ioac);
		task_io_accounting_add(&psig->ioac, &sig->ioac);
		write_sequnlock(&psig->stats_lock);
		spin_unlock_irq(&current->sighand->siglock);
	}

	retval = wo->wo_rusage
		? getrusage(p, RUSAGE_BOTH, wo->wo_rusage) : 0;
	status = (p->signal->flags & SIGNAL_GROUP_EXIT)
		? p->signal->group_exit_code : p->exit_code;
	if (!retval && wo->wo_stat)
		retval = put_user(status, wo->wo_stat);

	infop = wo->wo_info;
	if (!retval && infop)
		retval = put_user(SIGCHLD, &infop->si_signo);
	if (!retval && infop)
		retval = put_user(0, &infop->si_errno);
	if (!retval && infop) {
		int why;

		if ((status & 0x7f) == 0) {
			why = CLD_EXITED;
			status >>= 8;
		} else {
			why = (status & 0x80) ? CLD_DUMPED : CLD_KILLED;
			status &= 0x7f;
		}
		retval = put_user((short)why, &infop->si_code);
		if (!retval)
			retval = put_user(status, &infop->si_status);
	}
	if (!retval && infop)
		retval = put_user(pid, &infop->si_pid);
	if (!retval && infop)
		retval = put_user(uid, &infop->si_uid);
	if (!retval)
		retval = pid;

	if (state == EXIT_TRACE) {
		write_lock_irq(&tasklist_lock);
		/* We dropped tasklist, ptracer could die and untrace */
		ptrace_unlink(p);

		/* If parent wants a zombie, don't release it now */
		state = EXIT_ZOMBIE;
		if (do_notify_parent(p, p->exit_signal))
			state = EXIT_DEAD;
		p->exit_state = state;
		write_unlock_irq(&tasklist_lock);
	}
	if (state == EXIT_DEAD)
		release_task(p);

	return retval;
}

static int *task_stopped_code(struct task_struct *p, bool ptrace)
{
	if (ptrace) {
		if (task_is_stopped_or_traced(p) &&
		    !(p->jobctl & JOBCTL_LISTENING))
			return &p->exit_code;
	} else {
		if (p->signal->flags & SIGNAL_STOP_STOPPED)
			return &p->signal->group_exit_code;
	}
	return NULL;
}

/**
 * wait_task_stopped - Wait for %TASK_STOPPED or %TASK_TRACED
 * @wo: wait options
 * @ptrace: is the wait for ptrace
 * @p: task to wait for
 *
 * Handle sys_wait4() work for %p in state %TASK_STOPPED or %TASK_TRACED.
 *
 * CONTEXT:
 * read_lock(&tasklist_lock), which is released if return value is
 * non-zero.  Also, grabs and releases @p->sighand->siglock.
 *
 * RETURNS:
 * 0 if wait condition didn't exist and search for other wait conditions
 * should continue.  Non-zero return, -errno on failure and @p's pid on
 * success, implies that tasklist_lock is released and wait condition
 * search should terminate.
 */
static int wait_task_stopped(struct wait_opts *wo,
				int ptrace, struct task_struct *p)
{
	struct siginfo __user *infop;
	int retval, exit_code, *p_code, why;
	uid_t uid = 0; /* unneeded, required by compiler */
	pid_t pid;

	/*
	 * Traditionally we see ptrace'd stopped tasks regardless of options.
	 */
	if (!ptrace && !(wo->wo_flags & WUNTRACED))
		return 0;

	if (!task_stopped_code(p, ptrace))
		return 0;

	exit_code = 0;
	spin_lock_irq(&p->sighand->siglock);

	p_code = task_stopped_code(p, ptrace);
	if (unlikely(!p_code))
		goto unlock_sig;

	exit_code = *p_code;
	if (!exit_code)
		goto unlock_sig;

	if (!unlikely(wo->wo_flags & WNOWAIT))
		*p_code = 0;

	uid = from_kuid_munged(current_user_ns(), task_uid(p));
unlock_sig:
	spin_unlock_irq(&p->sighand->siglock);
	if (!exit_code)
		return 0;

	/*
	 * Now we are pretty sure this task is interesting.
	 * Make sure it doesn't get reaped out from under us while we
	 * give up the lock and then examine it below.  We don't want to
	 * keep holding onto the tasklist_lock while we call getrusage and
	 * possibly take page faults for user memory.
	 */
	get_task_struct(p);
	pid = task_pid_vnr(p);
	why = ptrace ? CLD_TRAPPED : CLD_STOPPED;
	read_unlock(&tasklist_lock);
	sched_annotate_sleep();

	if (unlikely(wo->wo_flags & WNOWAIT))
		return wait_noreap_copyout(wo, p, pid, uid, why, exit_code);

	retval = wo->wo_rusage
		? getrusage(p, RUSAGE_BOTH, wo->wo_rusage) : 0;
	if (!retval && wo->wo_stat)
		retval = put_user((exit_code << 8) | 0x7f, wo->wo_stat);

	infop = wo->wo_info;
	if (!retval && infop)
		retval = put_user(SIGCHLD, &infop->si_signo);
	if (!retval && infop)
		retval = put_user(0, &infop->si_errno);
	if (!retval && infop)
		retval = put_user((short)why, &infop->si_code);
	if (!retval && infop)
		retval = put_user(exit_code, &infop->si_status);
	if (!retval && infop)
		retval = put_user(pid, &infop->si_pid);
	if (!retval && infop)
		retval = put_user(uid, &infop->si_uid);
	if (!retval)
		retval = pid;
	put_task_struct(p);

	BUG_ON(!retval);
	return retval;
}

/*
 * Handle do_wait work for one task in a live, non-stopped state.
 * read_lock(&tasklist_lock) on entry.  If we return zero, we still hold
 * the lock and this task is uninteresting.  If we return nonzero, we have
 * released the lock and the system call should return.
 */
static int wait_task_continued(struct wait_opts *wo, struct task_struct *p)
{
	int retval;
	pid_t pid;
	uid_t uid;

	if (!unlikely(wo->wo_flags & WCONTINUED))
		return 0;

	if (!(p->signal->flags & SIGNAL_STOP_CONTINUED))
		return 0;

	spin_lock_irq(&p->sighand->siglock);
	/* Re-check with the lock held.  */
	if (!(p->signal->flags & SIGNAL_STOP_CONTINUED)) {
		spin_unlock_irq(&p->sighand->siglock);
		return 0;
	}
	if (!unlikely(wo->wo_flags & WNOWAIT))
		p->signal->flags &= ~SIGNAL_STOP_CONTINUED;
	uid = from_kuid_munged(current_user_ns(), task_uid(p));
	spin_unlock_irq(&p->sighand->siglock);

	pid = task_pid_vnr(p);
	get_task_struct(p);
	read_unlock(&tasklist_lock);
	sched_annotate_sleep();

	if (!wo->wo_info) {
		retval = wo->wo_rusage
			? getrusage(p, RUSAGE_BOTH, wo->wo_rusage) : 0;
		put_task_struct(p);
		if (!retval && wo->wo_stat)
			retval = put_user(0xffff, wo->wo_stat);
		if (!retval)
			retval = pid;
	} else {
		retval = wait_noreap_copyout(wo, p, pid, uid,
					     CLD_CONTINUED, SIGCONT);
		BUG_ON(retval == 0);
	}

	return retval;
}

/*
 * Consider @p for a wait by @parent.
 *
 * -ECHILD should be in ->notask_error before the first call.
 * Returns nonzero for a final return, when we have unlocked tasklist_lock.
 * Returns zero if the search for a child should continue;
 * then ->notask_error is 0 if @p is an eligible child,
 * or another error from security_task_wait(), or still -ECHILD.
 */
static int wait_consider_task(struct wait_opts *wo, int ptrace,
				struct task_struct *p)
{
	/*
	 * We can race with wait_task_zombie() from another thread.
	 * Ensure that EXIT_ZOMBIE -> EXIT_DEAD/EXIT_TRACE transition
	 * can't confuse the checks below.
	 */
	int exit_state = ACCESS_ONCE(p->exit_state);
	int ret;

	if (unlikely(exit_state == EXIT_DEAD))
		return 0;

	ret = eligible_child(wo, ptrace, p);
	if (!ret)
		return ret;

	ret = security_task_wait(p);
	if (unlikely(ret < 0)) {
		/*
		 * If we have not yet seen any eligible child,
		 * then let this error code replace -ECHILD.
		 * A permission error will give the user a clue
		 * to look for security policy problems, rather
		 * than for mysterious wait bugs.
		 */
		if (wo->notask_error)
			wo->notask_error = ret;
		return 0;
	}

	if (unlikely(exit_state == EXIT_TRACE)) {
		/*
		 * ptrace == 0 means we are the natural parent. In this case
		 * we should clear notask_error, debugger will notify us.
		 */
		if (likely(!ptrace))
			wo->notask_error = 0;
		return 0;
	}

	if (likely(!ptrace) && unlikely(p->ptrace)) {
		/*
		 * If it is traced by its real parent's group, just pretend
		 * the caller is ptrace_do_wait() and reap this child if it
		 * is zombie.
		 *
		 * This also hides group stop state from real parent; otherwise
		 * a single stop can be reported twice as group and ptrace stop.
		 * If a ptracer wants to distinguish these two events for its
		 * own children it should create a separate process which takes
		 * the role of real parent.
		 */
		if (!ptrace_reparented(p))
			ptrace = 1;
	}

	/* slay zombie? */
	if (exit_state == EXIT_ZOMBIE) {
		/* we don't reap group leaders with subthreads */
		if (!delay_group_leader(p)) {
			/*
			 * A zombie ptracee is only visible to its ptracer.
			 * Notification and reaping will be cascaded to the
			 * real parent when the ptracer detaches.
			 */
			if (unlikely(ptrace) || likely(!p->ptrace))
				return wait_task_zombie(wo, p);
		}

		/*
		 * Allow access to stopped/continued state via zombie by
		 * falling through.  Clearing of notask_error is complex.
		 *
		 * When !@ptrace:
		 *
		 * If WEXITED is set, notask_error should naturally be
		 * cleared.  If not, subset of WSTOPPED|WCONTINUED is set,
		 * so, if there are live subthreads, there are events to
		 * wait for.  If all subthreads are dead, it's still safe
		 * to clear - this function will be called again in finite
		 * amount time once all the subthreads are released and
		 * will then return without clearing.
		 *
		 * When @ptrace:
		 *
		 * Stopped state is per-task and thus can't change once the
		 * target task dies.  Only continued and exited can happen.
		 * Clear notask_error if WCONTINUED | WEXITED.
		 */
		if (likely(!ptrace) || (wo->wo_flags & (WCONTINUED | WEXITED)))
			wo->notask_error = 0;
	} else {
		/*
		 * @p is alive and it's gonna stop, continue or exit, so
		 * there always is something to wait for.
		 */
		wo->notask_error = 0;
	}

	/*
	 * Wait for stopped.  Depending on @ptrace, different stopped state
	 * is used and the two don't interact with each other.
	 */
	ret = wait_task_stopped(wo, ptrace, p);
	if (ret)
		return ret;

	/*
	 * Wait for continued.  There's only one continued state and the
	 * ptracer can consume it which can confuse the real parent.  Don't
	 * use WCONTINUED from ptracer.  You don't need or want it.
	 */
	return wait_task_continued(wo, p);
}

/*
 * Do the work of do_wait() for one thread in the group, @tsk.
 *
 * -ECHILD should be in ->notask_error before the first call.
 * Returns nonzero for a final return, when we have unlocked tasklist_lock.
 * Returns zero if the search for a child should continue; then
 * ->notask_error is 0 if there were any eligible children,
 * or another error from security_task_wait(), or still -ECHILD.
 */
static int do_wait_thread(struct wait_opts *wo, struct task_struct *tsk)
{
	struct task_struct *p;

	list_for_each_entry(p, &tsk->children, sibling) {
		int ret = wait_consider_task(wo, 0, p);

		if (ret)
			return ret;
	}

	return 0;
}

static int ptrace_do_wait(struct wait_opts *wo, struct task_struct *tsk)
{
	struct task_struct *p;

	list_for_each_entry(p, &tsk->ptraced, ptrace_entry) {
		int ret = wait_consider_task(wo, 1, p);

		if (ret)
			return ret;
	}

	return 0;
}

static int child_wait_callback(wait_queue_t *wait, unsigned mode,
				int sync, void *key)
{
	struct wait_opts *wo = container_of(wait, struct wait_opts,
						child_wait);
	struct task_struct *p = key;

	if (!eligible_pid(wo, p))
		return 0;

	if ((wo->wo_flags & __WNOTHREAD) && wait->private != p->parent)
		return 0;

	return default_wake_function(wait, mode, sync, key);
}

void __wake_up_parent(struct task_struct *p, struct task_struct *parent)
{
	__wake_up_sync_key(&parent->signal->wait_chldexit,
				TASK_INTERRUPTIBLE, 1, p);
}

static long do_wait(struct wait_opts *wo)
{
	struct task_struct *tsk;
	int retval;

	trace_sched_process_wait(wo->wo_pid);

	init_waitqueue_func_entry(&wo->child_wait, child_wait_callback);
	wo->child_wait.private = current;
	add_wait_queue(&current->signal->wait_chldexit, &wo->child_wait);
repeat:
	/*
	 * If there is nothing that can match our criteria, just get out.
	 * We will clear ->notask_error to zero if we see any child that
	 * might later match our criteria, even if we are not able to reap
	 * it yet.
	 */
	wo->notask_error = -ECHILD;
	if ((wo->wo_type < PIDTYPE_MAX) &&
	   (!wo->wo_pid || hlist_empty(&wo->wo_pid->tasks[wo->wo_type])))
		goto notask;

	set_current_state(TASK_INTERRUPTIBLE);
	read_lock(&tasklist_lock);
	tsk = current;
	do {
		retval = do_wait_thread(wo, tsk);
		if (retval)
			goto end;

		retval = ptrace_do_wait(wo, tsk);
		if (retval)
			goto end;

		if (wo->wo_flags & __WNOTHREAD)
			break;
	} while_each_thread(current, tsk);
	read_unlock(&tasklist_lock);

notask:
	retval = wo->notask_error;
	if (!retval && !(wo->wo_flags & WNOHANG)) {
		retval = -ERESTARTSYS;
		if (!signal_pending(current)) {
			schedule();
			goto repeat;
		}
	}
end:
	__set_current_state(TASK_RUNNING);
	remove_wait_queue(&current->signal->wait_chldexit, &wo->child_wait);
	return retval;
}

SYSCALL_DEFINE5(waitid, int, which, pid_t, upid, struct siginfo __user *,
		infop, int, options, struct rusage __user *, ru)
{
	struct wait_opts wo;
	struct pid *pid = NULL;
	enum pid_type type;
	long ret;

	if (options & ~(WNOHANG|WNOWAIT|WEXITED|WSTOPPED|WCONTINUED))
		return -EINVAL;
	if (!(options & (WEXITED|WSTOPPED|WCONTINUED)))
		return -EINVAL;

	switch (which) {
	case P_ALL:
		type = PIDTYPE_MAX;
		break;
	case P_PID:
		type = PIDTYPE_PID;
		if (upid <= 0)
			return -EINVAL;
		break;
	case P_PGID:
		type = PIDTYPE_PGID;
		if (upid <= 0)
			return -EINVAL;
		break;
	default:
		return -EINVAL;
	}

	if (type < PIDTYPE_MAX)
		pid = find_get_pid(upid);

	wo.wo_type	= type;
	wo.wo_pid	= pid;
	wo.wo_flags	= options;
	wo.wo_info	= infop;
	wo.wo_stat	= NULL;
	wo.wo_rusage	= ru;
	ret = do_wait(&wo);

	if (ret > 0) {
		ret = 0;
	} else if (infop) {
		/*
		 * For a WNOHANG return, clear out all the fields
		 * we would set so the user can easily tell the
		 * difference.
		 */
		if (!ret)
			ret = put_user(0, &infop->si_signo);
		if (!ret)
			ret = put_user(0, &infop->si_errno);
		if (!ret)
			ret = put_user(0, &infop->si_code);
		if (!ret)
			ret = put_user(0, &infop->si_pid);
		if (!ret)
			ret = put_user(0, &infop->si_uid);
		if (!ret)
			ret = put_user(0, &infop->si_status);
	}

	put_pid(pid);
	return ret;
}

SYSCALL_DEFINE4(wait4, pid_t, upid, int __user *, stat_addr,
		int, options, struct rusage __user *, ru)
{
	struct wait_opts wo;
	struct pid *pid = NULL;
	enum pid_type type;
	long ret;

	if (options & ~(WNOHANG|WUNTRACED|WCONTINUED|
			__WNOTHREAD|__WCLONE|__WALL))
		return -EINVAL;

	if (upid == -1)
		type = PIDTYPE_MAX;
	else if (upid < 0) {
		type = PIDTYPE_PGID;
		pid = find_get_pid(-upid);
	} else if (upid == 0) {
		type = PIDTYPE_PGID;
		pid = get_task_pid(current, PIDTYPE_PGID);
	} else /* upid > 0 */ {
		type = PIDTYPE_PID;
		pid = find_get_pid(upid);
	}

	wo.wo_type	= type;
	wo.wo_pid	= pid;
	wo.wo_flags	= options | WEXITED;
	wo.wo_info	= NULL;
	wo.wo_stat	= stat_addr;
	wo.wo_rusage	= ru;
	ret = do_wait(&wo);
	put_pid(pid);

	return ret;
}

#ifdef __ARCH_WANT_SYS_WAITPID

/*
 * sys_waitpid() remains for compatibility. waitpid() should be
 * implemented by calling sys_wait4() from libc.a.
 */
SYSCALL_DEFINE3(waitpid, pid_t, pid, int __user *, stat_addr, int, options)
{
	return sys_wait4(pid, stat_addr, options, NULL);
}

#endif<|MERGE_RESOLUTION|>--- conflicted
+++ resolved
@@ -712,11 +712,8 @@
 
 	exit_signals(tsk);  /* sets PF_EXITING */
 
-<<<<<<< HEAD
 	sched_exit(tsk);
-=======
 	schedtune_exit_task(tsk);
->>>>>>> 0a9cbce7
 
 	/*
 	 * tsk->flags are checked in the futex code to protect against
