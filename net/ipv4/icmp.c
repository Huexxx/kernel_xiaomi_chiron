/*
 *	NET3:	Implementation of the ICMP protocol layer.
 *
 *		Alan Cox, <alan@lxorguk.ukuu.org.uk>
 *
 *	This program is free software; you can redistribute it and/or
 *	modify it under the terms of the GNU General Public License
 *	as published by the Free Software Foundation; either version
 *	2 of the License, or (at your option) any later version.
 *
 *	Some of the function names and the icmp unreach table for this
 *	module were derived from [icmp.c 1.0.11 06/02/93] by
 *	Ross Biro, Fred N. van Kempen, Mark Evans, Alan Cox, Gerhard Koerting.
 *	Other than that this module is a complete rewrite.
 *
 *	Fixes:
 *	Clemens Fruhwirth	:	introduce global icmp rate limiting
 *					with icmp type masking ability instead
 *					of broken per type icmp timeouts.
 *		Mike Shaver	:	RFC1122 checks.
 *		Alan Cox	:	Multicast ping reply as self.
 *		Alan Cox	:	Fix atomicity lockup in ip_build_xmit
 *					call.
 *		Alan Cox	:	Added 216,128 byte paths to the MTU
 *					code.
 *		Martin Mares	:	RFC1812 checks.
 *		Martin Mares	:	Can be configured to follow redirects
 *					if acting as a router _without_ a
 *					routing protocol (RFC 1812).
 *		Martin Mares	:	Echo requests may be configured to
 *					be ignored (RFC 1812).
 *		Martin Mares	:	Limitation of ICMP error message
 *					transmit rate (RFC 1812).
 *		Martin Mares	:	TOS and Precedence set correctly
 *					(RFC 1812).
 *		Martin Mares	:	Now copying as much data from the
 *					original packet as we can without
 *					exceeding 576 bytes (RFC 1812).
 *	Willy Konynenberg	:	Transparent proxying support.
 *		Keith Owens	:	RFC1191 correction for 4.2BSD based
 *					path MTU bug.
 *		Thomas Quinot	:	ICMP Dest Unreach codes up to 15 are
 *					valid (RFC 1812).
 *		Andi Kleen	:	Check all packet lengths properly
 *					and moved all kfree_skb() up to
 *					icmp_rcv.
 *		Andi Kleen	:	Move the rate limit bookkeeping
 *					into the dest entry and use a token
 *					bucket filter (thanks to ANK). Make
 *					the rates sysctl configurable.
 *		Yu Tianli	:	Fixed two ugly bugs in icmp_send
 *					- IP option length was accounted wrongly
 *					- ICMP header length was not accounted
 *					  at all.
 *              Tristan Greaves :       Added sysctl option to ignore bogus
 *              			broadcast responses from broken routers.
 *
 * To Fix:
 *
 *	- Should use skb_pull() instead of all the manual checking.
 *	  This would also greatly simply some upper layer error handlers. --AK
 *
 */

#define pr_fmt(fmt) KBUILD_MODNAME ": " fmt

#include <linux/module.h>
#include <linux/types.h>
#include <linux/jiffies.h>
#include <linux/kernel.h>
#include <linux/fcntl.h>
#include <linux/socket.h>
#include <linux/in.h>
#include <linux/inet.h>
#include <linux/inetdevice.h>
#include <linux/netdevice.h>
#include <linux/string.h>
#include <linux/netfilter_ipv4.h>
#include <linux/slab.h>
#include <net/snmp.h>
#include <net/ip.h>
#include <net/route.h>
#include <net/protocol.h>
#include <net/icmp.h>
#include <net/tcp.h>
#include <net/udp.h>
#include <net/raw.h>
#include <net/ping.h>
#include <linux/skbuff.h>
#include <net/sock.h>
#include <linux/errno.h>
#include <linux/timer.h>
#include <linux/init.h>
#include <asm/uaccess.h>
#include <net/checksum.h>
#include <net/xfrm.h>
#include <net/inet_common.h>
#include <net/ip_fib.h>
#include <net/vrf.h>

/*
 *	Build xmit assembly blocks
 */

struct icmp_bxm {
	struct sk_buff *skb;
	int offset;
	int data_len;

	struct {
		struct icmphdr icmph;
		__be32	       times[3];
	} data;
	int head_len;
	struct ip_options_data replyopts;
};

/* An array of errno for error messages from dest unreach. */
/* RFC 1122: 3.2.2.1 States that NET_UNREACH, HOST_UNREACH and SR_FAILED MUST be considered 'transient errs'. */

const struct icmp_err icmp_err_convert[] = {
	{
		.errno = ENETUNREACH,	/* ICMP_NET_UNREACH */
		.fatal = 0,
	},
	{
		.errno = EHOSTUNREACH,	/* ICMP_HOST_UNREACH */
		.fatal = 0,
	},
	{
		.errno = ENOPROTOOPT	/* ICMP_PROT_UNREACH */,
		.fatal = 1,
	},
	{
		.errno = ECONNREFUSED,	/* ICMP_PORT_UNREACH */
		.fatal = 1,
	},
	{
		.errno = EMSGSIZE,	/* ICMP_FRAG_NEEDED */
		.fatal = 0,
	},
	{
		.errno = EOPNOTSUPP,	/* ICMP_SR_FAILED */
		.fatal = 0,
	},
	{
		.errno = ENETUNREACH,	/* ICMP_NET_UNKNOWN */
		.fatal = 1,
	},
	{
		.errno = EHOSTDOWN,	/* ICMP_HOST_UNKNOWN */
		.fatal = 1,
	},
	{
		.errno = ENONET,	/* ICMP_HOST_ISOLATED */
		.fatal = 1,
	},
	{
		.errno = ENETUNREACH,	/* ICMP_NET_ANO	*/
		.fatal = 1,
	},
	{
		.errno = EHOSTUNREACH,	/* ICMP_HOST_ANO */
		.fatal = 1,
	},
	{
		.errno = ENETUNREACH,	/* ICMP_NET_UNR_TOS */
		.fatal = 0,
	},
	{
		.errno = EHOSTUNREACH,	/* ICMP_HOST_UNR_TOS */
		.fatal = 0,
	},
	{
		.errno = EHOSTUNREACH,	/* ICMP_PKT_FILTERED */
		.fatal = 1,
	},
	{
		.errno = EHOSTUNREACH,	/* ICMP_PREC_VIOLATION */
		.fatal = 1,
	},
	{
		.errno = EHOSTUNREACH,	/* ICMP_PREC_CUTOFF */
		.fatal = 1,
	},
};
EXPORT_SYMBOL(icmp_err_convert);

/*
 *	ICMP control array. This specifies what to do with each ICMP.
 */

struct icmp_control {
	bool (*handler)(struct sk_buff *skb);
	short   error;		/* This ICMP is classed as an error message */
};

static const struct icmp_control icmp_pointers[NR_ICMP_TYPES+1];

/*
 *	The ICMP socket(s). This is the most convenient way to flow control
 *	our ICMP output as well as maintain a clean interface throughout
 *	all layers. All Socketless IP sends will soon be gone.
 *
 *	On SMP we have one ICMP socket per-cpu.
 */
static struct sock *icmp_sk(struct net *net)
{
	return *this_cpu_ptr(net->ipv4.icmp_sk);
}

static inline struct sock *icmp_xmit_lock(struct net *net)
{
	struct sock *sk;

	local_bh_disable();

	sk = icmp_sk(net);

	if (unlikely(!spin_trylock(&sk->sk_lock.slock))) {
		/* This can happen if the output path signals a
		 * dst_link_failure() for an outgoing ICMP packet.
		 */
		local_bh_enable();
		return NULL;
	}
	return sk;
}

static inline void icmp_xmit_unlock(struct sock *sk)
{
	spin_unlock_bh(&sk->sk_lock.slock);
}

int sysctl_icmp_msgs_per_sec __read_mostly = 1000;
int sysctl_icmp_msgs_burst __read_mostly = 50;

static struct {
	spinlock_t	lock;
	u32		credit;
	u32		stamp;
} icmp_global = {
	.lock		= __SPIN_LOCK_UNLOCKED(icmp_global.lock),
};

/**
 * icmp_global_allow - Are we allowed to send one more ICMP message ?
 *
 * Uses a token bucket to limit our ICMP messages to sysctl_icmp_msgs_per_sec.
 * Returns false if we reached the limit and can not send another packet.
 * Note: called with BH disabled
 */
bool icmp_global_allow(void)
{
	u32 credit, delta, incr = 0, now = (u32)jiffies;
	bool rc = false;

	/* Check if token bucket is empty and cannot be refilled
	 * without taking the spinlock.
	 */
	if (!icmp_global.credit) {
		delta = min_t(u32, now - icmp_global.stamp, HZ);
		if (delta < HZ / 50)
			return false;
	}

	spin_lock(&icmp_global.lock);
	delta = min_t(u32, now - icmp_global.stamp, HZ);
	if (delta >= HZ / 50) {
		incr = sysctl_icmp_msgs_per_sec * delta / HZ ;
		if (incr)
			icmp_global.stamp = now;
	}
	credit = min_t(u32, icmp_global.credit + incr, sysctl_icmp_msgs_burst);
	if (credit) {
		credit--;
		rc = true;
	}
	icmp_global.credit = credit;
	spin_unlock(&icmp_global.lock);
	return rc;
}
EXPORT_SYMBOL(icmp_global_allow);

/*
 *	Send an ICMP frame.
 */

static bool icmpv4_xrlim_allow(struct net *net, struct rtable *rt,
			       struct flowi4 *fl4, int type, int code)
{
	struct dst_entry *dst = &rt->dst;
	bool rc = true;

	if (type > NR_ICMP_TYPES)
		goto out;

	/* Don't limit PMTU discovery. */
	if (type == ICMP_DEST_UNREACH && code == ICMP_FRAG_NEEDED)
		goto out;

	/* No rate limit on loopback */
	if (dst->dev && (dst->dev->flags&IFF_LOOPBACK))
		goto out;

	/* Limit if icmp type is enabled in ratemask. */
	if (!((1 << type) & net->ipv4.sysctl_icmp_ratemask))
		goto out;

	rc = false;
	if (icmp_global_allow()) {
		int vif = vrf_master_ifindex(dst->dev);
		struct inet_peer *peer;

		peer = inet_getpeer_v4(net->ipv4.peers, fl4->daddr, vif, 1);
		rc = inet_peer_xrlim_allow(peer,
					   net->ipv4.sysctl_icmp_ratelimit);
		if (peer)
			inet_putpeer(peer);
	}
out:
	return rc;
}

/*
 *	Maintain the counters used in the SNMP statistics for outgoing ICMP
 */
void icmp_out_count(struct net *net, unsigned char type)
{
	ICMPMSGOUT_INC_STATS(net, type);
	ICMP_INC_STATS(net, ICMP_MIB_OUTMSGS);
}

/*
 *	Checksum each fragment, and on the first include the headers and final
 *	checksum.
 */
static int icmp_glue_bits(void *from, char *to, int offset, int len, int odd,
			  struct sk_buff *skb)
{
	struct icmp_bxm *icmp_param = (struct icmp_bxm *)from;
	__wsum csum;

	csum = skb_copy_and_csum_bits(icmp_param->skb,
				      icmp_param->offset + offset,
				      to, len, 0);

	skb->csum = csum_block_add(skb->csum, csum, odd);
	if (icmp_pointers[icmp_param->data.icmph.type].error)
		nf_ct_attach(skb, icmp_param->skb);
	return 0;
}

static void icmp_push_reply(struct icmp_bxm *icmp_param,
			    struct flowi4 *fl4,
			    struct ipcm_cookie *ipc, struct rtable **rt)
{
	struct sock *sk;
	struct sk_buff *skb;

	sk = icmp_sk(dev_net((*rt)->dst.dev));
	if (ip_append_data(sk, fl4, icmp_glue_bits, icmp_param,
			   icmp_param->data_len+icmp_param->head_len,
			   icmp_param->head_len,
			   ipc, rt, MSG_DONTWAIT) < 0) {
		ICMP_INC_STATS_BH(sock_net(sk), ICMP_MIB_OUTERRORS);
		ip_flush_pending_frames(sk);
	} else if ((skb = skb_peek(&sk->sk_write_queue)) != NULL) {
		struct icmphdr *icmph = icmp_hdr(skb);
		__wsum csum = 0;
		struct sk_buff *skb1;

		skb_queue_walk(&sk->sk_write_queue, skb1) {
			csum = csum_add(csum, skb1->csum);
		}
		csum = csum_partial_copy_nocheck((void *)&icmp_param->data,
						 (char *)icmph,
						 icmp_param->head_len, csum);
		icmph->checksum = csum_fold(csum);
		skb->ip_summed = CHECKSUM_NONE;
		ip_push_pending_frames(sk, fl4);
	}
}

/*
 *	Driving logic for building and sending ICMP messages.
 */

static void icmp_reply(struct icmp_bxm *icmp_param, struct sk_buff *skb)
{
	struct ipcm_cookie ipc;
	struct rtable *rt = skb_rtable(skb);
	struct net *net = dev_net(rt->dst.dev);
	struct flowi4 fl4;
	struct sock *sk;
	struct inet_sock *inet;
	__be32 daddr, saddr;
	u32 mark = IP4_REPLY_MARK(net, skb->mark);

	if (ip_options_echo(&icmp_param->replyopts.opt.opt, skb))
		return;

	sk = icmp_xmit_lock(net);
	if (!sk)
		return;
	inet = inet_sk(sk);

	icmp_param->data.icmph.checksum = 0;

	inet->tos = ip_hdr(skb)->tos;
	sk->sk_mark = mark;
	daddr = ipc.addr = ip_hdr(skb)->saddr;
	saddr = fib_compute_spec_dst(skb);
	ipc.opt = NULL;
	ipc.tx_flags = 0;
	ipc.ttl = 0;
	ipc.tos = -1;

	if (icmp_param->replyopts.opt.opt.optlen) {
		ipc.opt = &icmp_param->replyopts.opt;
		if (ipc.opt->opt.srr)
			daddr = icmp_param->replyopts.opt.opt.faddr;
	}
	memset(&fl4, 0, sizeof(fl4));
	fl4.daddr = daddr;
	fl4.saddr = saddr;
	fl4.flowi4_mark = mark;
	fl4.flowi4_tos = RT_TOS(ip_hdr(skb)->tos);
	fl4.flowi4_proto = IPPROTO_ICMP;
<<<<<<< HEAD
	fl4.flowi4_oif = vrf_master_ifindex(skb->dev) ? : skb->dev->ifindex;
=======
	fl4.flowi4_oif = vrf_master_ifindex(skb->dev);
>>>>>>> 9f30a04d
	security_skb_classify_flow(skb, flowi4_to_flowi(&fl4));
	rt = ip_route_output_key(net, &fl4);
	if (IS_ERR(rt))
		goto out_unlock;
	if (icmpv4_xrlim_allow(net, rt, &fl4, icmp_param->data.icmph.type,
			       icmp_param->data.icmph.code))
		icmp_push_reply(icmp_param, &fl4, &ipc, &rt);
	ip_rt_put(rt);
out_unlock:
	icmp_xmit_unlock(sk);
}

static struct rtable *icmp_route_lookup(struct net *net,
					struct flowi4 *fl4,
					struct sk_buff *skb_in,
					const struct iphdr *iph,
					__be32 saddr, u8 tos, u32 mark,
					int type, int code,
					struct icmp_bxm *param)
{
	struct rtable *rt, *rt2;
	struct flowi4 fl4_dec;
	int err;

	memset(fl4, 0, sizeof(*fl4));
	fl4->daddr = (param->replyopts.opt.opt.srr ?
		      param->replyopts.opt.opt.faddr : iph->saddr);
	fl4->saddr = saddr;
	fl4->flowi4_mark = mark;
	fl4->flowi4_tos = RT_TOS(tos);
	fl4->flowi4_proto = IPPROTO_ICMP;
	fl4->fl4_icmp_type = type;
	fl4->fl4_icmp_code = code;
<<<<<<< HEAD
	fl4->flowi4_oif = vrf_master_ifindex(skb_in->dev) ? : skb_in->dev->ifindex;
=======
	fl4->flowi4_oif = vrf_master_ifindex(skb_in->dev);
>>>>>>> 9f30a04d

	security_skb_classify_flow(skb_in, flowi4_to_flowi(fl4));
	rt = __ip_route_output_key(net, fl4);
	if (IS_ERR(rt))
		return rt;

	/* No need to clone since we're just using its address. */
	rt2 = rt;

	rt = (struct rtable *) xfrm_lookup(net, &rt->dst,
					   flowi4_to_flowi(fl4), NULL, 0);
	if (!IS_ERR(rt)) {
		if (rt != rt2)
			return rt;
	} else if (PTR_ERR(rt) == -EPERM) {
		rt = NULL;
	} else
		return rt;

	err = xfrm_decode_session_reverse(skb_in, flowi4_to_flowi(&fl4_dec), AF_INET);
	if (err)
		goto relookup_failed;

	if (inet_addr_type_dev_table(net, skb_in->dev,
				     fl4_dec.saddr) == RTN_LOCAL) {
		rt2 = __ip_route_output_key(net, &fl4_dec);
		if (IS_ERR(rt2))
			err = PTR_ERR(rt2);
	} else {
		struct flowi4 fl4_2 = {};
		unsigned long orefdst;

		fl4_2.daddr = fl4_dec.saddr;
		rt2 = ip_route_output_key(net, &fl4_2);
		if (IS_ERR(rt2)) {
			err = PTR_ERR(rt2);
			goto relookup_failed;
		}
		/* Ugh! */
		orefdst = skb_in->_skb_refdst; /* save old refdst */
		skb_dst_set(skb_in, NULL);
		err = ip_route_input(skb_in, fl4_dec.daddr, fl4_dec.saddr,
				     RT_TOS(tos), rt2->dst.dev);

		dst_release(&rt2->dst);
		rt2 = skb_rtable(skb_in);
		skb_in->_skb_refdst = orefdst; /* restore old refdst */
	}

	if (err)
		goto relookup_failed;

	rt2 = (struct rtable *) xfrm_lookup(net, &rt2->dst,
					    flowi4_to_flowi(&fl4_dec), NULL,
					    XFRM_LOOKUP_ICMP);
	if (!IS_ERR(rt2)) {
		dst_release(&rt->dst);
		memcpy(fl4, &fl4_dec, sizeof(*fl4));
		rt = rt2;
	} else if (PTR_ERR(rt2) == -EPERM) {
		if (rt)
			dst_release(&rt->dst);
		return rt2;
	} else {
		err = PTR_ERR(rt2);
		goto relookup_failed;
	}
	return rt;

relookup_failed:
	if (rt)
		return rt;
	return ERR_PTR(err);
}

/*
 *	Send an ICMP message in response to a situation
 *
 *	RFC 1122: 3.2.2	MUST send at least the IP header and 8 bytes of header.
 *		  MAY send more (we do).
 *			MUST NOT change this header information.
 *			MUST NOT reply to a multicast/broadcast IP address.
 *			MUST NOT reply to a multicast/broadcast MAC address.
 *			MUST reply to only the first fragment.
 */

void icmp_send(struct sk_buff *skb_in, int type, int code, __be32 info)
{
	struct iphdr *iph;
	int room;
	struct icmp_bxm *icmp_param;
	struct rtable *rt = skb_rtable(skb_in);
	struct ipcm_cookie ipc;
	struct flowi4 fl4;
	__be32 saddr;
	u8  tos;
	u32 mark;
	struct net *net;
	struct sock *sk;

	if (!rt)
		goto out;
	net = dev_net(rt->dst.dev);

	/*
	 *	Find the original header. It is expected to be valid, of course.
	 *	Check this, icmp_send is called from the most obscure devices
	 *	sometimes.
	 */
	iph = ip_hdr(skb_in);

	if ((u8 *)iph < skb_in->head ||
	    (skb_network_header(skb_in) + sizeof(*iph)) >
	    skb_tail_pointer(skb_in))
		goto out;

	/*
	 *	No replies to physical multicast/broadcast
	 */
	if (skb_in->pkt_type != PACKET_HOST)
		goto out;

	/*
	 *	Now check at the protocol level
	 */
	if (rt->rt_flags & (RTCF_BROADCAST | RTCF_MULTICAST))
		goto out;

	/*
	 *	Only reply to fragment 0. We byte re-order the constant
	 *	mask for efficiency.
	 */
	if (iph->frag_off & htons(IP_OFFSET))
		goto out;

	/*
	 *	If we send an ICMP error to an ICMP error a mess would result..
	 */
	if (icmp_pointers[type].error) {
		/*
		 *	We are an error, check if we are replying to an
		 *	ICMP error
		 */
		if (iph->protocol == IPPROTO_ICMP) {
			u8 _inner_type, *itp;

			itp = skb_header_pointer(skb_in,
						 skb_network_header(skb_in) +
						 (iph->ihl << 2) +
						 offsetof(struct icmphdr,
							  type) -
						 skb_in->data,
						 sizeof(_inner_type),
						 &_inner_type);
			if (!itp)
				goto out;

			/*
			 *	Assume any unknown ICMP type is an error. This
			 *	isn't specified by the RFC, but think about it..
			 */
			if (*itp > NR_ICMP_TYPES ||
			    icmp_pointers[*itp].error)
				goto out;
		}
	}

	icmp_param = kmalloc(sizeof(*icmp_param), GFP_ATOMIC);
	if (!icmp_param)
		return;

	sk = icmp_xmit_lock(net);
	if (!sk)
		goto out_free;

	/*
	 *	Construct source address and options.
	 */

	saddr = iph->daddr;
	if (!(rt->rt_flags & RTCF_LOCAL)) {
		struct net_device *dev = NULL;

		rcu_read_lock();
		if (rt_is_input_route(rt) &&
		    net->ipv4.sysctl_icmp_errors_use_inbound_ifaddr)
			dev = dev_get_by_index_rcu(net, inet_iif(skb_in));

		if (dev)
			saddr = inet_select_addr(dev, 0, RT_SCOPE_LINK);
		else
			saddr = 0;
		rcu_read_unlock();
	}

	tos = icmp_pointers[type].error ? ((iph->tos & IPTOS_TOS_MASK) |
					   IPTOS_PREC_INTERNETCONTROL) :
					  iph->tos;
	mark = IP4_REPLY_MARK(net, skb_in->mark);

	if (ip_options_echo(&icmp_param->replyopts.opt.opt, skb_in))
		goto out_unlock;


	/*
	 *	Prepare data for ICMP header.
	 */

	icmp_param->data.icmph.type	 = type;
	icmp_param->data.icmph.code	 = code;
	icmp_param->data.icmph.un.gateway = info;
	icmp_param->data.icmph.checksum	 = 0;
	icmp_param->skb	  = skb_in;
	icmp_param->offset = skb_network_offset(skb_in);
	inet_sk(sk)->tos = tos;
	sk->sk_mark = mark;
	ipc.addr = iph->saddr;
	ipc.opt = &icmp_param->replyopts.opt;
	ipc.tx_flags = 0;
	ipc.ttl = 0;
	ipc.tos = -1;

	rt = icmp_route_lookup(net, &fl4, skb_in, iph, saddr, tos, mark,
			       type, code, icmp_param);
	if (IS_ERR(rt))
		goto out_unlock;

	if (!icmpv4_xrlim_allow(net, rt, &fl4, type, code))
		goto ende;

	/* RFC says return as much as we can without exceeding 576 bytes. */

	room = dst_mtu(&rt->dst);
	if (room > 576)
		room = 576;
	room -= sizeof(struct iphdr) + icmp_param->replyopts.opt.opt.optlen;
	room -= sizeof(struct icmphdr);

	icmp_param->data_len = skb_in->len - icmp_param->offset;
	if (icmp_param->data_len > room)
		icmp_param->data_len = room;
	icmp_param->head_len = sizeof(struct icmphdr);

	icmp_push_reply(icmp_param, &fl4, &ipc, &rt);
ende:
	ip_rt_put(rt);
out_unlock:
	icmp_xmit_unlock(sk);
out_free:
	kfree(icmp_param);
out:;
}
EXPORT_SYMBOL(icmp_send);


static void icmp_socket_deliver(struct sk_buff *skb, u32 info)
{
	const struct iphdr *iph = (const struct iphdr *) skb->data;
	const struct net_protocol *ipprot;
	int protocol = iph->protocol;

	/* Checkin full IP header plus 8 bytes of protocol to
	 * avoid additional coding at protocol handlers.
	 */
	if (!pskb_may_pull(skb, iph->ihl * 4 + 8)) {
		ICMP_INC_STATS_BH(dev_net(skb->dev), ICMP_MIB_INERRORS);
		return;
	}

	raw_icmp_error(skb, protocol, info);

	ipprot = rcu_dereference(inet_protos[protocol]);
	if (ipprot && ipprot->err_handler)
		ipprot->err_handler(skb, info);
}

static bool icmp_tag_validation(int proto)
{
	bool ok;

	rcu_read_lock();
	ok = rcu_dereference(inet_protos[proto])->icmp_strict_tag_validation;
	rcu_read_unlock();
	return ok;
}

/*
 *	Handle ICMP_DEST_UNREACH, ICMP_TIME_EXCEED, ICMP_QUENCH, and
 *	ICMP_PARAMETERPROB.
 */

static bool icmp_unreach(struct sk_buff *skb)
{
	const struct iphdr *iph;
	struct icmphdr *icmph;
	struct net *net;
	u32 info = 0;

	net = dev_net(skb_dst(skb)->dev);

	/*
	 *	Incomplete header ?
	 * 	Only checks for the IP header, there should be an
	 *	additional check for longer headers in upper levels.
	 */

	if (!pskb_may_pull(skb, sizeof(struct iphdr)))
		goto out_err;

	icmph = icmp_hdr(skb);
	iph   = (const struct iphdr *)skb->data;

	if (iph->ihl < 5) /* Mangled header, drop. */
		goto out_err;

	if (icmph->type == ICMP_DEST_UNREACH) {
		switch (icmph->code & 15) {
		case ICMP_NET_UNREACH:
		case ICMP_HOST_UNREACH:
		case ICMP_PROT_UNREACH:
		case ICMP_PORT_UNREACH:
			break;
		case ICMP_FRAG_NEEDED:
			/* for documentation of the ip_no_pmtu_disc
			 * values please see
			 * Documentation/networking/ip-sysctl.txt
			 */
			switch (net->ipv4.sysctl_ip_no_pmtu_disc) {
			default:
				net_dbg_ratelimited("%pI4: fragmentation needed and DF set\n",
						    &iph->daddr);
				break;
			case 2:
				goto out;
			case 3:
				if (!icmp_tag_validation(iph->protocol))
					goto out;
				/* fall through */
			case 0:
				info = ntohs(icmph->un.frag.mtu);
			}
			break;
		case ICMP_SR_FAILED:
			net_dbg_ratelimited("%pI4: Source Route Failed\n",
					    &iph->daddr);
			break;
		default:
			break;
		}
		if (icmph->code > NR_ICMP_UNREACH)
			goto out;
	} else if (icmph->type == ICMP_PARAMETERPROB)
		info = ntohl(icmph->un.gateway) >> 24;

	/*
	 *	Throw it at our lower layers
	 *
	 *	RFC 1122: 3.2.2 MUST extract the protocol ID from the passed
	 *		  header.
	 *	RFC 1122: 3.2.2.1 MUST pass ICMP unreach messages to the
	 *		  transport layer.
	 *	RFC 1122: 3.2.2.2 MUST pass ICMP time expired messages to
	 *		  transport layer.
	 */

	/*
	 *	Check the other end isn't violating RFC 1122. Some routers send
	 *	bogus responses to broadcast frames. If you see this message
	 *	first check your netmask matches at both ends, if it does then
	 *	get the other vendor to fix their kit.
	 */

	if (!net->ipv4.sysctl_icmp_ignore_bogus_error_responses &&
	    inet_addr_type_dev_table(net, skb->dev, iph->daddr) == RTN_BROADCAST) {
		net_warn_ratelimited("%pI4 sent an invalid ICMP type %u, code %u error to a broadcast: %pI4 on %s\n",
				     &ip_hdr(skb)->saddr,
				     icmph->type, icmph->code,
				     &iph->daddr, skb->dev->name);
		goto out;
	}

	icmp_socket_deliver(skb, info);

out:
	return true;
out_err:
	ICMP_INC_STATS_BH(net, ICMP_MIB_INERRORS);
	return false;
}


/*
 *	Handle ICMP_REDIRECT.
 */

static bool icmp_redirect(struct sk_buff *skb)
{
	if (skb->len < sizeof(struct iphdr)) {
		ICMP_INC_STATS_BH(dev_net(skb->dev), ICMP_MIB_INERRORS);
		return false;
	}

	if (!pskb_may_pull(skb, sizeof(struct iphdr))) {
		/* there aught to be a stat */
		return false;
	}

	icmp_socket_deliver(skb, icmp_hdr(skb)->un.gateway);
	return true;
}

/*
 *	Handle ICMP_ECHO ("ping") requests.
 *
 *	RFC 1122: 3.2.2.6 MUST have an echo server that answers ICMP echo
 *		  requests.
 *	RFC 1122: 3.2.2.6 Data received in the ICMP_ECHO request MUST be
 *		  included in the reply.
 *	RFC 1812: 4.3.3.6 SHOULD have a config option for silently ignoring
 *		  echo requests, MUST have default=NOT.
 *	See also WRT handling of options once they are done and working.
 */

static bool icmp_echo(struct sk_buff *skb)
{
	struct net *net;

	net = dev_net(skb_dst(skb)->dev);
	if (!net->ipv4.sysctl_icmp_echo_ignore_all) {
		struct icmp_bxm icmp_param;

		icmp_param.data.icmph	   = *icmp_hdr(skb);
		icmp_param.data.icmph.type = ICMP_ECHOREPLY;
		icmp_param.skb		   = skb;
		icmp_param.offset	   = 0;
		icmp_param.data_len	   = skb->len;
		icmp_param.head_len	   = sizeof(struct icmphdr);
		icmp_reply(&icmp_param, skb);
	}
	/* should there be an ICMP stat for ignored echos? */
	return true;
}

/*
 *	Handle ICMP Timestamp requests.
 *	RFC 1122: 3.2.2.8 MAY implement ICMP timestamp requests.
 *		  SHOULD be in the kernel for minimum random latency.
 *		  MUST be accurate to a few minutes.
 *		  MUST be updated at least at 15Hz.
 */
static bool icmp_timestamp(struct sk_buff *skb)
{
	struct timespec tv;
	struct icmp_bxm icmp_param;
	/*
	 *	Too short.
	 */
	if (skb->len < 4)
		goto out_err;

	/*
	 *	Fill in the current time as ms since midnight UT:
	 */
	getnstimeofday(&tv);
	icmp_param.data.times[1] = htonl((tv.tv_sec % 86400) * MSEC_PER_SEC +
					 tv.tv_nsec / NSEC_PER_MSEC);
	icmp_param.data.times[2] = icmp_param.data.times[1];
	if (skb_copy_bits(skb, 0, &icmp_param.data.times[0], 4))
		BUG();
	icmp_param.data.icmph	   = *icmp_hdr(skb);
	icmp_param.data.icmph.type = ICMP_TIMESTAMPREPLY;
	icmp_param.data.icmph.code = 0;
	icmp_param.skb		   = skb;
	icmp_param.offset	   = 0;
	icmp_param.data_len	   = 0;
	icmp_param.head_len	   = sizeof(struct icmphdr) + 12;
	icmp_reply(&icmp_param, skb);
	return true;

out_err:
	ICMP_INC_STATS_BH(dev_net(skb_dst(skb)->dev), ICMP_MIB_INERRORS);
	return false;
}

static bool icmp_discard(struct sk_buff *skb)
{
	/* pretend it was a success */
	return true;
}

/*
 *	Deal with incoming ICMP packets.
 */
int icmp_rcv(struct sk_buff *skb)
{
	struct icmphdr *icmph;
	struct rtable *rt = skb_rtable(skb);
	struct net *net = dev_net(rt->dst.dev);
	bool success;

	if (!xfrm4_policy_check(NULL, XFRM_POLICY_IN, skb)) {
		struct sec_path *sp = skb_sec_path(skb);
		int nh;

		if (!(sp && sp->xvec[sp->len - 1]->props.flags &
				 XFRM_STATE_ICMP))
			goto drop;

		if (!pskb_may_pull(skb, sizeof(*icmph) + sizeof(struct iphdr)))
			goto drop;

		nh = skb_network_offset(skb);
		skb_set_network_header(skb, sizeof(*icmph));

		if (!xfrm4_policy_check_reverse(NULL, XFRM_POLICY_IN, skb))
			goto drop;

		skb_set_network_header(skb, nh);
	}

	ICMP_INC_STATS_BH(net, ICMP_MIB_INMSGS);

	if (skb_checksum_simple_validate(skb))
		goto csum_error;

	if (!pskb_pull(skb, sizeof(*icmph)))
		goto error;

	icmph = icmp_hdr(skb);

	ICMPMSGIN_INC_STATS_BH(net, icmph->type);
	/*
	 *	18 is the highest 'known' ICMP type. Anything else is a mystery
	 *
	 *	RFC 1122: 3.2.2  Unknown ICMP messages types MUST be silently
	 *		  discarded.
	 */
	if (icmph->type > NR_ICMP_TYPES)
		goto error;


	/*
	 *	Parse the ICMP message
	 */

	if (rt->rt_flags & (RTCF_BROADCAST | RTCF_MULTICAST)) {
		/*
		 *	RFC 1122: 3.2.2.6 An ICMP_ECHO to broadcast MAY be
		 *	  silently ignored (we let user decide with a sysctl).
		 *	RFC 1122: 3.2.2.8 An ICMP_TIMESTAMP MAY be silently
		 *	  discarded if to broadcast/multicast.
		 */
		if ((icmph->type == ICMP_ECHO ||
		     icmph->type == ICMP_TIMESTAMP) &&
		    net->ipv4.sysctl_icmp_echo_ignore_broadcasts) {
			goto error;
		}
		if (icmph->type != ICMP_ECHO &&
		    icmph->type != ICMP_TIMESTAMP &&
		    icmph->type != ICMP_ADDRESS &&
		    icmph->type != ICMP_ADDRESSREPLY) {
			goto error;
		}
	}

	success = icmp_pointers[icmph->type].handler(skb);

	if (success)  {
		consume_skb(skb);
		return 0;
	}

drop:
	kfree_skb(skb);
	return 0;
csum_error:
	ICMP_INC_STATS_BH(net, ICMP_MIB_CSUMERRORS);
error:
	ICMP_INC_STATS_BH(net, ICMP_MIB_INERRORS);
	goto drop;
}

void icmp_err(struct sk_buff *skb, u32 info)
{
	struct iphdr *iph = (struct iphdr *)skb->data;
	int offset = iph->ihl<<2;
	struct icmphdr *icmph = (struct icmphdr *)(skb->data + offset);
	int type = icmp_hdr(skb)->type;
	int code = icmp_hdr(skb)->code;
	struct net *net = dev_net(skb->dev);

	/*
	 * Use ping_err to handle all icmp errors except those
	 * triggered by ICMP_ECHOREPLY which sent from kernel.
	 */
	if (icmph->type != ICMP_ECHOREPLY) {
		ping_err(skb, offset, info);
		return;
	}

	if (type == ICMP_DEST_UNREACH && code == ICMP_FRAG_NEEDED)
		ipv4_update_pmtu(skb, net, info, 0, 0, IPPROTO_ICMP, 0);
	else if (type == ICMP_REDIRECT)
		ipv4_redirect(skb, net, 0, 0, IPPROTO_ICMP, 0);
}

/*
 *	This table is the definition of how we handle ICMP.
 */
static const struct icmp_control icmp_pointers[NR_ICMP_TYPES + 1] = {
	[ICMP_ECHOREPLY] = {
		.handler = ping_rcv,
	},
	[1] = {
		.handler = icmp_discard,
		.error = 1,
	},
	[2] = {
		.handler = icmp_discard,
		.error = 1,
	},
	[ICMP_DEST_UNREACH] = {
		.handler = icmp_unreach,
		.error = 1,
	},
	[ICMP_SOURCE_QUENCH] = {
		.handler = icmp_unreach,
		.error = 1,
	},
	[ICMP_REDIRECT] = {
		.handler = icmp_redirect,
		.error = 1,
	},
	[6] = {
		.handler = icmp_discard,
		.error = 1,
	},
	[7] = {
		.handler = icmp_discard,
		.error = 1,
	},
	[ICMP_ECHO] = {
		.handler = icmp_echo,
	},
	[9] = {
		.handler = icmp_discard,
		.error = 1,
	},
	[10] = {
		.handler = icmp_discard,
		.error = 1,
	},
	[ICMP_TIME_EXCEEDED] = {
		.handler = icmp_unreach,
		.error = 1,
	},
	[ICMP_PARAMETERPROB] = {
		.handler = icmp_unreach,
		.error = 1,
	},
	[ICMP_TIMESTAMP] = {
		.handler = icmp_timestamp,
	},
	[ICMP_TIMESTAMPREPLY] = {
		.handler = icmp_discard,
	},
	[ICMP_INFO_REQUEST] = {
		.handler = icmp_discard,
	},
	[ICMP_INFO_REPLY] = {
		.handler = icmp_discard,
	},
	[ICMP_ADDRESS] = {
		.handler = icmp_discard,
	},
	[ICMP_ADDRESSREPLY] = {
		.handler = icmp_discard,
	},
};

static void __net_exit icmp_sk_exit(struct net *net)
{
	int i;

	for_each_possible_cpu(i)
		inet_ctl_sock_destroy(*per_cpu_ptr(net->ipv4.icmp_sk, i));
	free_percpu(net->ipv4.icmp_sk);
	net->ipv4.icmp_sk = NULL;
}

static int __net_init icmp_sk_init(struct net *net)
{
	int i, err;

	net->ipv4.icmp_sk = alloc_percpu(struct sock *);
	if (!net->ipv4.icmp_sk)
		return -ENOMEM;

	for_each_possible_cpu(i) {
		struct sock *sk;

		err = inet_ctl_sock_create(&sk, PF_INET,
					   SOCK_RAW, IPPROTO_ICMP, net);
		if (err < 0)
			goto fail;

		*per_cpu_ptr(net->ipv4.icmp_sk, i) = sk;

		/* Enough space for 2 64K ICMP packets, including
		 * sk_buff/skb_shared_info struct overhead.
		 */
		sk->sk_sndbuf =	2 * SKB_TRUESIZE(64 * 1024);

		/*
		 * Speedup sock_wfree()
		 */
		sock_set_flag(sk, SOCK_USE_WRITE_QUEUE);
		inet_sk(sk)->pmtudisc = IP_PMTUDISC_DONT;
	}

	/* Control parameters for ECHO replies. */
	net->ipv4.sysctl_icmp_echo_ignore_all = 0;
	net->ipv4.sysctl_icmp_echo_ignore_broadcasts = 1;

	/* Control parameter - ignore bogus broadcast responses? */
	net->ipv4.sysctl_icmp_ignore_bogus_error_responses = 1;

	/*
	 * 	Configurable global rate limit.
	 *
	 *	ratelimit defines tokens/packet consumed for dst->rate_token
	 *	bucket ratemask defines which icmp types are ratelimited by
	 *	setting	it's bit position.
	 *
	 *	default:
	 *	dest unreachable (3), source quench (4),
	 *	time exceeded (11), parameter problem (12)
	 */

	net->ipv4.sysctl_icmp_ratelimit = 1 * HZ;
	net->ipv4.sysctl_icmp_ratemask = 0x1818;
	net->ipv4.sysctl_icmp_errors_use_inbound_ifaddr = 0;

	return 0;

fail:
	for_each_possible_cpu(i)
		inet_ctl_sock_destroy(*per_cpu_ptr(net->ipv4.icmp_sk, i));
	free_percpu(net->ipv4.icmp_sk);
	return err;
}

static struct pernet_operations __net_initdata icmp_sk_ops = {
       .init = icmp_sk_init,
       .exit = icmp_sk_exit,
};

int __init icmp_init(void)
{
	return register_pernet_subsys(&icmp_sk_ops);
}<|MERGE_RESOLUTION|>--- conflicted
+++ resolved
@@ -427,11 +427,7 @@
 	fl4.flowi4_mark = mark;
 	fl4.flowi4_tos = RT_TOS(ip_hdr(skb)->tos);
 	fl4.flowi4_proto = IPPROTO_ICMP;
-<<<<<<< HEAD
-	fl4.flowi4_oif = vrf_master_ifindex(skb->dev) ? : skb->dev->ifindex;
-=======
 	fl4.flowi4_oif = vrf_master_ifindex(skb->dev);
->>>>>>> 9f30a04d
 	security_skb_classify_flow(skb, flowi4_to_flowi(&fl4));
 	rt = ip_route_output_key(net, &fl4);
 	if (IS_ERR(rt))
@@ -465,11 +461,7 @@
 	fl4->flowi4_proto = IPPROTO_ICMP;
 	fl4->fl4_icmp_type = type;
 	fl4->fl4_icmp_code = code;
-<<<<<<< HEAD
-	fl4->flowi4_oif = vrf_master_ifindex(skb_in->dev) ? : skb_in->dev->ifindex;
-=======
 	fl4->flowi4_oif = vrf_master_ifindex(skb_in->dev);
->>>>>>> 9f30a04d
 
 	security_skb_classify_flow(skb_in, flowi4_to_flowi(fl4));
 	rt = __ip_route_output_key(net, fl4);
