#ifndef _AF_NETLINK_H
#define _AF_NETLINK_H

#include <linux/rhashtable.h>
#include <linux/atomic.h>
#include <net/sock.h>

#define NLGRPSZ(x)	(ALIGN(x, sizeof(unsigned long) * 8) / 8)
#define NLGRPLONGS(x)	(NLGRPSZ(x)/sizeof(unsigned long))

struct netlink_ring {
	void			**pg_vec;
	unsigned int		head;
	unsigned int		frames_per_block;
	unsigned int		frame_size;
	unsigned int		frame_max;

	unsigned int		pg_vec_order;
	unsigned int		pg_vec_pages;
	unsigned int		pg_vec_len;

	atomic_t		pending;
};

struct netlink_sock {
	/* struct sock has to be the first member of netlink_sock */
	struct sock		sk;
	u32			portid;
	u32			dst_portid;
	u32			dst_group;
	u32			flags;
	u32			subscriptions;
	u32			ngroups;
	unsigned long		*groups;
	unsigned long		state;
	size_t			max_recvmsg_len;
	wait_queue_head_t	wait;
	bool			bound;
	bool			cb_running;
	int			dump_done_errno;
	struct netlink_callback	cb;
	struct mutex		*cb_mutex;
	struct mutex		cb_def_mutex;
	void			(*netlink_rcv)(struct sk_buff *skb);
	int			(*netlink_bind)(struct net *net, int group);
	void			(*netlink_unbind)(struct net *net, int group);
	struct module		*module;

	struct rhash_head	node;
<<<<<<< HEAD
	struct work_struct	work;
=======
	struct rcu_head		rcu;
>>>>>>> e5854dd6
};

static inline struct netlink_sock *nlk_sk(struct sock *sk)
{
	return container_of(sk, struct netlink_sock, sk);
}

struct netlink_table {
	struct rhashtable	hash;
	struct hlist_head	mc_list;
	struct listeners __rcu	*listeners;
	unsigned int		flags;
	unsigned int		groups;
	struct mutex		*cb_mutex;
	struct module		*module;
	int			(*bind)(struct net *net, int group);
	void			(*unbind)(struct net *net, int group);
	bool			(*compare)(struct net *net, struct sock *sock);
	int			registered;
};

extern struct netlink_table *nl_table;
extern rwlock_t nl_table_lock;

#endif<|MERGE_RESOLUTION|>--- conflicted
+++ resolved
@@ -47,11 +47,6 @@
 	struct module		*module;
 
 	struct rhash_head	node;
-<<<<<<< HEAD
-	struct work_struct	work;
-=======
-	struct rcu_head		rcu;
->>>>>>> e5854dd6
 };
 
 static inline struct netlink_sock *nlk_sk(struct sock *sk)
