/*
 *	Neighbour Discovery for IPv6
 *	Linux INET6 implementation
 *
 *	Authors:
 *	Pedro Roque		<roque@di.fc.ul.pt>
 *	Mike Shaver		<shaver@ingenia.com>
 *
 *	This program is free software; you can redistribute it and/or
 *      modify it under the terms of the GNU General Public License
 *      as published by the Free Software Foundation; either version
 *      2 of the License, or (at your option) any later version.
 */

/*
 *	Changes:
 *
 *	Alexey I. Froloff		:	RFC6106 (DNSSL) support
 *	Pierre Ynard			:	export userland ND options
 *						through netlink (RDNSS support)
 *	Lars Fenneberg			:	fixed MTU setting on receipt
 *						of an RA.
 *	Janos Farkas			:	kmalloc failure checks
 *	Alexey Kuznetsov		:	state machine reworked
 *						and moved to net/core.
 *	Pekka Savola			:	RFC2461 validation
 *	YOSHIFUJI Hideaki @USAGI	:	Verify ND options properly
 */

#define pr_fmt(fmt) "ICMPv6: " fmt

#include <linux/module.h>
#include <linux/errno.h>
#include <linux/types.h>
#include <linux/socket.h>
#include <linux/sockios.h>
#include <linux/sched.h>
#include <linux/net.h>
#include <linux/in6.h>
#include <linux/route.h>
#include <linux/init.h>
#include <linux/rcupdate.h>
#include <linux/slab.h>
#ifdef CONFIG_SYSCTL
#include <linux/sysctl.h>
#endif

#include <linux/if_addr.h>
#include <linux/if_arp.h>
#include <linux/ipv6.h>
#include <linux/icmpv6.h>
#include <linux/jhash.h>

#include <net/sock.h>
#include <net/snmp.h>

#include <net/ipv6.h>
#include <net/protocol.h>
#include <net/ndisc.h>
#include <net/ip6_route.h>
#include <net/addrconf.h>
#include <net/icmp.h>

#include <net/netlink.h>
#include <linux/rtnetlink.h>

#include <net/flow.h>
#include <net/ip6_checksum.h>
#include <net/inet_common.h>
#include <net/l3mdev.h>
#include <linux/proc_fs.h>

#include <linux/netfilter.h>
#include <linux/netfilter_ipv6.h>

/* Set to 3 to get tracing... */
#define ND_DEBUG 1

#define ND_PRINTK(val, level, fmt, ...)				\
do {								\
	if (val <= ND_DEBUG)					\
		net_##level##_ratelimited(fmt, ##__VA_ARGS__);	\
} while (0)

static u32 ndisc_hash(const void *pkey,
		      const struct net_device *dev,
		      __u32 *hash_rnd);
static bool ndisc_key_eq(const struct neighbour *neigh, const void *pkey);
static int ndisc_constructor(struct neighbour *neigh);
static void ndisc_solicit(struct neighbour *neigh, struct sk_buff *skb);
static void ndisc_error_report(struct neighbour *neigh, struct sk_buff *skb);
static int pndisc_constructor(struct pneigh_entry *n);
static void pndisc_destructor(struct pneigh_entry *n);
static void pndisc_redo(struct sk_buff *skb);

static const struct neigh_ops ndisc_generic_ops = {
	.family =		AF_INET6,
	.solicit =		ndisc_solicit,
	.error_report =		ndisc_error_report,
	.output =		neigh_resolve_output,
	.connected_output =	neigh_connected_output,
};

static const struct neigh_ops ndisc_hh_ops = {
	.family =		AF_INET6,
	.solicit =		ndisc_solicit,
	.error_report =		ndisc_error_report,
	.output =		neigh_resolve_output,
	.connected_output =	neigh_resolve_output,
};


static const struct neigh_ops ndisc_direct_ops = {
	.family =		AF_INET6,
	.output =		neigh_direct_output,
	.connected_output =	neigh_direct_output,
};

struct neigh_table nd_tbl = {
	.family =	AF_INET6,
	.key_len =	sizeof(struct in6_addr),
	.protocol =	cpu_to_be16(ETH_P_IPV6),
	.hash =		ndisc_hash,
	.key_eq =	ndisc_key_eq,
	.constructor =	ndisc_constructor,
	.pconstructor =	pndisc_constructor,
	.pdestructor =	pndisc_destructor,
	.proxy_redo =	pndisc_redo,
	.id =		"ndisc_cache",
	.parms = {
		.tbl			= &nd_tbl,
		.reachable_time		= ND_REACHABLE_TIME,
		.data = {
			[NEIGH_VAR_MCAST_PROBES] = 3,
			[NEIGH_VAR_UCAST_PROBES] = 3,
			[NEIGH_VAR_RETRANS_TIME] = ND_RETRANS_TIMER,
			[NEIGH_VAR_BASE_REACHABLE_TIME] = ND_REACHABLE_TIME,
			[NEIGH_VAR_DELAY_PROBE_TIME] = 5 * HZ,
			[NEIGH_VAR_GC_STALETIME] = 60 * HZ,
			[NEIGH_VAR_QUEUE_LEN_BYTES] = 64 * 1024,
			[NEIGH_VAR_PROXY_QLEN] = 64,
			[NEIGH_VAR_ANYCAST_DELAY] = 1 * HZ,
			[NEIGH_VAR_PROXY_DELAY] = (8 * HZ) / 10,
		},
	},
	.gc_interval =	  30 * HZ,
	.gc_thresh1 =	 128,
	.gc_thresh2 =	 512,
	.gc_thresh3 =	1024,
};
EXPORT_SYMBOL_GPL(nd_tbl);

static void ndisc_fill_addr_option(struct sk_buff *skb, int type, void *data)
{
	int pad   = ndisc_addr_option_pad(skb->dev->type);
	int data_len = skb->dev->addr_len;
	int space = ndisc_opt_addr_space(skb->dev);
	u8 *opt = skb_put(skb, space);

	opt[0] = type;
	opt[1] = space>>3;

	memset(opt + 2, 0, pad);
	opt   += pad;
	space -= pad;

	memcpy(opt+2, data, data_len);
	data_len += 2;
	opt += data_len;
	space -= data_len;
	if (space > 0)
		memset(opt, 0, space);
}

static struct nd_opt_hdr *ndisc_next_option(struct nd_opt_hdr *cur,
					    struct nd_opt_hdr *end)
{
	int type;
	if (!cur || !end || cur >= end)
		return NULL;
	type = cur->nd_opt_type;
	do {
		cur = ((void *)cur) + (cur->nd_opt_len << 3);
	} while (cur < end && cur->nd_opt_type != type);
	return cur <= end && cur->nd_opt_type == type ? cur : NULL;
}

static inline int ndisc_is_useropt(struct nd_opt_hdr *opt)
{
<<<<<<< HEAD
	return opt->nd_opt_type == ND_OPT_RDNSS ||
		opt->nd_opt_type == ND_OPT_DNSSL ||
		opt->nd_opt_type == ND_OPT_CAPTIVE_PORTAL;
=======
	return opt->nd_opt_type == ND_OPT_PREFIX_INFO ||
		opt->nd_opt_type == ND_OPT_RDNSS ||
		opt->nd_opt_type == ND_OPT_DNSSL;
>>>>>>> 0671b46d
}

static struct nd_opt_hdr *ndisc_next_useropt(struct nd_opt_hdr *cur,
					     struct nd_opt_hdr *end)
{
	if (!cur || !end || cur >= end)
		return NULL;
	do {
		cur = ((void *)cur) + (cur->nd_opt_len << 3);
	} while (cur < end && !ndisc_is_useropt(cur));
	return cur <= end && ndisc_is_useropt(cur) ? cur : NULL;
}

struct ndisc_options *ndisc_parse_options(u8 *opt, int opt_len,
					  struct ndisc_options *ndopts)
{
	struct nd_opt_hdr *nd_opt = (struct nd_opt_hdr *)opt;

	if (!nd_opt || opt_len < 0 || !ndopts)
		return NULL;
	memset(ndopts, 0, sizeof(*ndopts));
	while (opt_len) {
		int l;
		if (opt_len < sizeof(struct nd_opt_hdr))
			return NULL;
		l = nd_opt->nd_opt_len << 3;
		if (opt_len < l || l == 0)
			return NULL;
		switch (nd_opt->nd_opt_type) {
		case ND_OPT_SOURCE_LL_ADDR:
		case ND_OPT_TARGET_LL_ADDR:
		case ND_OPT_MTU:
		case ND_OPT_REDIRECT_HDR:
			if (ndopts->nd_opt_array[nd_opt->nd_opt_type]) {
				ND_PRINTK(2, warn,
					  "%s: duplicated ND6 option found: type=%d\n",
					  __func__, nd_opt->nd_opt_type);
			} else {
				ndopts->nd_opt_array[nd_opt->nd_opt_type] = nd_opt;
			}
			break;
		case ND_OPT_PREFIX_INFO:
			ndopts->nd_opts_pi_end = nd_opt;
			if (!ndopts->nd_opt_array[nd_opt->nd_opt_type])
				ndopts->nd_opt_array[nd_opt->nd_opt_type] = nd_opt;
			break;
#ifdef CONFIG_IPV6_ROUTE_INFO
		case ND_OPT_ROUTE_INFO:
			ndopts->nd_opts_ri_end = nd_opt;
			if (!ndopts->nd_opts_ri)
				ndopts->nd_opts_ri = nd_opt;
			break;
#endif
		default:
			if (ndisc_is_useropt(nd_opt)) {
				ndopts->nd_useropts_end = nd_opt;
				if (!ndopts->nd_useropts)
					ndopts->nd_useropts = nd_opt;
			} else {
				/*
				 * Unknown options must be silently ignored,
				 * to accommodate future extension to the
				 * protocol.
				 */
				ND_PRINTK(2, notice,
					  "%s: ignored unsupported option; type=%d, len=%d\n",
					  __func__,
					  nd_opt->nd_opt_type,
					  nd_opt->nd_opt_len);
			}
		}
		opt_len -= l;
		nd_opt = ((void *)nd_opt) + l;
	}
	return ndopts;
}

int ndisc_mc_map(const struct in6_addr *addr, char *buf, struct net_device *dev, int dir)
{
	switch (dev->type) {
	case ARPHRD_ETHER:
	case ARPHRD_IEEE802:	/* Not sure. Check it later. --ANK */
	case ARPHRD_FDDI:
		ipv6_eth_mc_map(addr, buf);
		return 0;
	case ARPHRD_ARCNET:
		ipv6_arcnet_mc_map(addr, buf);
		return 0;
	case ARPHRD_INFINIBAND:
		ipv6_ib_mc_map(addr, dev->broadcast, buf);
		return 0;
	case ARPHRD_IPGRE:
		return ipv6_ipgre_mc_map(addr, dev->broadcast, buf);
	default:
		if (dir) {
			memcpy(buf, dev->broadcast, dev->addr_len);
			return 0;
		}
	}
	return -EINVAL;
}
EXPORT_SYMBOL(ndisc_mc_map);

static u32 ndisc_hash(const void *pkey,
		      const struct net_device *dev,
		      __u32 *hash_rnd)
{
	return ndisc_hashfn(pkey, dev, hash_rnd);
}

static bool ndisc_key_eq(const struct neighbour *n, const void *pkey)
{
	return neigh_key_eq128(n, pkey);
}

static int ndisc_constructor(struct neighbour *neigh)
{
	struct in6_addr *addr = (struct in6_addr *)&neigh->primary_key;
	struct net_device *dev = neigh->dev;
	struct inet6_dev *in6_dev;
	struct neigh_parms *parms;
	bool is_multicast = ipv6_addr_is_multicast(addr);

	in6_dev = in6_dev_get(dev);
	if (!in6_dev) {
		return -EINVAL;
	}

	parms = in6_dev->nd_parms;
	__neigh_parms_put(neigh->parms);
	neigh->parms = neigh_parms_clone(parms);

	neigh->type = is_multicast ? RTN_MULTICAST : RTN_UNICAST;
	if (!dev->header_ops) {
		neigh->nud_state = NUD_NOARP;
		neigh->ops = &ndisc_direct_ops;
		neigh->output = neigh_direct_output;
	} else {
		if (is_multicast) {
			neigh->nud_state = NUD_NOARP;
			ndisc_mc_map(addr, neigh->ha, dev, 1);
		} else if (dev->flags&(IFF_NOARP|IFF_LOOPBACK)) {
			neigh->nud_state = NUD_NOARP;
			memcpy(neigh->ha, dev->dev_addr, dev->addr_len);
			if (dev->flags&IFF_LOOPBACK)
				neigh->type = RTN_LOCAL;
		} else if (dev->flags&IFF_POINTOPOINT) {
			neigh->nud_state = NUD_NOARP;
			memcpy(neigh->ha, dev->broadcast, dev->addr_len);
		}
		if (dev->header_ops->cache)
			neigh->ops = &ndisc_hh_ops;
		else
			neigh->ops = &ndisc_generic_ops;
		if (neigh->nud_state&NUD_VALID)
			neigh->output = neigh->ops->connected_output;
		else
			neigh->output = neigh->ops->output;
	}
	in6_dev_put(in6_dev);
	return 0;
}

static int pndisc_constructor(struct pneigh_entry *n)
{
	struct in6_addr *addr = (struct in6_addr *)&n->key;
	struct in6_addr maddr;
	struct net_device *dev = n->dev;

	if (!dev || !__in6_dev_get(dev))
		return -EINVAL;
	addrconf_addr_solict_mult(addr, &maddr);
	ipv6_dev_mc_inc(dev, &maddr);
	return 0;
}

static void pndisc_destructor(struct pneigh_entry *n)
{
	struct in6_addr *addr = (struct in6_addr *)&n->key;
	struct in6_addr maddr;
	struct net_device *dev = n->dev;

	if (!dev || !__in6_dev_get(dev))
		return;
	addrconf_addr_solict_mult(addr, &maddr);
	ipv6_dev_mc_dec(dev, &maddr);
}

static struct sk_buff *ndisc_alloc_skb(struct net_device *dev,
				       int len)
{
	int hlen = LL_RESERVED_SPACE(dev);
	int tlen = dev->needed_tailroom;
	struct sock *sk = dev_net(dev)->ipv6.ndisc_sk;
	struct sk_buff *skb;

	skb = alloc_skb(hlen + sizeof(struct ipv6hdr) + len + tlen, GFP_ATOMIC);
	if (!skb) {
		ND_PRINTK(0, err, "ndisc: %s failed to allocate an skb\n",
			  __func__);
		return NULL;
	}

	skb->protocol = htons(ETH_P_IPV6);
	skb->dev = dev;

	skb_reserve(skb, hlen + sizeof(struct ipv6hdr));
	skb_reset_transport_header(skb);

	/* Manually assign socket ownership as we avoid calling
	 * sock_alloc_send_pskb() to bypass wmem buffer limits
	 */
	skb_set_owner_w(skb, sk);

	return skb;
}

static void ip6_nd_hdr(struct sk_buff *skb,
		       const struct in6_addr *saddr,
		       const struct in6_addr *daddr,
		       int hop_limit, int len)
{
	struct ipv6hdr *hdr;

	skb_push(skb, sizeof(*hdr));
	skb_reset_network_header(skb);
	hdr = ipv6_hdr(skb);

	ip6_flow_hdr(hdr, 0, 0);

	hdr->payload_len = htons(len);
	hdr->nexthdr = IPPROTO_ICMPV6;
	hdr->hop_limit = hop_limit;

	hdr->saddr = *saddr;
	hdr->daddr = *daddr;
}

static void ndisc_send_skb(struct sk_buff *skb,
			   const struct in6_addr *daddr,
			   const struct in6_addr *saddr)
{
	struct dst_entry *dst = skb_dst(skb);
	struct net *net = dev_net(skb->dev);
	struct sock *sk = net->ipv6.ndisc_sk;
	struct inet6_dev *idev;
	int err;
	struct icmp6hdr *icmp6h = icmp6_hdr(skb);
	u8 type;

	type = icmp6h->icmp6_type;

	if (!dst) {
		struct flowi6 fl6;
		int oif = l3mdev_fib_oif(skb->dev);

		icmpv6_flow_init(sk, &fl6, type, saddr, daddr, oif);
		if (oif != skb->dev->ifindex)
			fl6.flowi6_flags |= FLOWI_FLAG_L3MDEV_SRC;
		dst = icmp6_dst_alloc(skb->dev, &fl6);
		if (IS_ERR(dst)) {
			kfree_skb(skb);
			return;
		}

		skb_dst_set(skb, dst);
	}

	icmp6h->icmp6_cksum = csum_ipv6_magic(saddr, daddr, skb->len,
					      IPPROTO_ICMPV6,
					      csum_partial(icmp6h,
							   skb->len, 0));

	ip6_nd_hdr(skb, saddr, daddr, inet6_sk(sk)->hop_limit, skb->len);

	rcu_read_lock();
	idev = __in6_dev_get(dst->dev);
	IP6_UPD_PO_STATS(net, idev, IPSTATS_MIB_OUT, skb->len);

	err = NF_HOOK(NFPROTO_IPV6, NF_INET_LOCAL_OUT,
		      net, sk, skb, NULL, dst->dev,
		      dst_output);
	if (!err) {
		ICMP6MSGOUT_INC_STATS(net, idev, type);
		ICMP6_INC_STATS(net, idev, ICMP6_MIB_OUTMSGS);
	}

	rcu_read_unlock();
}

void ndisc_send_na(struct net_device *dev, const struct in6_addr *daddr,
		   const struct in6_addr *solicited_addr,
		   bool router, bool solicited, bool override, bool inc_opt)
{
	struct sk_buff *skb;
	struct in6_addr tmpaddr;
	struct inet6_ifaddr *ifp;
	const struct in6_addr *src_addr;
	struct nd_msg *msg;
	int optlen = 0;

	/* for anycast or proxy, solicited_addr != src_addr */
	ifp = ipv6_get_ifaddr(dev_net(dev), solicited_addr, dev, 1);
	if (ifp) {
		src_addr = solicited_addr;
		if (ifp->flags & IFA_F_OPTIMISTIC)
			override = false;
		inc_opt |= ifp->idev->cnf.force_tllao;
		in6_ifa_put(ifp);
	} else {
		if (ipv6_dev_get_saddr(dev_net(dev), dev, daddr,
				       inet6_sk(dev_net(dev)->ipv6.ndisc_sk)->srcprefs,
				       &tmpaddr))
			return;
		src_addr = &tmpaddr;
	}

	if (!dev->addr_len)
		inc_opt = 0;
	if (inc_opt)
		optlen += ndisc_opt_addr_space(dev);

	skb = ndisc_alloc_skb(dev, sizeof(*msg) + optlen);
	if (!skb)
		return;

	msg = (struct nd_msg *)skb_put(skb, sizeof(*msg));
	*msg = (struct nd_msg) {
		.icmph = {
			.icmp6_type = NDISC_NEIGHBOUR_ADVERTISEMENT,
			.icmp6_router = router,
			.icmp6_solicited = solicited,
			.icmp6_override = override,
		},
		.target = *solicited_addr,
	};

	if (inc_opt)
		ndisc_fill_addr_option(skb, ND_OPT_TARGET_LL_ADDR,
				       dev->dev_addr);


	ndisc_send_skb(skb, daddr, src_addr);
}

static void ndisc_send_unsol_na(struct net_device *dev)
{
	struct inet6_dev *idev;
	struct inet6_ifaddr *ifa;

	idev = in6_dev_get(dev);
	if (!idev)
		return;

	read_lock_bh(&idev->lock);
	list_for_each_entry(ifa, &idev->addr_list, if_list) {
		ndisc_send_na(dev, &in6addr_linklocal_allnodes, &ifa->addr,
			      /*router=*/ !!idev->cnf.forwarding,
			      /*solicited=*/ false, /*override=*/ true,
			      /*inc_opt=*/ true);
	}
	read_unlock_bh(&idev->lock);

	in6_dev_put(idev);
}

void ndisc_send_ns(struct net_device *dev, const struct in6_addr *solicit,
		   const struct in6_addr *daddr, const struct in6_addr *saddr)
{
	struct sk_buff *skb;
	struct in6_addr addr_buf;
	int inc_opt = dev->addr_len;
	int optlen = 0;
	struct nd_msg *msg;

	if (!saddr) {
		if (ipv6_get_lladdr(dev, &addr_buf,
				   (IFA_F_TENTATIVE|IFA_F_OPTIMISTIC)))
			return;
		saddr = &addr_buf;
	}

	if (ipv6_addr_any(saddr))
		inc_opt = false;
	if (inc_opt)
		optlen += ndisc_opt_addr_space(dev);

	skb = ndisc_alloc_skb(dev, sizeof(*msg) + optlen);
	if (!skb)
		return;

	msg = (struct nd_msg *)skb_put(skb, sizeof(*msg));
	*msg = (struct nd_msg) {
		.icmph = {
			.icmp6_type = NDISC_NEIGHBOUR_SOLICITATION,
		},
		.target = *solicit,
	};

	if (inc_opt)
		ndisc_fill_addr_option(skb, ND_OPT_SOURCE_LL_ADDR,
				       dev->dev_addr);

	ndisc_send_skb(skb, daddr, saddr);
}

void ndisc_send_rs(struct net_device *dev, const struct in6_addr *saddr,
		   const struct in6_addr *daddr)
{
	struct sk_buff *skb;
	struct rs_msg *msg;
	int send_sllao = dev->addr_len;
	int optlen = 0;

#ifdef CONFIG_IPV6_OPTIMISTIC_DAD
	/*
	 * According to section 2.2 of RFC 4429, we must not
	 * send router solicitations with a sllao from
	 * optimistic addresses, but we may send the solicitation
	 * if we don't include the sllao.  So here we check
	 * if our address is optimistic, and if so, we
	 * suppress the inclusion of the sllao.
	 */
	if (send_sllao) {
		struct inet6_ifaddr *ifp = ipv6_get_ifaddr(dev_net(dev), saddr,
							   dev, 1);
		if (ifp) {
			if (ifp->flags & IFA_F_OPTIMISTIC)  {
				send_sllao = 0;
			}
			in6_ifa_put(ifp);
		} else {
			send_sllao = 0;
		}
	}
#endif
	if (send_sllao)
		optlen += ndisc_opt_addr_space(dev);

	skb = ndisc_alloc_skb(dev, sizeof(*msg) + optlen);
	if (!skb)
		return;

	msg = (struct rs_msg *)skb_put(skb, sizeof(*msg));
	*msg = (struct rs_msg) {
		.icmph = {
			.icmp6_type = NDISC_ROUTER_SOLICITATION,
		},
	};

	if (send_sllao)
		ndisc_fill_addr_option(skb, ND_OPT_SOURCE_LL_ADDR,
				       dev->dev_addr);

	ndisc_send_skb(skb, daddr, saddr);
}


static void ndisc_error_report(struct neighbour *neigh, struct sk_buff *skb)
{
	/*
	 *	"The sender MUST return an ICMP
	 *	 destination unreachable"
	 */
	dst_link_failure(skb);
	kfree_skb(skb);
}

/* Called with locked neigh: either read or both */

static void ndisc_solicit(struct neighbour *neigh, struct sk_buff *skb)
{
	struct in6_addr *saddr = NULL;
	struct in6_addr mcaddr;
	struct net_device *dev = neigh->dev;
	struct in6_addr *target = (struct in6_addr *)&neigh->primary_key;
	int probes = atomic_read(&neigh->probes);

	if (skb && ipv6_chk_addr_and_flags(dev_net(dev), &ipv6_hdr(skb)->saddr,
					   dev, 1,
					   IFA_F_TENTATIVE|IFA_F_OPTIMISTIC))
		saddr = &ipv6_hdr(skb)->saddr;
	probes -= NEIGH_VAR(neigh->parms, UCAST_PROBES);
	if (probes < 0) {
		if (!(neigh->nud_state & NUD_VALID)) {
			ND_PRINTK(1, dbg,
				  "%s: trying to ucast probe in NUD_INVALID: %pI6\n",
				  __func__, target);
		}
		ndisc_send_ns(dev, target, target, saddr);
	} else if ((probes -= NEIGH_VAR(neigh->parms, APP_PROBES)) < 0) {
		neigh_app_ns(neigh);
	} else {
		addrconf_addr_solict_mult(target, &mcaddr);
		ndisc_send_ns(dev, target, &mcaddr, saddr);
	}
}

static int pndisc_is_router(const void *pkey,
			    struct net_device *dev)
{
	struct pneigh_entry *n;
	int ret = -1;

	read_lock_bh(&nd_tbl.lock);
	n = __pneigh_lookup(&nd_tbl, dev_net(dev), pkey, dev);
	if (n)
		ret = !!(n->flags & NTF_ROUTER);
	read_unlock_bh(&nd_tbl.lock);

	return ret;
}

static void ndisc_recv_ns(struct sk_buff *skb)
{
	struct nd_msg *msg = (struct nd_msg *)skb_transport_header(skb);
	const struct in6_addr *saddr = &ipv6_hdr(skb)->saddr;
	const struct in6_addr *daddr = &ipv6_hdr(skb)->daddr;
	u8 *lladdr = NULL;
	u32 ndoptlen = skb_tail_pointer(skb) - (skb_transport_header(skb) +
				    offsetof(struct nd_msg, opt));
	struct ndisc_options ndopts;
	struct net_device *dev = skb->dev;
	struct inet6_ifaddr *ifp;
	struct inet6_dev *idev = NULL;
	struct neighbour *neigh;
	int dad = ipv6_addr_any(saddr);
	bool inc;
	int is_router = -1;

	if (skb->len < sizeof(struct nd_msg)) {
		ND_PRINTK(2, warn, "NS: packet too short\n");
		return;
	}

	if (ipv6_addr_is_multicast(&msg->target)) {
		ND_PRINTK(2, warn, "NS: multicast target address\n");
		return;
	}

	/*
	 * RFC2461 7.1.1:
	 * DAD has to be destined for solicited node multicast address.
	 */
	if (dad && !ipv6_addr_is_solict_mult(daddr)) {
		ND_PRINTK(2, warn, "NS: bad DAD packet (wrong destination)\n");
		return;
	}

	if (!ndisc_parse_options(msg->opt, ndoptlen, &ndopts)) {
		ND_PRINTK(2, warn, "NS: invalid ND options\n");
		return;
	}

	if (ndopts.nd_opts_src_lladdr) {
		lladdr = ndisc_opt_addr_data(ndopts.nd_opts_src_lladdr, dev);
		if (!lladdr) {
			ND_PRINTK(2, warn,
				  "NS: invalid link-layer address length\n");
			return;
		}

		/* RFC2461 7.1.1:
		 *	If the IP source address is the unspecified address,
		 *	there MUST NOT be source link-layer address option
		 *	in the message.
		 */
		if (dad) {
			ND_PRINTK(2, warn,
				  "NS: bad DAD packet (link-layer address option)\n");
			return;
		}
	}

	inc = ipv6_addr_is_multicast(daddr);

	ifp = ipv6_get_ifaddr(dev_net(dev), &msg->target, dev, 1);
	if (ifp) {
have_ifp:
		if (ifp->flags & (IFA_F_TENTATIVE|IFA_F_OPTIMISTIC)) {
			if (dad) {
				/*
				 * We are colliding with another node
				 * who is doing DAD
				 * so fail our DAD process
				 */
				addrconf_dad_failure(ifp);
				return;
			} else {
				/*
				 * This is not a dad solicitation.
				 * If we are an optimistic node,
				 * we should respond.
				 * Otherwise, we should ignore it.
				 */
				if (!(ifp->flags & IFA_F_OPTIMISTIC))
					goto out;
			}
		}

		idev = ifp->idev;
	} else {
		struct net *net = dev_net(dev);

		/* perhaps an address on the master device */
		if (netif_is_l3_slave(dev)) {
			struct net_device *mdev;

			mdev = netdev_master_upper_dev_get_rcu(dev);
			if (mdev) {
				ifp = ipv6_get_ifaddr(net, &msg->target, mdev, 1);
				if (ifp)
					goto have_ifp;
			}
		}

		idev = in6_dev_get(dev);
		if (!idev) {
			/* XXX: count this drop? */
			return;
		}

		if (ipv6_chk_acast_addr(net, dev, &msg->target) ||
		    (idev->cnf.forwarding &&
		     (net->ipv6.devconf_all->proxy_ndp || idev->cnf.proxy_ndp) &&
		     (is_router = pndisc_is_router(&msg->target, dev)) >= 0)) {
			if (!(NEIGH_CB(skb)->flags & LOCALLY_ENQUEUED) &&
			    skb->pkt_type != PACKET_HOST &&
			    inc &&
			    NEIGH_VAR(idev->nd_parms, PROXY_DELAY) != 0) {
				/*
				 * for anycast or proxy,
				 * sender should delay its response
				 * by a random time between 0 and
				 * MAX_ANYCAST_DELAY_TIME seconds.
				 * (RFC2461) -- yoshfuji
				 */
				struct sk_buff *n = skb_clone(skb, GFP_ATOMIC);
				if (n)
					pneigh_enqueue(&nd_tbl, idev->nd_parms, n);
				goto out;
			}
		} else
			goto out;
	}

	if (is_router < 0)
		is_router = idev->cnf.forwarding;

	if (dad) {
		ndisc_send_na(dev, &in6addr_linklocal_allnodes, &msg->target,
			      !!is_router, false, (ifp != NULL), true);
		goto out;
	}

	if (inc)
		NEIGH_CACHE_STAT_INC(&nd_tbl, rcv_probes_mcast);
	else
		NEIGH_CACHE_STAT_INC(&nd_tbl, rcv_probes_ucast);

	/*
	 *	update / create cache entry
	 *	for the source address
	 */
	neigh = __neigh_lookup(&nd_tbl, saddr, dev,
			       !inc || lladdr || !dev->addr_len);
	if (neigh)
		neigh_update(neigh, lladdr, NUD_STALE,
			     NEIGH_UPDATE_F_WEAK_OVERRIDE|
			     NEIGH_UPDATE_F_OVERRIDE);
	if (neigh || !dev->header_ops) {
		ndisc_send_na(dev, saddr, &msg->target, !!is_router,
			      true, (ifp != NULL && inc), inc);
		if (neigh)
			neigh_release(neigh);
	}

out:
	if (ifp)
		in6_ifa_put(ifp);
	else
		in6_dev_put(idev);
}

static void ndisc_recv_na(struct sk_buff *skb)
{
	struct nd_msg *msg = (struct nd_msg *)skb_transport_header(skb);
	struct in6_addr *saddr = &ipv6_hdr(skb)->saddr;
	const struct in6_addr *daddr = &ipv6_hdr(skb)->daddr;
	u8 *lladdr = NULL;
	u32 ndoptlen = skb_tail_pointer(skb) - (skb_transport_header(skb) +
				    offsetof(struct nd_msg, opt));
	struct ndisc_options ndopts;
	struct net_device *dev = skb->dev;
	struct inet6_dev *idev = __in6_dev_get(dev);
	struct inet6_ifaddr *ifp;
	struct neighbour *neigh;

	if (skb->len < sizeof(struct nd_msg)) {
		ND_PRINTK(2, warn, "NA: packet too short\n");
		return;
	}

	if (ipv6_addr_is_multicast(&msg->target)) {
		ND_PRINTK(2, warn, "NA: target address is multicast\n");
		return;
	}

	if (ipv6_addr_is_multicast(daddr) &&
	    msg->icmph.icmp6_solicited) {
		ND_PRINTK(2, warn, "NA: solicited NA is multicasted\n");
		return;
	}

	/* For some 802.11 wireless deployments (and possibly other networks),
	 * there will be a NA proxy and unsolicitd packets are attacks
	 * and thus should not be accepted.
	 */
	if (!msg->icmph.icmp6_solicited && idev &&
	    idev->cnf.drop_unsolicited_na)
		return;

	if (!ndisc_parse_options(msg->opt, ndoptlen, &ndopts)) {
		ND_PRINTK(2, warn, "NS: invalid ND option\n");
		return;
	}
	if (ndopts.nd_opts_tgt_lladdr) {
		lladdr = ndisc_opt_addr_data(ndopts.nd_opts_tgt_lladdr, dev);
		if (!lladdr) {
			ND_PRINTK(2, warn,
				  "NA: invalid link-layer address length\n");
			return;
		}
	}
	ifp = ipv6_get_ifaddr(dev_net(dev), &msg->target, dev, 1);
	if (ifp) {
		if (skb->pkt_type != PACKET_LOOPBACK
		    && (ifp->flags & IFA_F_TENTATIVE)) {
				addrconf_dad_failure(ifp);
				return;
		}
		/* What should we make now? The advertisement
		   is invalid, but ndisc specs say nothing
		   about it. It could be misconfiguration, or
		   an smart proxy agent tries to help us :-)

		   We should not print the error if NA has been
		   received from loopback - it is just our own
		   unsolicited advertisement.
		 */
		if (skb->pkt_type != PACKET_LOOPBACK)
			ND_PRINTK(1, warn,
				  "NA: someone advertises our address %pI6 on %s!\n",
				  &ifp->addr, ifp->idev->dev->name);
		in6_ifa_put(ifp);
		return;
	}
	neigh = neigh_lookup(&nd_tbl, &msg->target, dev);

	if (neigh) {
		u8 old_flags = neigh->flags;
		struct net *net = dev_net(dev);

		if (neigh->nud_state & NUD_FAILED)
			goto out;

		/*
		 * Don't update the neighbor cache entry on a proxy NA from
		 * ourselves because either the proxied node is off link or it
		 * has already sent a NA to us.
		 */
		if (lladdr && !memcmp(lladdr, dev->dev_addr, dev->addr_len) &&
		    net->ipv6.devconf_all->forwarding && net->ipv6.devconf_all->proxy_ndp &&
		    pneigh_lookup(&nd_tbl, net, &msg->target, dev, 0)) {
			/* XXX: idev->cnf.proxy_ndp */
			goto out;
		}

		neigh_update(neigh, lladdr,
			     msg->icmph.icmp6_solicited ? NUD_REACHABLE : NUD_STALE,
			     NEIGH_UPDATE_F_WEAK_OVERRIDE|
			     (msg->icmph.icmp6_override ? NEIGH_UPDATE_F_OVERRIDE : 0)|
			     NEIGH_UPDATE_F_OVERRIDE_ISROUTER|
			     (msg->icmph.icmp6_router ? NEIGH_UPDATE_F_ISROUTER : 0));

		if ((old_flags & ~neigh->flags) & NTF_ROUTER) {
			/*
			 * Change: router to host
			 */
			rt6_clean_tohost(dev_net(dev),  saddr);
		}

out:
		neigh_release(neigh);
	}
}

static void ndisc_recv_rs(struct sk_buff *skb)
{
	struct rs_msg *rs_msg = (struct rs_msg *)skb_transport_header(skb);
	unsigned long ndoptlen = skb->len - sizeof(*rs_msg);
	struct neighbour *neigh;
	struct inet6_dev *idev;
	const struct in6_addr *saddr = &ipv6_hdr(skb)->saddr;
	struct ndisc_options ndopts;
	u8 *lladdr = NULL;

	if (skb->len < sizeof(*rs_msg))
		return;

	idev = __in6_dev_get(skb->dev);
	if (!idev) {
		ND_PRINTK(1, err, "RS: can't find in6 device\n");
		return;
	}

	/* Don't accept RS if we're not in router mode */
	if (!idev->cnf.forwarding)
		goto out;

	/*
	 * Don't update NCE if src = ::;
	 * this implies that the source node has no ip address assigned yet.
	 */
	if (ipv6_addr_any(saddr))
		goto out;

	/* Parse ND options */
	if (!ndisc_parse_options(rs_msg->opt, ndoptlen, &ndopts)) {
		ND_PRINTK(2, notice, "NS: invalid ND option, ignored\n");
		goto out;
	}

	if (ndopts.nd_opts_src_lladdr) {
		lladdr = ndisc_opt_addr_data(ndopts.nd_opts_src_lladdr,
					     skb->dev);
		if (!lladdr)
			goto out;
	}

	neigh = __neigh_lookup(&nd_tbl, saddr, skb->dev, 1);
	if (neigh) {
		neigh_update(neigh, lladdr, NUD_STALE,
			     NEIGH_UPDATE_F_WEAK_OVERRIDE|
			     NEIGH_UPDATE_F_OVERRIDE|
			     NEIGH_UPDATE_F_OVERRIDE_ISROUTER);
		neigh_release(neigh);
	}
out:
	return;
}

static void ndisc_ra_useropt(struct sk_buff *ra, struct nd_opt_hdr *opt)
{
	struct icmp6hdr *icmp6h = (struct icmp6hdr *)skb_transport_header(ra);
	struct sk_buff *skb;
	struct nlmsghdr *nlh;
	struct nduseroptmsg *ndmsg;
	struct net *net = dev_net(ra->dev);
	int err;
	int base_size = NLMSG_ALIGN(sizeof(struct nduseroptmsg)
				    + (opt->nd_opt_len << 3));
	size_t msg_size = base_size + nla_total_size(sizeof(struct in6_addr));

	skb = nlmsg_new(msg_size, GFP_ATOMIC);
	if (!skb) {
		err = -ENOBUFS;
		goto errout;
	}

	nlh = nlmsg_put(skb, 0, 0, RTM_NEWNDUSEROPT, base_size, 0);
	if (!nlh) {
		goto nla_put_failure;
	}

	ndmsg = nlmsg_data(nlh);
	ndmsg->nduseropt_family = AF_INET6;
	ndmsg->nduseropt_ifindex = ra->dev->ifindex;
	ndmsg->nduseropt_icmp_type = icmp6h->icmp6_type;
	ndmsg->nduseropt_icmp_code = icmp6h->icmp6_code;
	ndmsg->nduseropt_opts_len = opt->nd_opt_len << 3;

	memcpy(ndmsg + 1, opt, opt->nd_opt_len << 3);

	if (nla_put_in6_addr(skb, NDUSEROPT_SRCADDR, &ipv6_hdr(ra)->saddr))
		goto nla_put_failure;
	nlmsg_end(skb, nlh);

	rtnl_notify(skb, net, 0, RTNLGRP_ND_USEROPT, NULL, GFP_ATOMIC);
	return;

nla_put_failure:
	nlmsg_free(skb);
	err = -EMSGSIZE;
errout:
	rtnl_set_sk_err(net, RTNLGRP_ND_USEROPT, err);
}

static void ndisc_router_discovery(struct sk_buff *skb)
{
	struct ra_msg *ra_msg = (struct ra_msg *)skb_transport_header(skb);
	struct neighbour *neigh = NULL;
	struct inet6_dev *in6_dev;
	struct rt6_info *rt = NULL;
	int lifetime;
	struct ndisc_options ndopts;
	int optlen;
	unsigned int pref = 0;
	__u32 old_if_flags;
	bool send_ifinfo_notify = false;

	__u8 *opt = (__u8 *)(ra_msg + 1);

	optlen = (skb_tail_pointer(skb) - skb_transport_header(skb)) -
		sizeof(struct ra_msg);

	ND_PRINTK(2, info,
		  "RA: %s, dev: %s\n",
		  __func__, skb->dev->name);
	if (!(ipv6_addr_type(&ipv6_hdr(skb)->saddr) & IPV6_ADDR_LINKLOCAL)) {
		ND_PRINTK(2, warn, "RA: source address is not link-local\n");
		return;
	}
	if (optlen < 0) {
		ND_PRINTK(2, warn, "RA: packet too short\n");
		return;
	}

#ifdef CONFIG_IPV6_NDISC_NODETYPE
	if (skb->ndisc_nodetype == NDISC_NODETYPE_HOST) {
		ND_PRINTK(2, warn, "RA: from host or unauthorized router\n");
		return;
	}
#endif

	/*
	 *	set the RA_RECV flag in the interface
	 */

	in6_dev = __in6_dev_get(skb->dev);
	if (!in6_dev) {
		ND_PRINTK(0, err, "RA: can't find inet6 device for %s\n",
			  skb->dev->name);
		return;
	}

	if (!ndisc_parse_options(opt, optlen, &ndopts)) {
		ND_PRINTK(2, warn, "RA: invalid ND options\n");
		return;
	}

	if (!ipv6_accept_ra(in6_dev)) {
		ND_PRINTK(2, info,
			  "RA: %s, did not accept ra for dev: %s\n",
			  __func__, skb->dev->name);
		goto skip_linkparms;
	}

#ifdef CONFIG_IPV6_NDISC_NODETYPE
	/* skip link-specific parameters from interior routers */
	if (skb->ndisc_nodetype == NDISC_NODETYPE_NODEFAULT) {
		ND_PRINTK(2, info,
			  "RA: %s, nodetype is NODEFAULT, dev: %s\n",
			  __func__, skb->dev->name);
		goto skip_linkparms;
	}
#endif

	if (in6_dev->if_flags & IF_RS_SENT) {
		/*
		 *	flag that an RA was received after an RS was sent
		 *	out on this interface.
		 */
		in6_dev->if_flags |= IF_RA_RCVD;
	}

	/*
	 * Remember the managed/otherconf flags from most recently
	 * received RA message (RFC 2462) -- yoshfuji
	 */
	old_if_flags = in6_dev->if_flags;
	in6_dev->if_flags = (in6_dev->if_flags & ~(IF_RA_MANAGED |
				IF_RA_OTHERCONF)) |
				(ra_msg->icmph.icmp6_addrconf_managed ?
					IF_RA_MANAGED : 0) |
				(ra_msg->icmph.icmp6_addrconf_other ?
					IF_RA_OTHERCONF : 0);

	if (old_if_flags != in6_dev->if_flags)
		send_ifinfo_notify = true;

	if (!in6_dev->cnf.accept_ra_defrtr) {
		ND_PRINTK(2, info,
			  "RA: %s, defrtr is false for dev: %s\n",
			  __func__, skb->dev->name);
		goto skip_defrtr;
	}

	/* Do not accept RA with source-addr found on local machine unless
	 * accept_ra_from_local is set to true.
	 */
	if (!in6_dev->cnf.accept_ra_from_local &&
	    ipv6_chk_addr(dev_net(in6_dev->dev), &ipv6_hdr(skb)->saddr,
			  in6_dev->dev, 0)) {
		ND_PRINTK(2, info,
			  "RA from local address detected on dev: %s: default router ignored\n",
			  skb->dev->name);
		goto skip_defrtr;
	}

	lifetime = ntohs(ra_msg->icmph.icmp6_rt_lifetime);

#ifdef CONFIG_IPV6_ROUTER_PREF
	pref = ra_msg->icmph.icmp6_router_pref;
	/* 10b is handled as if it were 00b (medium) */
	if (pref == ICMPV6_ROUTER_PREF_INVALID ||
	    !in6_dev->cnf.accept_ra_rtr_pref)
		pref = ICMPV6_ROUTER_PREF_MEDIUM;
#endif

	rt = rt6_get_dflt_router(&ipv6_hdr(skb)->saddr, skb->dev);

	if (rt) {
		neigh = dst_neigh_lookup(&rt->dst, &ipv6_hdr(skb)->saddr);
		if (!neigh) {
			ND_PRINTK(0, err,
				  "RA: %s got default router without neighbour\n",
				  __func__);
			ip6_rt_put(rt);
			return;
		}
	}
	if (rt && lifetime == 0) {
		ip6_del_rt(rt);
		rt = NULL;
	}

	ND_PRINTK(3, info, "RA: rt: %p  lifetime: %d, for dev: %s\n",
		  rt, lifetime, skb->dev->name);
	if (!rt && lifetime) {
		ND_PRINTK(3, info, "RA: adding default router\n");

		rt = rt6_add_dflt_router(&ipv6_hdr(skb)->saddr, skb->dev, pref);
		if (!rt) {
			ND_PRINTK(0, err,
				  "RA: %s failed to add default route\n",
				  __func__);
			return;
		}

		neigh = dst_neigh_lookup(&rt->dst, &ipv6_hdr(skb)->saddr);
		if (!neigh) {
			ND_PRINTK(0, err,
				  "RA: %s got default router without neighbour\n",
				  __func__);
			ip6_rt_put(rt);
			return;
		}
		neigh->flags |= NTF_ROUTER;
	} else if (rt) {
		rt->rt6i_flags = (rt->rt6i_flags & ~RTF_PREF_MASK) | RTF_PREF(pref);
	}

	if (rt)
		rt6_set_expires(rt, jiffies + (HZ * lifetime));
	if (in6_dev->cnf.accept_ra_min_hop_limit < 256 &&
	    ra_msg->icmph.icmp6_hop_limit) {
		if (in6_dev->cnf.accept_ra_min_hop_limit <= ra_msg->icmph.icmp6_hop_limit) {
			in6_dev->cnf.hop_limit = ra_msg->icmph.icmp6_hop_limit;
			if (rt)
				dst_metric_set(&rt->dst, RTAX_HOPLIMIT,
					       ra_msg->icmph.icmp6_hop_limit);
		} else {
			ND_PRINTK(2, warn, "RA: Got route advertisement with lower hop_limit than minimum\n");
		}
	}

skip_defrtr:

	/*
	 *	Update Reachable Time and Retrans Timer
	 */

	if (in6_dev->nd_parms) {
		unsigned long rtime = ntohl(ra_msg->retrans_timer);

		if (rtime && rtime/1000 < MAX_SCHEDULE_TIMEOUT/HZ) {
			rtime = (rtime*HZ)/1000;
			if (rtime < HZ/10)
				rtime = HZ/10;
			NEIGH_VAR_SET(in6_dev->nd_parms, RETRANS_TIME, rtime);
			in6_dev->tstamp = jiffies;
			send_ifinfo_notify = true;
		}

		rtime = ntohl(ra_msg->reachable_time);
		if (rtime && rtime/1000 < MAX_SCHEDULE_TIMEOUT/(3*HZ)) {
			rtime = (rtime*HZ)/1000;

			if (rtime < HZ/10)
				rtime = HZ/10;

			if (rtime != NEIGH_VAR(in6_dev->nd_parms, BASE_REACHABLE_TIME)) {
				NEIGH_VAR_SET(in6_dev->nd_parms,
					      BASE_REACHABLE_TIME, rtime);
				NEIGH_VAR_SET(in6_dev->nd_parms,
					      GC_STALETIME, 3 * rtime);
				in6_dev->nd_parms->reachable_time = neigh_rand_reach_time(rtime);
				in6_dev->tstamp = jiffies;
				send_ifinfo_notify = true;
			}
		}
	}

	/*
	 *	Send a notify if RA changed managed/otherconf flags or timer settings
	 */
	if (send_ifinfo_notify)
		inet6_ifinfo_notify(RTM_NEWLINK, in6_dev);

skip_linkparms:

	/*
	 *	Process options.
	 */

	if (!neigh)
		neigh = __neigh_lookup(&nd_tbl, &ipv6_hdr(skb)->saddr,
				       skb->dev, 1);
	if (neigh) {
		u8 *lladdr = NULL;
		if (ndopts.nd_opts_src_lladdr) {
			lladdr = ndisc_opt_addr_data(ndopts.nd_opts_src_lladdr,
						     skb->dev);
			if (!lladdr) {
				ND_PRINTK(2, warn,
					  "RA: invalid link-layer address length\n");
				goto out;
			}
		}
		neigh_update(neigh, lladdr, NUD_STALE,
			     NEIGH_UPDATE_F_WEAK_OVERRIDE|
			     NEIGH_UPDATE_F_OVERRIDE|
			     NEIGH_UPDATE_F_OVERRIDE_ISROUTER|
			     NEIGH_UPDATE_F_ISROUTER);
	}

	if (!ipv6_accept_ra(in6_dev)) {
		ND_PRINTK(2, info,
			  "RA: %s, accept_ra is false for dev: %s\n",
			  __func__, skb->dev->name);
		goto out;
	}

#ifdef CONFIG_IPV6_ROUTE_INFO
	if (!in6_dev->cnf.accept_ra_from_local &&
	    ipv6_chk_addr(dev_net(in6_dev->dev), &ipv6_hdr(skb)->saddr,
			  in6_dev->dev, 0)) {
		ND_PRINTK(2, info,
			  "RA from local address detected on dev: %s: router info ignored.\n",
			  skb->dev->name);
		goto skip_routeinfo;
	}

	if (in6_dev->cnf.accept_ra_rtr_pref && ndopts.nd_opts_ri) {
		struct nd_opt_hdr *p;
		for (p = ndopts.nd_opts_ri;
		     p;
		     p = ndisc_next_option(p, ndopts.nd_opts_ri_end)) {
			struct route_info *ri = (struct route_info *)p;
#ifdef CONFIG_IPV6_NDISC_NODETYPE
			if (skb->ndisc_nodetype == NDISC_NODETYPE_NODEFAULT &&
			    ri->prefix_len == 0)
				continue;
#endif
			if (ri->prefix_len == 0 &&
			    !in6_dev->cnf.accept_ra_defrtr)
				continue;
			if (ri->prefix_len < in6_dev->cnf.accept_ra_rt_info_min_plen)
				continue;
			if (ri->prefix_len > in6_dev->cnf.accept_ra_rt_info_max_plen)
				continue;
			rt6_route_rcv(skb->dev, (u8 *)p, (p->nd_opt_len) << 3,
				      &ipv6_hdr(skb)->saddr);
		}
	}

skip_routeinfo:
#endif

#ifdef CONFIG_IPV6_NDISC_NODETYPE
	/* skip link-specific ndopts from interior routers */
	if (skb->ndisc_nodetype == NDISC_NODETYPE_NODEFAULT) {
		ND_PRINTK(2, info,
			  "RA: %s, nodetype is NODEFAULT (interior routes), dev: %s\n",
			  __func__, skb->dev->name);
		goto out;
	}
#endif

	if (in6_dev->cnf.accept_ra_pinfo && ndopts.nd_opts_pi) {
		struct nd_opt_hdr *p;
		for (p = ndopts.nd_opts_pi;
		     p;
		     p = ndisc_next_option(p, ndopts.nd_opts_pi_end)) {
			addrconf_prefix_rcv(skb->dev, (u8 *)p,
					    (p->nd_opt_len) << 3,
					    ndopts.nd_opts_src_lladdr != NULL);
		}
	}

	if (ndopts.nd_opts_mtu && in6_dev->cnf.accept_ra_mtu) {
		__be32 n;
		u32 mtu;

		memcpy(&n, ((u8 *)(ndopts.nd_opts_mtu+1))+2, sizeof(mtu));
		mtu = ntohl(n);

		if (mtu < IPV6_MIN_MTU || mtu > skb->dev->mtu) {
			ND_PRINTK(2, warn, "RA: invalid mtu: %d\n", mtu);
		} else if (in6_dev->cnf.mtu6 != mtu) {
			in6_dev->cnf.mtu6 = mtu;

			if (rt)
				dst_metric_set(&rt->dst, RTAX_MTU, mtu);

			rt6_mtu_change(skb->dev, mtu);
		}
	}

	if (ndopts.nd_useropts) {
		struct nd_opt_hdr *p;
		for (p = ndopts.nd_useropts;
		     p;
		     p = ndisc_next_useropt(p, ndopts.nd_useropts_end)) {
			ndisc_ra_useropt(skb, p);
		}
	}

	if (ndopts.nd_opts_tgt_lladdr || ndopts.nd_opts_rh) {
		ND_PRINTK(2, warn, "RA: invalid RA options\n");
	}
out:
	ip6_rt_put(rt);
	if (neigh)
		neigh_release(neigh);
}

static void ndisc_redirect_rcv(struct sk_buff *skb)
{
	u8 *hdr;
	struct ndisc_options ndopts;
	struct rd_msg *msg = (struct rd_msg *)skb_transport_header(skb);
	u32 ndoptlen = skb_tail_pointer(skb) - (skb_transport_header(skb) +
				    offsetof(struct rd_msg, opt));

#ifdef CONFIG_IPV6_NDISC_NODETYPE
	switch (skb->ndisc_nodetype) {
	case NDISC_NODETYPE_HOST:
	case NDISC_NODETYPE_NODEFAULT:
		ND_PRINTK(2, warn,
			  "Redirect: from host or unauthorized router\n");
		return;
	}
#endif

	if (!(ipv6_addr_type(&ipv6_hdr(skb)->saddr) & IPV6_ADDR_LINKLOCAL)) {
		ND_PRINTK(2, warn,
			  "Redirect: source address is not link-local\n");
		return;
	}

	if (!ndisc_parse_options(msg->opt, ndoptlen, &ndopts))
		return;

	if (!ndopts.nd_opts_rh) {
		ip6_redirect_no_header(skb, dev_net(skb->dev),
					skb->dev->ifindex, 0);
		return;
	}

	hdr = (u8 *)ndopts.nd_opts_rh;
	hdr += 8;
	if (!pskb_pull(skb, hdr - skb_transport_header(skb)))
		return;

	icmpv6_notify(skb, NDISC_REDIRECT, 0, 0);
}

static void ndisc_fill_redirect_hdr_option(struct sk_buff *skb,
					   struct sk_buff *orig_skb,
					   int rd_len)
{
	u8 *opt = skb_put(skb, rd_len);

	memset(opt, 0, 8);
	*(opt++) = ND_OPT_REDIRECT_HDR;
	*(opt++) = (rd_len >> 3);
	opt += 6;

	skb_copy_bits(orig_skb, skb_network_offset(orig_skb), opt,
		      rd_len - 8);
}

void ndisc_send_redirect(struct sk_buff *skb, const struct in6_addr *target)
{
	struct net_device *dev = skb->dev;
	struct net *net = dev_net(dev);
	struct sock *sk = net->ipv6.ndisc_sk;
	int optlen = 0;
	struct inet_peer *peer;
	struct sk_buff *buff;
	struct rd_msg *msg;
	struct in6_addr saddr_buf;
	struct rt6_info *rt;
	struct dst_entry *dst;
	struct flowi6 fl6;
	int rd_len;
	u8 ha_buf[MAX_ADDR_LEN], *ha = NULL;
	int oif = l3mdev_fib_oif(dev);
	bool ret;

	if (ipv6_get_lladdr(dev, &saddr_buf, IFA_F_TENTATIVE)) {
		ND_PRINTK(2, warn, "Redirect: no link-local address on %s\n",
			  dev->name);
		return;
	}

	if (!ipv6_addr_equal(&ipv6_hdr(skb)->daddr, target) &&
	    ipv6_addr_type(target) != (IPV6_ADDR_UNICAST|IPV6_ADDR_LINKLOCAL)) {
		ND_PRINTK(2, warn,
			  "Redirect: target address is not link-local unicast\n");
		return;
	}

	icmpv6_flow_init(sk, &fl6, NDISC_REDIRECT,
			 &saddr_buf, &ipv6_hdr(skb)->saddr, oif);

	if (oif != skb->dev->ifindex)
		fl6.flowi6_flags |= FLOWI_FLAG_L3MDEV_SRC;

	dst = ip6_route_output(net, NULL, &fl6);
	if (dst->error) {
		dst_release(dst);
		return;
	}
	dst = xfrm_lookup(net, dst, flowi6_to_flowi(&fl6), NULL, 0);
	if (IS_ERR(dst))
		return;

	rt = (struct rt6_info *) dst;

	if (rt->rt6i_flags & RTF_GATEWAY) {
		ND_PRINTK(2, warn,
			  "Redirect: destination is not a neighbour\n");
		goto release;
	}
	peer = inet_getpeer_v6(net->ipv6.peers, &ipv6_hdr(skb)->saddr, 1);
	ret = inet_peer_xrlim_allow(peer, 1*HZ);
	if (peer)
		inet_putpeer(peer);
	if (!ret)
		goto release;

	if (dev->addr_len) {
		struct neighbour *neigh = dst_neigh_lookup(skb_dst(skb), target);
		if (!neigh) {
			ND_PRINTK(2, warn,
				  "Redirect: no neigh for target address\n");
			goto release;
		}

		read_lock_bh(&neigh->lock);
		if (neigh->nud_state & NUD_VALID) {
			memcpy(ha_buf, neigh->ha, dev->addr_len);
			read_unlock_bh(&neigh->lock);
			ha = ha_buf;
			optlen += ndisc_opt_addr_space(dev);
		} else
			read_unlock_bh(&neigh->lock);

		neigh_release(neigh);
	}

	rd_len = min_t(unsigned int,
		       IPV6_MIN_MTU - sizeof(struct ipv6hdr) - sizeof(*msg) - optlen,
		       skb->len + 8);
	rd_len &= ~0x7;
	optlen += rd_len;

	buff = ndisc_alloc_skb(dev, sizeof(*msg) + optlen);
	if (!buff)
		goto release;

	msg = (struct rd_msg *)skb_put(buff, sizeof(*msg));
	*msg = (struct rd_msg) {
		.icmph = {
			.icmp6_type = NDISC_REDIRECT,
		},
		.target = *target,
		.dest = ipv6_hdr(skb)->daddr,
	};

	/*
	 *	include target_address option
	 */

	if (ha)
		ndisc_fill_addr_option(buff, ND_OPT_TARGET_LL_ADDR, ha);

	/*
	 *	build redirect option and copy skb over to the new packet.
	 */

	if (rd_len)
		ndisc_fill_redirect_hdr_option(buff, skb, rd_len);

	skb_dst_set(buff, dst);
	ndisc_send_skb(buff, &ipv6_hdr(skb)->saddr, &saddr_buf);
	return;

release:
	dst_release(dst);
}

static void pndisc_redo(struct sk_buff *skb)
{
	ndisc_recv_ns(skb);
	kfree_skb(skb);
}

static bool ndisc_suppress_frag_ndisc(struct sk_buff *skb)
{
	struct inet6_dev *idev = __in6_dev_get(skb->dev);

	if (!idev)
		return true;
	if (IP6CB(skb)->flags & IP6SKB_FRAGMENTED &&
	    idev->cnf.suppress_frag_ndisc) {
		net_warn_ratelimited("Received fragmented ndisc packet. Carefully consider disabling suppress_frag_ndisc.\n");
		return true;
	}
	return false;
}

int ndisc_rcv(struct sk_buff *skb)
{
	struct nd_msg *msg;

	if (ndisc_suppress_frag_ndisc(skb))
		return 0;

	if (skb_linearize(skb))
		return 0;

	msg = (struct nd_msg *)skb_transport_header(skb);

	__skb_push(skb, skb->data - skb_transport_header(skb));

	if (ipv6_hdr(skb)->hop_limit != 255) {
		ND_PRINTK(2, warn, "NDISC: invalid hop-limit: %d\n",
			  ipv6_hdr(skb)->hop_limit);
		return 0;
	}

	if (msg->icmph.icmp6_code != 0) {
		ND_PRINTK(2, warn, "NDISC: invalid ICMPv6 code: %d\n",
			  msg->icmph.icmp6_code);
		return 0;
	}

	switch (msg->icmph.icmp6_type) {
	case NDISC_NEIGHBOUR_SOLICITATION:
		memset(NEIGH_CB(skb), 0, sizeof(struct neighbour_cb));
		ndisc_recv_ns(skb);
		break;

	case NDISC_NEIGHBOUR_ADVERTISEMENT:
		ndisc_recv_na(skb);
		break;

	case NDISC_ROUTER_SOLICITATION:
		ndisc_recv_rs(skb);
		break;

	case NDISC_ROUTER_ADVERTISEMENT:
		ndisc_router_discovery(skb);
		break;

	case NDISC_REDIRECT:
		ndisc_redirect_rcv(skb);
		break;
	}

	return 0;
}

static int ndisc_netdev_event(struct notifier_block *this, unsigned long event, void *ptr)
{
	struct net_device *dev = netdev_notifier_info_to_dev(ptr);
	struct netdev_notifier_change_info *change_info;
	struct net *net = dev_net(dev);
	struct inet6_dev *idev;

	switch (event) {
	case NETDEV_CHANGEADDR:
		neigh_changeaddr(&nd_tbl, dev);
		fib6_run_gc(0, net, false);
		/* fallthrough */
	case NETDEV_UP:
		idev = in6_dev_get(dev);
		if (!idev)
			break;
		if (idev->cnf.ndisc_notify)
			ndisc_send_unsol_na(dev);
		in6_dev_put(idev);
		break;
	case NETDEV_CHANGE:
		change_info = ptr;
		if (change_info->flags_changed & IFF_NOARP)
			neigh_changeaddr(&nd_tbl, dev);
		break;
	case NETDEV_DOWN:
		neigh_ifdown(&nd_tbl, dev);
		fib6_run_gc(0, net, false);
		break;
	case NETDEV_NOTIFY_PEERS:
		ndisc_send_unsol_na(dev);
		break;
	default:
		break;
	}

	return NOTIFY_DONE;
}

static struct notifier_block ndisc_netdev_notifier = {
	.notifier_call = ndisc_netdev_event,
};

#ifdef CONFIG_SYSCTL
static void ndisc_warn_deprecated_sysctl(struct ctl_table *ctl,
					 const char *func, const char *dev_name)
{
	static char warncomm[TASK_COMM_LEN];
	static int warned;
	if (strcmp(warncomm, current->comm) && warned < 5) {
		strcpy(warncomm, current->comm);
		pr_warn("process `%s' is using deprecated sysctl (%s) net.ipv6.neigh.%s.%s - use net.ipv6.neigh.%s.%s_ms instead\n",
			warncomm, func,
			dev_name, ctl->procname,
			dev_name, ctl->procname);
		warned++;
	}
}

int ndisc_ifinfo_sysctl_change(struct ctl_table *ctl, int write, void __user *buffer, size_t *lenp, loff_t *ppos)
{
	struct net_device *dev = ctl->extra1;
	struct inet6_dev *idev;
	int ret;

	if ((strcmp(ctl->procname, "retrans_time") == 0) ||
	    (strcmp(ctl->procname, "base_reachable_time") == 0))
		ndisc_warn_deprecated_sysctl(ctl, "syscall", dev ? dev->name : "default");

	if (strcmp(ctl->procname, "retrans_time") == 0)
		ret = neigh_proc_dointvec(ctl, write, buffer, lenp, ppos);

	else if (strcmp(ctl->procname, "base_reachable_time") == 0)
		ret = neigh_proc_dointvec_jiffies(ctl, write,
						  buffer, lenp, ppos);

	else if ((strcmp(ctl->procname, "retrans_time_ms") == 0) ||
		 (strcmp(ctl->procname, "base_reachable_time_ms") == 0))
		ret = neigh_proc_dointvec_ms_jiffies(ctl, write,
						     buffer, lenp, ppos);
	else
		ret = -1;

	if (write && ret == 0 && dev && (idev = in6_dev_get(dev)) != NULL) {
		if (ctl->data == &NEIGH_VAR(idev->nd_parms, BASE_REACHABLE_TIME))
			idev->nd_parms->reachable_time =
					neigh_rand_reach_time(NEIGH_VAR(idev->nd_parms, BASE_REACHABLE_TIME));
		idev->tstamp = jiffies;
		inet6_ifinfo_notify(RTM_NEWLINK, idev);
		in6_dev_put(idev);
	}
	return ret;
}


#endif

static int __net_init ndisc_net_init(struct net *net)
{
	struct ipv6_pinfo *np;
	struct sock *sk;
	int err;

	err = inet_ctl_sock_create(&sk, PF_INET6,
				   SOCK_RAW, IPPROTO_ICMPV6, net);
	if (err < 0) {
		ND_PRINTK(0, err,
			  "NDISC: Failed to initialize the control socket (err %d)\n",
			  err);
		return err;
	}

	net->ipv6.ndisc_sk = sk;

	np = inet6_sk(sk);
	np->hop_limit = 255;
	/* Do not loopback ndisc messages */
	np->mc_loop = 0;

	return 0;
}

static void __net_exit ndisc_net_exit(struct net *net)
{
	inet_ctl_sock_destroy(net->ipv6.ndisc_sk);
}

static struct pernet_operations ndisc_net_ops = {
	.init = ndisc_net_init,
	.exit = ndisc_net_exit,
};

int __init ndisc_init(void)
{
	int err;

	err = register_pernet_subsys(&ndisc_net_ops);
	if (err)
		return err;
	/*
	 * Initialize the neighbour table
	 */
	neigh_table_init(NEIGH_ND_TABLE, &nd_tbl);

#ifdef CONFIG_SYSCTL
	err = neigh_sysctl_register(NULL, &nd_tbl.parms,
				    ndisc_ifinfo_sysctl_change);
	if (err)
		goto out_unregister_pernet;
out:
#endif
	return err;

#ifdef CONFIG_SYSCTL
out_unregister_pernet:
	unregister_pernet_subsys(&ndisc_net_ops);
	goto out;
#endif
}

int __init ndisc_late_init(void)
{
	return register_netdevice_notifier(&ndisc_netdev_notifier);
}

void ndisc_late_cleanup(void)
{
	unregister_netdevice_notifier(&ndisc_netdev_notifier);
}

void ndisc_cleanup(void)
{
#ifdef CONFIG_SYSCTL
	neigh_sysctl_unregister(&nd_tbl.parms);
#endif
	neigh_table_clear(NEIGH_ND_TABLE, &nd_tbl);
	unregister_pernet_subsys(&ndisc_net_ops);
}<|MERGE_RESOLUTION|>--- conflicted
+++ resolved
@@ -187,15 +187,9 @@
 
 static inline int ndisc_is_useropt(struct nd_opt_hdr *opt)
 {
-<<<<<<< HEAD
-	return opt->nd_opt_type == ND_OPT_RDNSS ||
-		opt->nd_opt_type == ND_OPT_DNSSL ||
-		opt->nd_opt_type == ND_OPT_CAPTIVE_PORTAL;
-=======
 	return opt->nd_opt_type == ND_OPT_PREFIX_INFO ||
 		opt->nd_opt_type == ND_OPT_RDNSS ||
 		opt->nd_opt_type == ND_OPT_DNSSL;
->>>>>>> 0671b46d
 }
 
 static struct nd_opt_hdr *ndisc_next_useropt(struct nd_opt_hdr *cur,
