--- conflicted
+++ resolved
@@ -362,15 +362,12 @@
 /* verify correctness of eBPF program */
 int bpf_check(struct bpf_prog **fp, union bpf_attr *attr);
 
-<<<<<<< HEAD
 struct bpf_prog *bpf_prog_get_type_path(const char *name, enum bpf_prog_type type);
 
-=======
 static inline bool unprivileged_ebpf_enabled(void)
 {
 	return !sysctl_unprivileged_bpf_disabled;
 }
->>>>>>> 0671b46d
 #else
 static inline void bpf_register_prog_type(struct bpf_prog_type_list *tl)
 {
@@ -390,13 +387,11 @@
 static inline void bpf_prog_put(struct bpf_prog *prog)
 {
 }
-<<<<<<< HEAD
+
 static inline struct bpf_prog *bpf_prog_inc(struct bpf_prog *prog)
 {
 	return ERR_PTR(-EOPNOTSUPP);
 }
-=======
->>>>>>> 0671b46d
 
 static inline int __bpf_prog_charge(struct user_struct *user, u32 pages)
 {
@@ -407,7 +402,6 @@
 {
 }
 
-<<<<<<< HEAD
 static inline int bpf_obj_get_user(const char __user *pathname)
 {
 	return -EOPNOTSUPP;
@@ -417,11 +411,11 @@
 				enum bpf_prog_type type)
 {
 	return ERR_PTR(-EOPNOTSUPP);
-=======
+}
+
 static inline bool unprivileged_ebpf_enabled(void)
 {
 	return false;
->>>>>>> 0671b46d
 }
 #endif /* CONFIG_BPF_SYSCALL */
 
