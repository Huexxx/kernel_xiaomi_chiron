--- conflicted
+++ resolved
@@ -24,8 +24,6 @@
 #define MMC_CMD23_ARG_TAG_REQ	(1 << 29)
 	u32			resp[4];
 	unsigned int		flags;		/* expected response type */
-<<<<<<< HEAD
-=======
 #define MMC_RSP_PRESENT	(1 << 0)
 #define MMC_RSP_136	(1 << 1)		/* 136 bit response */
 #define MMC_RSP_CRC	(1 << 2)		/* expect valid crc */
@@ -61,7 +59,6 @@
 /* Can be used by core to poll after switch to MMC HS mode */
 #define MMC_RSP_R1_NO_CRC	(MMC_RSP_PRESENT|MMC_RSP_OPCODE)
 
->>>>>>> 0671b46d
 #define mmc_resp_type(cmd)	((cmd)->flags & (MMC_RSP_PRESENT|MMC_RSP_136|MMC_RSP_CRC|MMC_RSP_BUSY|MMC_RSP_OPCODE))
 
 /*
